--- conflicted
+++ resolved
@@ -105,12 +105,8 @@
         tmpdb = 'tmpdb=' + tmpfile
         cls.proc = subprocess.Popen(
             [sys.executable, '-m', 'openquake.server.manage', 'runserver',
-<<<<<<< HEAD
              cls.hostport, '--noreload', '--nothreading', tmpdb],
             env=env, stdout=subprocess.PIPE)
-=======
-             cls.hostport, '--noreload', '--nothreading'], env=env)
->>>>>>> 5156f6d5
         time.sleep(5)
 
     @classmethod
