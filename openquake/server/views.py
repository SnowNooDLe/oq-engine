# -*- coding: utf-8 -*-
# vim: tabstop=4 shiftwidth=4 softtabstop=4
#
# Copyright (C) 2015-2017 GEM Foundation
#
# OpenQuake is free software: you can redistribute it and/or modify it
# under the terms of the GNU Affero General Public License as published
# by the Free Software Foundation, either version 3 of the License, or
# (at your option) any later version.
#
# OpenQuake is distributed in the hope that it will be useful,
# but WITHOUT ANY WARRANTY; without even the implied warranty of
# MERCHANTABILITY or FITNESS FOR A PARTICULAR PURPOSE.  See the
# GNU Affero General Public License for more details.
#
# You should have received a copy of the GNU Affero General Public License
# along with OpenQuake. If not, see <http://www.gnu.org/licenses/>.

import shutil
import json
import logging
import os
import getpass
import tempfile
try:
    import urllib.parse as urlparse
except ImportError:
    import urlparse
import re

from xml.parsers.expat import ExpatError
from django.http import (
    HttpResponse, HttpResponseNotFound, HttpResponseBadRequest)
from django.views.decorators.csrf import csrf_exempt
from django.views.decorators.http import require_http_methods
from django.shortcuts import render
<<<<<<< HEAD
=======
from django.contrib.auth import authenticate, login, logout
try:
    from django.http import FileResponse  # Django >= 1.8
except ImportError:
    from django.http import StreamingHttpResponse as FileResponse
try:
    from wsgiref.util import FileWrapper  # Django >= 1.9
except ImportError:
    from django.core.servers.basehttp import FileWrapper
>>>>>>> bc4397b7

from openquake.baselib.general import groupby, writetmp
from openquake.baselib.python3compat import unicode
from openquake.baselib.parallel import TaskManager, safely_call
from openquake.hazardlib import nrml
from openquake.commonlib import readinput, oqvalidation
from openquake.calculators.export import export
from openquake.engine import __version__ as oqversion
from openquake.engine.export import core
from openquake.engine import engine, logs
from openquake.engine.export.core import DataStoreExportError
from openquake.server import executor, utils, dbapi

from django.conf import settings
if settings.LOCKDOWN:
    from django.contrib.auth import authenticate, login, logout
try:
    from django.http import FileResponse  # Django >= 1.8
except ImportError:
    from django.http import StreamingHttpResponse as FileResponse
try:
    from wsgiref.util import FileWrapper  # Django >= 1.9
except ImportError:
    from django.core.servers.basehttp import FileWrapper


METHOD_NOT_ALLOWED = 405
NOT_IMPLEMENTED = 501

XML = 'application/xml'
JSON = 'application/json'
HDF5 = 'application/x-hdf'

DEFAULT_LOG_LEVEL = 'info'

#: For exporting calculation outputs, the client can request a specific format
#: (xml, geojson, csv, etc.). If the client does not specify give them (NRML)
#: XML by default.
DEFAULT_EXPORT_TYPE = 'xml'

EXPORT_CONTENT_TYPE_MAP = dict(xml=XML, geojson=JSON)
DEFAULT_CONTENT_TYPE = 'text/plain'

LOGGER = logging.getLogger('openquake.server')

ACCESS_HEADERS = {'Access-Control-Allow-Origin': '*',
                  'Access-Control-Allow-Methods': 'GET, POST, OPTIONS',
                  'Access-Control-Max-Age': 1000,
                  'Access-Control-Allow-Headers': '*'}

# disable check on the export_dir, since the WebUI exports in a tmpdir
oqvalidation.OqParam.is_valid_export_dir = lambda self: True


# Credit for this decorator to https://gist.github.com/aschem/1308865.
def cross_domain_ajax(func):
    def wrap(request, *args, **kwargs):
        # Firefox sends 'OPTIONS' request for cross-domain javascript call.
        if not request.method == "OPTIONS":
            response = func(request, *args, **kwargs)
        else:
            response = HttpResponse()
        for k, v in list(ACCESS_HEADERS.items()):
            response[k] = v
        return response
    return wrap


def _get_base_url(request):
    """
    Construct a base URL, given a request object.

    This comprises the protocol prefix (http:// or https://) and the host,
    which can include the port number. For example:
    http://www.openquake.org or https://www.openquake.org:8000.
    """
    if request.is_secure():
        base_url = 'https://%s'
    else:
        base_url = 'http://%s'
    base_url %= request.META['HTTP_HOST']
    return base_url


def _prepare_job(request, hazard_job_id, candidates):
    """
    Creates a temporary directory, move uploaded files there and
    select the job file by looking at the candidate names.

    :returns: full path of the job_file
    """
    temp_dir = tempfile.mkdtemp()
    inifiles = []
    arch = request.FILES.get('archive')
    if arch is None:
        # move each file to a new temp dir, using the upload file names,
        # not the temporary ones
        for each_file in request.FILES.values():
            new_path = os.path.join(temp_dir, each_file.name)
            shutil.move(each_file.temporary_file_path(), new_path)
            if each_file.name in candidates:
                inifiles.append(new_path)
        return inifiles
    # else extract the files from the archive into temp_dir
    return readinput.extract_from_zip(arch, candidates)


@csrf_exempt
@cross_domain_ajax
@require_http_methods(['POST'])
def ajax_login(request):
    """
    Accept a POST request to login.

    :param request:
        `django.http.HttpRequest` object, containing mandatory parameters
        username and password required.
    """
    username = request.POST['username']
    password = request.POST['password']
    user = authenticate(username=username, password=password)
    if user is not None:
        if user.is_active:
            login(request, user)
            return HttpResponse(content='Successful login',
                                content_type='text/plain', status=200)
        else:
            return HttpResponse(content='Disabled account',
                                content_type='text/plain', status=403)
    else:
        return HttpResponse(content='Invalid login',
                            content_type='text/plain', status=403)


@csrf_exempt
@cross_domain_ajax
@require_http_methods(['POST'])
def ajax_logout(request):
    """
    Accept a POST request to logout.
    """
    logout(request)
    return HttpResponse(content='Successful logout',
                        content_type='text/plain', status=200)


@cross_domain_ajax
@require_http_methods(['GET'])
def get_engine_version(request):
    """
    Return a string with the openquake.engine version
    """
    return HttpResponse(oqversion)


def _make_response(error_msg, error_line, valid):
    response_data = dict(error_msg=error_msg,
                         error_line=error_line,
                         valid=valid)
    return HttpResponse(
        content=json.dumps(response_data), content_type=JSON)


@csrf_exempt
@cross_domain_ajax
@require_http_methods(['POST'])
def validate_nrml(request):
    """
    Leverage oq-risklib to check if a given XML text is a valid NRML

    :param request:
        a `django.http.HttpRequest` object containing the mandatory
        parameter 'xml_text': the text of the XML to be validated as NRML

    :returns: a JSON object, containing:
        * 'valid': a boolean indicating if the provided text is a valid NRML
        * 'error_msg': the error message, if any error was found
                       (None otherwise)
        * 'error_line': line of the given XML where the error was found
                        (None if no error was found or if it was not a
                        validation error)
    """
    xml_text = request.POST.get('xml_text')
    if not xml_text:
        return HttpResponseBadRequest(
            'Please provide the "xml_text" parameter')
    xml_file = writetmp(xml_text, suffix='.xml')
    try:
        nrml.parse(xml_file)
    except ExpatError as exc:
        return _make_response(error_msg=str(exc),
                              error_line=exc.lineno,
                              valid=False)
    except Exception as exc:
        # get the exception message
        exc_msg = exc.args[0]
        if isinstance(exc_msg, bytes):
            exc_msg = exc_msg.decode('utf-8')   # make it a unicode object
        elif isinstance(exc_msg, unicode):
            pass
        else:
            # if it is another kind of object, it is not obvious a priori how
            # to extract the error line from it
            return _make_response(
                error_msg=unicode(exc_msg), error_line=None, valid=False)
        # if the line is not mentioned, the whole message is taken
        error_msg = exc_msg.split(', line')[0]
        # check if the exc_msg contains a line number indication
        search_match = re.search(r'line \d+', exc_msg)
        if search_match:
            error_line = int(search_match.group(0).split()[1])
        else:
            error_line = None
        return _make_response(
            error_msg=error_msg, error_line=error_line, valid=False)
    else:
        return _make_response(error_msg=None, error_line=None, valid=True)


@require_http_methods(['GET'])
@cross_domain_ajax
def calc_info(request, calc_id):
    """
    Get a JSON blob containing all of parameters for the given calculation
    (specified by ``calc_id``). Also includes the current job status (
    executing, complete, etc.).
    """
    try:
        info = logs.dbcmd('calc_info', calc_id)
    except dbapi.NotFound:
        return HttpResponseNotFound()
    return HttpResponse(content=json.dumps(info), content_type=JSON)


@require_http_methods(['GET'])
@cross_domain_ajax
def calc(request, id=None):
    """
    Get a list of calculations and report their id, status, job_type,
    is_running, description, and a url where more detailed information
    can be accessed. This is called several times by the Javascript.

    Responses are in JSON.
    """
    base_url = _get_base_url(request)

    user = utils.get_user_data(request)

    calc_data = logs.dbcmd('get_calcs', request.GET,
                           user['name'], user['acl_on'], id)

    response_data = []
    for hc_id, owner, status, job_type, is_running, desc in calc_data:
        url = urlparse.urljoin(base_url, 'v1/calc/%d' % hc_id)
        response_data.append(
            dict(id=hc_id, owner=owner, status=status, job_type=job_type,
                 is_running=bool(is_running), description=desc, url=url))

    # if id is specified the related dictionary is returned instead the list
    if id is not None:
        [response_data] = response_data

    return HttpResponse(content=json.dumps(response_data),
                        content_type=JSON)


@csrf_exempt
@cross_domain_ajax
@require_http_methods(['POST'])
def calc_remove(request, calc_id):
    """
    Remove the calculation id by setting the field oq_job.relevant to False.
    """
    try:
        logs.dbcmd('set_relevant', calc_id, False)
    except dbapi.NotFound:
        return HttpResponseNotFound()
    return HttpResponse(content=json.dumps([]),
                        content_type=JSON, status=200)


def log_to_json(log):
    """Convert a log record into a list of strings"""
    return [log.timestamp.isoformat()[:22],
            log.level, log.process, log.message]


@require_http_methods(['GET'])
@cross_domain_ajax
def get_log_slice(request, calc_id, start, stop):
    """
    Get a slice of the calculation log as a JSON list of rows
    """
    start = start or 0
    stop = stop or 0
    try:
        response_data = logs.dbcmd('get_log_slice', calc_id, start, stop)
    except dbapi.NotFound:
        return HttpResponseNotFound()
    return HttpResponse(content=json.dumps(response_data), content_type=JSON)


@require_http_methods(['GET'])
@cross_domain_ajax
def get_log_size(request, calc_id):
    """
    Get the current number of lines in the log
    """
    try:
        response_data = logs.dbcmd('get_log_size', calc_id)
    except dbapi.NotFound:
        return HttpResponseNotFound()
    return HttpResponse(content=json.dumps(response_data), content_type=JSON)


@csrf_exempt
@cross_domain_ajax
@require_http_methods(['POST'])
def run_calc(request):
    """
    Run a calculation.

    :param request:
        a `django.http.HttpRequest` object.
        If the request has the attribute `hazard_job_id`, the results of the
        specified hazard calculations will be re-used as input by the risk
        calculation.
        The request also needs to contain the files needed to perform the
        calculation. They can be uploaded as separate files, or zipped
        together.
    """
    hazard_job_id = request.POST.get('hazard_job_id')

    if hazard_job_id:
        candidates = ("job_risk.ini", "job.ini")
    else:
        candidates = ("job_hazard.ini", "job_haz.ini", "job.ini")
    einfo, exctype, monitor = safely_call(
        _prepare_job, (request, hazard_job_id, candidates))
    if exctype:
        return HttpResponse(json.dumps(einfo.splitlines()),
                            content_type=JSON, status=500)
    if not einfo:
        msg = 'Could not find any file of the form %s' % str(candidates)
        logging.error(msg)
        return HttpResponse(content=json.dumps([msg]), content_type=JSON,
                            status=500)

    user = utils.get_user_data(request)
    try:
        job_id, fut = submit_job(einfo[0], user['name'], hazard_job_id)
        # restart the process pool at the end of each job
        fut .add_done_callback(lambda f: TaskManager.restart())
    except Exception as exc:  # no job created, for instance missing .xml file
        # get the exception message
        exc_msg = str(exc)
        logging.error(exc_msg)
        response_data = exc_msg.splitlines()
        status = 500
    else:
        response_data = dict(job_id=job_id, status='created')
        status = 200
    return HttpResponse(content=json.dumps(response_data), content_type=JSON,
                        status=status)


def submit_job(job_ini, user_name, hazard_job_id=None,
               loglevel=DEFAULT_LOG_LEVEL, logfile=None, exports=''):
    """
    Create a job object from the given job.ini file in the job directory
    and submit it to the job queue. Returns the job ID.
    """
    job_id, oqparam = engine.job_from_file(job_ini, user_name, hazard_job_id)
    fut = executor.submit(engine.run_calc, job_id, oqparam, loglevel,
                          logfile, exports, hazard_job_id)
    return job_id, fut


@require_http_methods(['GET'])
@cross_domain_ajax
def calc_results(request, calc_id):
    """
    Get a summarized list of calculation results for a given ``calc_id``.
    Result is a JSON array of objects containing the following attributes:

        * id
        * name
        * type (hazard_curve, hazard_map, etc.)
        * url (the exact url where the full result can be accessed)
    """
    user = utils.get_user_data(request)

    # If the specified calculation doesn't exist OR is not yet complete,
    # throw back a 404.
    try:
        info = logs.dbcmd('calc_info', calc_id)
        if user['acl_on'] and info['user_name'] != user['name']:
            return HttpResponseNotFound()
    except dbapi.NotFound:
        return HttpResponseNotFound()
    base_url = _get_base_url(request)

    # NB: export_output has as keys the list (output_type, extension)
    # so this returns an ordered map output_type -> extensions such as
    # OrderedDict([('agg_loss_curve', ['xml', 'csv']), ...])
    output_types = groupby(export, lambda oe: oe[0],
                           lambda oes: [e for o, e in oes])
    results = logs.dbcmd('get_outputs', calc_id)
    if not results:
        return HttpResponseNotFound()

    response_data = []
    for result in results:
        try:  # output from the datastore
            rtype = result.ds_key
            # Catalina asked to remove the .txt outputs (used for the GMFs)
            outtypes = [ot for ot in output_types[rtype] if ot != 'txt']
        except KeyError:
            continue  # non-exportable outputs should not be shown
        url = urlparse.urljoin(base_url, 'v1/calc/result/%d' % result.id)
        datum = dict(
            id=result.id, name=result.display_name, type=rtype,
            outtypes=outtypes, url=url)
        response_data.append(datum)

    return HttpResponse(content=json.dumps(response_data))


@require_http_methods(['GET'])
@cross_domain_ajax
def get_traceback(request, calc_id):
    """
    Get the traceback as a list of lines for a given ``calc_id``.
    """
    # If the specified calculation doesn't exist throw back a 404.
    try:
        response_data = logs.dbcmd('get_traceback', calc_id)
    except dbapi.NotFound:
        return HttpResponseNotFound()
    return HttpResponse(content=json.dumps(response_data), content_type=JSON)


@cross_domain_ajax
@require_http_methods(['GET'])
def get_result(request, result_id):
    """
    Download a specific result, by ``result_id``.

    The common abstracted functionality for getting hazard or risk results.

    :param request:
        `django.http.HttpRequest` object. Can contain a `export_type` GET
        param (the default is 'xml' if no param is specified).
    :param result_id:
        The id of the requested artifact.
    :returns:
        If the requested ``result_id`` is not available in the format
        designated by the `export_type`.

        Otherwise, return a `django.http.HttpResponse` containing the content
        of the requested artifact.

    Parameters for the GET request can include an `export_type`, such as 'xml',
    'geojson', 'csv', etc.
    """
    # If the result for the requested ID doesn't exist, OR
    # the job which it is related too is not complete,
    # throw back a 404.
    try:
        job_id, job_status, datadir, ds_key = logs.dbcmd(
            'get_result', result_id)
        if not job_status == 'complete':
            return HttpResponseNotFound()
    except dbapi.NotFound:
        return HttpResponseNotFound()

    etype = request.GET.get('export_type')
    export_type = etype or DEFAULT_EXPORT_TYPE

    tmpdir = tempfile.mkdtemp()
    try:
        exported = core.export_from_db(
            (ds_key, export_type), job_id, datadir, tmpdir)
    except DataStoreExportError as exc:
        # TODO: there should be a better error page
        return HttpResponse(content='%s: %s' % (exc.__class__.__name__, exc),
                            content_type='text/plain', status=500)
    if exported is None:
        # Throw back a 404 if the exact export parameters are not supported
        return HttpResponseNotFound(
            'export_type=%s is not supported for %s' % (export_type, ds_key))

    content_type = EXPORT_CONTENT_TYPE_MAP.get(
        export_type, DEFAULT_CONTENT_TYPE)
    try:
        fname = 'output-%s-%s' % (result_id, os.path.basename(exported))
        # 'b' is needed when running the WebUI on Windows
        data = open(exported, 'rb').read()
        response = HttpResponse(data, content_type=content_type)
        response['Content-Length'] = len(data)
        response['Content-Disposition'] = 'attachment; filename=%s' % fname
        return response
    finally:
        shutil.rmtree(tmpdir)


@cross_domain_ajax
@require_http_methods(['GET'])
def get_datastore(request, job_id):
    """
    Download a full datastore file.

    :param request:
        `django.http.HttpRequest` object.
    :param job_id:
        The id of the requested datastore
    :returns:
        A `django.http.HttpResponse` containing the content
        of the requested artifact, if present, else throws a 404
    """
    try:
        job = logs.dbcmd('get_job', int(job_id), getpass.getuser())
    except dbapi.NotFound:
        return HttpResponseNotFound()

    fname = job.ds_calc_dir + '.hdf5'
    response = FileResponse(
        FileWrapper(open(fname, 'rb')), content_type=HDF5)
    response['Content-Disposition'] = 'attachment; filename=%s' % fname
    return response


def web_engine(request, **kwargs):
    return render(request, "engine/index.html",
                  dict())


@cross_domain_ajax
@require_http_methods(['GET'])
def web_engine_get_outputs(request, calc_id, **kwargs):
    return render(request, "engine/get_outputs.html",
                  dict([('calc_id', calc_id)]))


@require_http_methods(['GET'])
def license(request, **kwargs):
    return render(request, "engine/license.html")<|MERGE_RESOLUTION|>--- conflicted
+++ resolved
@@ -34,18 +34,6 @@
 from django.views.decorators.csrf import csrf_exempt
 from django.views.decorators.http import require_http_methods
 from django.shortcuts import render
-<<<<<<< HEAD
-=======
-from django.contrib.auth import authenticate, login, logout
-try:
-    from django.http import FileResponse  # Django >= 1.8
-except ImportError:
-    from django.http import StreamingHttpResponse as FileResponse
-try:
-    from wsgiref.util import FileWrapper  # Django >= 1.9
-except ImportError:
-    from django.core.servers.basehttp import FileWrapper
->>>>>>> bc4397b7
 
 from openquake.baselib.general import groupby, writetmp
 from openquake.baselib.python3compat import unicode
