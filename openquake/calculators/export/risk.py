# -*- coding: utf-8 -*-
# vim: tabstop=4 shiftwidth=4 softtabstop=4
#
# Copyright (C) 2014-2017 GEM Foundation
#
# OpenQuake is free software: you can redistribute it and/or modify it
# under the terms of the GNU Affero General Public License as published
# by the Free Software Foundation, either version 3 of the License, or
# (at your option) any later version.
#
# OpenQuake is distributed in the hope that it will be useful,
# but WITHOUT ANY WARRANTY; without even the implied warranty of
# MERCHANTABILITY or FITNESS FOR A PARTICULAR PURPOSE.  See the
# GNU Affero General Public License for more details.
#
# You should have received a copy of the GNU Affero General Public License
# along with OpenQuake. If not, see <http://www.gnu.org/licenses/>.

import itertools
import collections

import numpy

from openquake.baselib.python3compat import decode
from openquake.baselib.general import AccumDict, get_array, group_array
from openquake.hazardlib.stats import compute_stats2
from openquake.risklib import scientific, riskinput
from openquake.calculators.export import export
from openquake.calculators.export.hazard import get_grp_id_eid, savez
from openquake.commonlib import writers, risk_writers, calc
from openquake.commonlib.util import get_assets, compose_arrays
from openquake.commonlib.risk_writers import (
    DmgState, DmgDistPerTaxonomy, DmgDistPerAsset, DmgDistTotal,
    ExposureData, Site)

Output = collections.namedtuple('Output', 'ltype path array')
F32 = numpy.float32
F64 = numpy.float64
U32 = numpy.uint32
stat_dt = numpy.dtype([('mean', F32), ('stddev', F32)])


def add_quotes(values):
    # used to escape taxonomies in CSV files
    return numpy.array(['"%s"' % val for val in values], (bytes, 100))


def rup_data_dict(dstore, grp_ids):
    """
    Extract a dictionary of arrays keyed by the rupture serial number
    from the datastore for the given source group IDs.
    """
    rdict = {}
    for grp_id in grp_ids:
        for rec in dstore['rup_data/grp-%02d' % grp_id]:
            rdict[rec['rupserial']] = rec
    return rdict


def copy_to(elt, rup_data, rupserials):
    """
    Copy information from the rup_data dictionary into the elt array for
    the given rupture serials.
    """
    assert len(elt) == len(rupserials), (len(elt), len(rupserials))
    for i, serial in numpy.ndenumerate(rupserials):
        rec = elt[i]
        rdata = rup_data[serial]
        rec['magnitude'] = rdata['mag']
        rec['centroid_lon'] = rdata['lon']
        rec['centroid_lat'] = rdata['lat']
        rec['centroid_depth'] = rdata['depth']

# ############################### exporters ############################## #


# this is used by event_based_risk
@export.add(('avg_losses-rlzs', 'csv'), ('avg_losses-stats', 'csv'))
def export_avg_losses(ekey, dstore):
    """
    :param ekey: export key, i.e. a pair (datastore key, fmt)
    :param dstore: datastore object
    """
    oq = dstore['oqparam']
    dt = oq.loss_dt()
    assets = get_assets(dstore)
    writer = writers.CsvWriter(fmt=writers.FIVEDIGITS)
    name, kind = ekey[0].split('-')
    value = dstore[name + '-rlzs'].value  # shape (A, R, L')
    if kind == 'stats':
        tags = ['mean'] + ['quantile-%s' % q for q in oq.quantile_loss_curves]
        weights = dstore['realizations']['weight']
        value = compute_stats2(value, oq.quantile_loss_curves, weights)
    else:  # rlzs
        tags = ['rlz-%03d' % r for r in range(len(dstore['realizations']))]
    for tag, values in zip(tags, value.transpose(1, 0, 2)):
        dest = dstore.build_fname(name, tag, 'csv')
        array = numpy.zeros(len(values), dt)
        for l, lt in enumerate(dt.names):
            array[lt] = values[:, l]
        writer.save(compose_arrays(assets, array), dest)
    return writer.getsaved()


# this is used by scenario_risk
@export.add(('losses_by_asset', 'csv'))
def export_losses_by_asset(ekey, dstore):
    """
    :param ekey: export key, i.e. a pair (datastore key, fmt)
    :param dstore: datastore object
    """
<<<<<<< HEAD
    loss_dt = dstore['oqparam'].loss_dt()
    losses_by_asset = dstore[ekey[0]].value
=======
    loss_dt = dstore['oqparam'].loss_dt(stat_dt)
    avg_losses = dstore[ekey[0]].value
>>>>>>> ed55476f
    rlzs = dstore['csm_info'].get_rlzs_assoc().realizations
    assets = get_assets(dstore)
    writer = writers.CsvWriter(fmt=writers.FIVEDIGITS)
    for rlz in rlzs:
        losses = losses_by_asset[:, rlz.ordinal].view(loss_dt)
        dest = dstore.build_fname('losses_by_asset', rlz, 'csv')
        data = compose_arrays(assets, losses.copy().view(loss_dt)[:, 0])
        writer.save(data, dest)
    return writer.getsaved()


def _compact(array):
    # convert an array of shape (a, e) into an array of shape (a,)
    dt = array.dtype
    a, e = array.shape
    lst = []
    for name in dt.names:
        lst.append((name, (dt[name], e)))
    return array.view(numpy.dtype(lst)).reshape(a)


# used by scenario_risk
@export.add(('all_losses-rlzs', 'npz'))
def export_all_losses_npz(ekey, dstore):
    rlzs = dstore['csm_info'].get_rlzs_assoc().realizations
    assets = get_assets(dstore)
    losses = dstore['all_losses-rlzs']
    dic = {}
    for rlz in rlzs:
        rlz_losses = _compact(losses[:, :, rlz.ordinal])
        data = compose_arrays(assets, rlz_losses)
        dic['all_losses-%03d' % rlz.ordinal] = data
    fname = dstore.build_fname('all_losses', 'rlzs', 'npz')
    savez(fname, **dic)
    return [fname]


# this is used by classical_risk
@export.add(('agg_losses-rlzs', 'csv'))
def export_agg_losses(ekey, dstore):
    """
    :param ekey: export key, i.e. a pair (datastore key, fmt)
    :param dstore: datastore object
    """
    agg_losses = dstore[ekey[0]].value
    rlzs = dstore['csm_info'].get_rlzs_assoc().realizations
    etags = calc.build_etags(dstore['events'], 0)
    writer = writers.CsvWriter(fmt=writers.FIVEDIGITS)
    for rlz in rlzs:
        losses = agg_losses[:, rlz.ordinal]
        dest = dstore.build_fname('agg_losses', rlz, 'csv')
        data = compose_arrays(etags, losses)
        writer.save(data, dest)
    return writer.getsaved()


# this is used by event_based_risk
@export.add(('agg_loss_table', 'csv'))
def export_agg_losses_ebr(ekey, dstore):
    """
    :param ekey: export key, i.e. a pair (datastore key, fmt)
    :param dstore: datastore object
    """
    loss_types = dstore.get_attr('composite_risk_model', 'loss_types')
    name, ext = export.keyfunc(ekey)
    agg_losses = dstore[name]
    has_rup_data = 'rup_data' in dstore
    extra_list = [('magnitude', F64),
                  ('centroid_lon', F64),
                  ('centroid_lat', F64),
                  ('centroid_depth', F64)] if has_rup_data else []
    oq = dstore['oqparam']
    dtlist = [('event_tag', (numpy.string_, 100)),
              ('year', U32),
              ] + extra_list + oq.loss_dt_list()
    elt_dt = numpy.dtype(dtlist)
    rlzs_assoc = dstore['csm_info'].get_rlzs_assoc()
    grp_rlzs = sorted(rlzs_assoc.get_rlzs_by_grp_id().items())
    writer = writers.CsvWriter(fmt=writers.FIVEDIGITS)
    for grp_id, rlzs in grp_rlzs:
        try:
            events = dstore['events/grp-%02d' % grp_id]
        except KeyError:
            continue
        if not len(events):
            continue
        rup_data = rup_data_dict(dstore, [grp_id]) if has_rup_data else {}
        event_by_eid = {event['eid']: event for event in events}
        for rlz in rlzs:
            rlzname = 'rlz-%03d' % rlz.ordinal
            if rlzname not in agg_losses:
                continue
            data = agg_losses[rlzname].value
            eids = data['eid']
            losses = data['loss']
            rlz_events = numpy.array([event_by_eid[eid] for eid in eids])
            elt = numpy.zeros(len(eids), elt_dt)
            elt['event_tag'] = calc.build_etags(rlz_events, grp_id)
            elt['year'] = rlz_events['year']
            if rup_data:
                copy_to(elt, rup_data, rlz_events['rupserial'])
            for i, ins in enumerate(
                    ['', '_ins'] if oq.insured_losses else ['']):
                for l, loss_type in enumerate(loss_types):
                    elt[loss_type + ins][:] = losses[:, l, i]
            elt.sort(order=['year', 'event_tag'])
            dest = dstore.build_fname('agg_losses', rlz, 'csv')
            writer.save(elt, dest)
    return writer.getsaved()


# this is used by event_based_risk
@export.add(('all_loss_ratios', 'csv'))
def export_all_loss_ratios(ekey, dstore):
    """
    :param ekey: export key, i.e. a pair (datastore key, fmt)
    :param dstore: datastore object
    """
    loss_types = dstore.get_attr('composite_risk_model', 'loss_types')
    name, ext = export.keyfunc(ekey)
    assetcol = dstore['assetcol']
    oq = dstore['oqparam']
    dtlist = [('event_tag', (numpy.string_, 100)), ('year', U32),
              ('aid', U32)] + oq.loss_dt_list()
    elt_dt = numpy.dtype(dtlist)
    rlzs_assoc = dstore['csm_info'].get_rlzs_assoc()
    grp_id, eid = get_grp_id_eid(ekey[0])
    if grp_id is None:
        return []
    grp_id, eid = int(grp_id), int(eid)
    writer = writers.CsvWriter(fmt=writers.FIVEDIGITS)
    rlzs = rlzs_assoc.get_rlzs_by_grp_id()[grp_id]
    events = dstore['events/grp-%02d' % grp_id]
    ok_events = events[events['eid'] == eid]
    if len(ok_events) == 0:
        return []
    [event_tag] = calc.build_etags(ok_events, grp_id)
    for rlz in rlzs:
        exportname = 'losses-grp=%02d-eid=%d' % (grp_id, eid)
        dest = dstore.build_fname(exportname, rlz, 'csv')
        losses_by_aid = AccumDict()
        rlzname = 'rlz-%03d' % rlz.ordinal
        with dstore.ext5() as ext5:
            ass_losses = ext5['all_loss_ratios'][rlzname].value
        data = get_array(ass_losses, eid=eid)
        losses_by_aid = group_array(data, 'aid')
        elt = numpy.zeros(len(losses_by_aid), elt_dt)
        elt['event_tag'] = event_tag
        elt['year'] = ok_events[0]['year']
        elt['aid'] = sorted(losses_by_aid)
        for i, aid in numpy.ndenumerate(elt['aid']):
            # there is a single eid
            losses = losses_by_aid[aid]['loss'][0, :, :]  # shape (L, I)
            for l, loss_type in enumerate(loss_types):
                value = assetcol[int(aid)].value(loss_type, oq.time_event)
                loss = value * losses[l]
                if oq.insured_losses:
                    elt[loss_type][i] = loss[0]
                    elt[loss_type + '_ins'][i] = loss[1]
                else:
                    elt[loss_type][i] = loss

        elt.sort(order='event_tag')
        writer.save(elt, dest)
    return writer.getsaved()


@export.add(('rcurves-rlzs', 'csv'))
def export_rcurves(ekey, dstore):
    rlzs = dstore['csm_info'].get_rlzs_assoc().realizations
    assets = get_assets(dstore)
    curves = dstore[ekey[0]].value
    name = ekey[0].split('-')[0]
    writer = writers.CsvWriter(fmt=writers.FIVEDIGITS)
    for rlz in rlzs:
        # FIXME: export insured values too
        array = compose_arrays(assets, curves[:, rlz.ordinal, 0])
        path = dstore.build_fname(name, rlz, 'csv')
        writer.save(array, path)
    return writer.getsaved()


# this is used by classical_risk
@export.add(('loss_curves-rlzs', 'csv'))
def export_loss_curves(ekey, dstore):
    rlzs = dstore['csm_info'].get_rlzs_assoc().realizations
    loss_types = dstore.get_attr('composite_risk_model', 'loss_types')
    assets = get_assets(dstore)
    curves = dstore[ekey[0]]
    name = ekey[0].split('-')[0]
    writer = writers.CsvWriter(fmt='%9.6E')
    for rlz in rlzs:
        for ltype in loss_types:
            array = compose_arrays(assets, curves[ltype][:, rlz.ordinal])
            path = dstore.build_fname('%s-%s' % (name, ltype), rlz, 'csv')
            writer.save(array, path)
    return writer.getsaved()


@export.add(('dmg_by_asset', 'xml'))
def export_damage(ekey, dstore):
    loss_types = dstore.get_attr('composite_risk_model', 'loss_types')
    damage_states = dstore.get_attr('composite_risk_model', 'damage_states')
    rlzs = dstore['csm_info'].get_rlzs_assoc().realizations
    dmg_by_asset = dstore['dmg_by_asset']  # shape (N, L, R)
    assetcol = dstore['assetcol/array'].value
    aref = dstore['asset_refs'].value
    dmg_states = [DmgState(s, i) for i, s in enumerate(damage_states)]
    D = len(dmg_states)
    N, R = dmg_by_asset.shape
    L = len(loss_types)
    fnames = []

    for l, r in itertools.product(range(L), range(R)):
        lt = loss_types[l]
        rlz = rlzs[r]
        dd_asset = []
        for n, ass in enumerate(assetcol):
            assref = decode(aref[ass['idx']])
            dist = dmg_by_asset[n, r][lt]
            site = Site(ass['lon'], ass['lat'])
            for ds in range(D):
                dd_asset.append(
                    DmgDistPerAsset(
                        ExposureData(assref, site), dmg_states[ds],
                        dist['mean'][ds], dist['stddev'][ds]))

        f1 = export_dmg_xml(('dmg_dist_per_asset', 'xml'), dstore,
                            dmg_states, dd_asset, lt, rlz)
        max_damage = dmg_states[-1]
        # the collapse map is extracted from the damage distribution per asset
        # (dda) by taking the value corresponding to the maximum damage
        collapse_map = [dda for dda in dd_asset if dda.dmg_state == max_damage]
        f2 = export_dmg_xml(('collapse_map', 'xml'), dstore,
                            dmg_states, collapse_map, lt, rlz)
        fnames.extend(sum((f1 + f2).values(), []))
    return sorted(fnames)


@export.add(('dmg_by_taxon', 'xml'))
def export_damage_taxon(ekey, dstore):
    loss_types = dstore.get_attr('composite_risk_model', 'loss_types')
    damage_states = dstore.get_attr('composite_risk_model', 'damage_states')
    rlzs = dstore['csm_info'].get_rlzs_assoc().realizations
    dmg_by_taxon = dstore['dmg_by_taxon']  # shape (T, L, R)
    taxonomies = dstore['assetcol/taxonomies']
    dmg_states = [DmgState(s, i) for i, s in enumerate(damage_states)]
    D = len(dmg_states)
    T, R = dmg_by_taxon.shape
    L = len(loss_types)
    fnames = []

    for l, r in itertools.product(range(L), range(R)):
        lt = loss_types[l]
        rlz = rlzs[r]
        dd_taxo = []
        for t in range(T):
            dist = dmg_by_taxon[t, r][lt]
            for ds in range(D):
                dd_taxo.append(
                    DmgDistPerTaxonomy(
                        taxonomies[t], dmg_states[ds],
                        dist['mean'][ds], dist['stddev'][ds]))

        f = export_dmg_xml(('dmg_dist_per_taxonomy', 'xml'),
                           dstore, dmg_states, dd_taxo, lt, rlz)
        fnames.extend(sum(f.values(), []))
    return sorted(fnames)


@export.add(('dmg_total', 'xml'))
def export_damage_total(ekey, dstore):
    loss_types = dstore.get_attr('composite_risk_model', 'loss_types')
    damage_states = dstore.get_attr('composite_risk_model', 'damage_states')
    rlzs = dstore['csm_info'].get_rlzs_assoc().realizations
    dmg_total = dstore['dmg_total']
    R, = dmg_total.shape
    L = len(loss_types)
    dmg_states = [DmgState(s, i) for i, s in enumerate(damage_states)]
    D = len(dmg_states)
    fnames = []
    for l, r in itertools.product(range(L), range(R)):
        lt = loss_types[l]
        rlz = rlzs[r]
        dd_total = []
        for ds in range(D):
            dist = dmg_total[r][lt]
            dd_total.append(DmgDistTotal(
                dmg_states[ds], dist['mean'][ds], dist['stddev'][ds]))

        f = export_dmg_xml(('dmg_dist_total', 'xml'), dstore,
                           dmg_states, dd_total, lt, rlz)
        fnames.extend(sum(f.values(), []))
    return sorted(fnames)


# used by classical_risk and event_based_risk
@export.add(('loss_maps-rlzs', 'csv'), ('loss_maps-stats', 'csv'))
def export_loss_maps_csv(ekey, dstore):
    kind = ekey[0].split('-')[1]  # rlzs or stats
    assets = get_assets(dstore)
    value = get_loss_maps(dstore, kind)
    if kind == 'rlzs':
        tags = dstore['csm_info'].get_rlzs_assoc().realizations
    else:
        oq = dstore['oqparam']
        tags = ['mean'] + ['quantile-%s' % q for q in oq.quantile_loss_curves]
    writer = writers.CsvWriter(fmt=writers.FIVEDIGITS)
    for tag, values in zip(tags, value.T):
        fname = dstore.build_fname('loss_maps', tag, ekey[1])
        writer.save(compose_arrays(assets, values), fname)
    return writer.getsaved()


@export.add(('damages-rlzs', 'csv'), ('csq_by_asset', 'csv'))
def export_rlzs_by_asset_csv(ekey, dstore):
    rlzs = dstore['csm_info'].get_rlzs_assoc().realizations
    assets = get_assets(dstore)
    value = dstore[ekey[0]].value  # matrix N x R or T x R
    writer = writers.CsvWriter(fmt=writers.FIVEDIGITS)
    for rlz, values in zip(rlzs, value.T):
        fname = dstore.build_fname(ekey[0], rlz.gsim_rlz, ekey[1])
        writer.save(compose_arrays(assets, values), fname)
    return writer.getsaved()


@export.add(('csq_by_taxon', 'csv'))
def export_csq_by_taxon_csv(ekey, dstore):
    taxonomies = add_quotes(dstore['assetcol/taxonomies'].value)
    rlzs = dstore['csm_info'].get_rlzs_assoc().realizations
    value = dstore[ekey[0]].value  # matrix T x R
    writer = writers.CsvWriter(fmt=writers.FIVEDIGITS)
    for rlz, values in zip(rlzs, value.T):
        fname = dstore.build_fname(ekey[0], rlz.gsim_rlz, ekey[1])
        writer.save(compose_arrays(taxonomies, values, 'taxonomy'), fname)
    return writer.getsaved()


@export.add(('csq_total', 'csv'))
def export_csq_total_csv(ekey, dstore):
    rlzs = dstore['csm_info'].get_rlzs_assoc().realizations
    value = dstore[ekey[0]].value
    writer = writers.CsvWriter(fmt=writers.FIVEDIGITS)
    for rlz, values in zip(rlzs, value):
        fname = dstore.build_fname(ekey[0], rlz.gsim_rlz, ekey[1])
        writer.save(numpy.array([values], value.dtype), fname)
    return writer.getsaved()


def build_damage_dt(dstore):
    """
    :param dstore: a datastore instance
    :returns: a composite dtype loss_type -> (mean_ds1, stdv_ds1, ...)
    """
    damage_states = dstore.get_attr('composite_risk_model', 'damage_states')
    dt_list = []
    for ds in damage_states:
        dt_list.append(('%s_mean' % ds, F32))
        dt_list.append(('%s_stdv' % ds, F32))
    damage_dt = numpy.dtype(dt_list)
    loss_types = dstore.get_attr('composite_risk_model', 'loss_types')
    return numpy.dtype([(lt, damage_dt) for lt in loss_types])


def build_damage_array(data, damage_dt):
    """
    :param data: an array of length N with fields 'mean' and 'stddev'
    :param damage_dt: a damage composite data type loss_type -> states
    :returns: a composite array of length N and dtype damage_dt
    """
    L = len(data) if data.shape else 1
    dmg = numpy.zeros(L, damage_dt)
    for lt in damage_dt.names:
        for i, ms in numpy.ndenumerate(data[lt]):
            lst = []
            for m, s in zip(ms['mean'], ms['stddev']):
                lst.append(m)
                lst.append(s)
            dmg[lt][i] = tuple(lst)
    return dmg


@export.add(('dmg_by_asset', 'csv'))
def export_dmg_by_asset_csv(ekey, dstore):
    damage_dt = build_damage_dt(dstore)
    rlzs = dstore['csm_info'].get_rlzs_assoc().realizations
    data = dstore[ekey[0]]
    writer = writers.CsvWriter(fmt='%.6E')
    assets = get_assets(dstore)
    for rlz in rlzs:
        dmg_by_asset = build_damage_array(data[:, rlz.ordinal], damage_dt)
        fname = dstore.build_fname(ekey[0], rlz.gsim_rlz, ekey[1])
        writer.save(compose_arrays(assets, dmg_by_asset), fname)
    return writer.getsaved()


@export.add(('dmg_by_taxon', 'csv'))
def export_dmg_by_taxon_csv(ekey, dstore):
    damage_dt = build_damage_dt(dstore)
    taxonomies = add_quotes(dstore['assetcol/taxonomies'].value)
    rlzs = dstore['csm_info'].get_rlzs_assoc().realizations
    data = dstore[ekey[0]]
    writer = writers.CsvWriter(fmt='%.6E')
    for rlz in rlzs:
        dmg_by_taxon = build_damage_array(data[:, rlz.ordinal], damage_dt)
        fname = dstore.build_fname(ekey[0], rlz.gsim_rlz, ekey[1])
        array = compose_arrays(taxonomies, dmg_by_taxon, 'taxonomy')
        writer.save(array, fname)
    return writer.getsaved()


@export.add(('dmg_total', 'csv'))
def export_dmg_totalcsv(ekey, dstore):
    damage_dt = build_damage_dt(dstore)
    rlzs = dstore['csm_info'].get_rlzs_assoc().realizations
    data = dstore[ekey[0]]
    writer = writers.CsvWriter(fmt='%.6E')
    for rlz in rlzs:
        dmg_total = build_damage_array(data[rlz.ordinal], damage_dt)
        fname = dstore.build_fname(ekey[0], rlz.gsim_rlz, ekey[1])
        writer.save(dmg_total, fname)
    return writer.getsaved()


def export_dmg_xml(key, dstore, damage_states, dmg_data, lt, rlz):
    """
    Export damage outputs in XML format.

    :param key:
        dmg_dist_per_asset|dmg_dist_per_taxonomy|dmg_dist_total|collapse_map
    :param dstore:
        the datastore
    :param damage_states:
        the list of damage states
    :param dmg_data:
        a list [(loss_type, unit, asset_ref, mean, stddev), ...]
    :param lt:
        loss type string
    :param rlz:
        a realization object
    """
    dest = dstore.build_fname('%s-%s' % (key[0], lt), rlz, key[1])
    risk_writers.DamageWriter(damage_states).to_nrml(key[0], dmg_data, dest)
    return AccumDict({key: [dest]})


# exports for scenario_risk

LossMap = collections.namedtuple('LossMap', 'location asset_ref value std_dev')
LossCurve = collections.namedtuple(
    'LossCurve', 'location asset_ref poes losses loss_ratios '
    'average_loss stddev_loss')


# emulate a Django point
class Location(object):
    def __init__(self, x, y):
        self.x, self.y = x, y
        self.wkt = 'POINT(%s %s)' % (x, y)


def indices(*sizes):
    return itertools.product(*map(range, sizes))


def get_loss_maps(dstore, kind):
    """
    :param dstore: a DataStore instance
    :param kind: 'rlzs' or 'stats'
    """
    oq = dstore['oqparam']
    name = 'rcurves-%s' % kind
    if name in dstore:  # event_based risk
        values = dstore['assetcol'].values()
        _, loss_maps_dt = scientific.build_loss_dtypes(
            {lt: len(oq.loss_ratios[lt]) for lt in oq.loss_ratios},
            oq.conditional_loss_poes, oq.insured_losses)
        rcurves = dstore[name].value  # to support Ubuntu 14
        A, R, I = rcurves.shape
        ins = ['', '_ins']
        loss_maps = numpy.zeros((A, R), loss_maps_dt)
        for ltype, lratios in oq.loss_ratios.items():
            for (a, r, i) in indices(A, R, I):
                rcurve = rcurves[ltype][a, r, i]
                losses = numpy.array(lratios) * values[ltype][a]
                tup = tuple(
                    scientific.conditional_loss_ratio(losses, rcurve, poe)
                    for poe in oq.conditional_loss_poes)
                loss_maps[ltype + ins[i]][a, r] = tup
        return loss_maps
    name = 'loss_curves-%s' % kind
    if name in dstore:  # classical_risk
        loss_curves = dstore[name]
    loss_maps = scientific.broadcast(
        scientific.loss_maps, loss_curves, oq.conditional_loss_poes)
    return loss_maps


# used by event_based_risk and classical_risk
@export.add(('loss_maps-rlzs', 'xml'), ('loss_maps-rlzs', 'geojson'))
def export_loss_maps_rlzs_xml_geojson(ekey, dstore):
    oq = dstore['oqparam']
    cc = dstore['assetcol/cost_calculator']
    unit_by_lt = cc.units
    unit_by_lt['occupants'] = 'people'
    rlzs = dstore['csm_info'].get_rlzs_assoc().realizations
    loss_maps = get_loss_maps(dstore, 'rlzs')
    assetcol = dstore['assetcol/array'].value
    aref = dstore['asset_refs'].value
    R = len(rlzs)
    fnames = []
    export_type = ekey[1]
    writercls = (risk_writers.LossMapGeoJSONWriter
                 if export_type == 'geojson' else
                 risk_writers.LossMapXMLWriter)
    loss_types = loss_maps.dtype.names
    for lt in loss_types:
        loss_maps_lt = loss_maps[lt]
        for r in range(R):
            lmaps = loss_maps_lt[:, r]
            for poe in oq.conditional_loss_poes:
                for insflag in range(oq.insured_losses + 1):
                    ins = '_ins' if insflag else ''
                    rlz = rlzs[r]
                    unit = unit_by_lt[lt]
                    root = ekey[0][:-5]  # strip -rlzs
                    name = '%s-%s-poe-%s%s' % (root, lt, poe, ins)
                    fname = dstore.build_fname(name, rlz, ekey[1])
                    data = []
                    poe_str = 'poe-%s' % poe + ins
                    for ass, stat in zip(assetcol, lmaps[poe_str]):
                        loc = Location(ass['lon'], ass['lat'])
                        lm = LossMap(loc, decode(aref[ass['idx']]), stat, None)
                        data.append(lm)
                    writer = writercls(
                        fname, oq.investigation_time, poe=poe, loss_type=lt,
                        unit=unit,
                        risk_investigation_time=oq.risk_investigation_time,
                        **get_paths(rlz))
                    writer.serialize(data)
                    fnames.append(fname)
    return sorted(fnames)


# used by classical_risk and event_based_risk
# NB: loss_maps-stats are NOT computed as stats of loss_maps-rlzs,
# instead they are extracted directly from loss_maps-stats
@export.add(('loss_maps-stats', 'xml'), ('loss_maps-stats', 'geojson'))
def export_loss_maps_stats_xml_geojson(ekey, dstore):
    loss_maps = get_loss_maps(dstore, 'stats')
    N, S = loss_maps.shape
    assetcol = dstore['assetcol/array'].value
    aref = dstore['asset_refs'].value
    fnames = []
    export_type = ekey[1]
    writercls = (risk_writers.LossMapGeoJSONWriter
                 if export_type == 'geojson' else
                 risk_writers.LossMapXMLWriter)
    for writer, (ltype, poe, s, insflag) in _gen_writers(
            dstore, writercls, ekey[0]):
        ins = '_ins' if insflag else ''
        if ltype not in loss_maps.dtype.names:
            continue
        array = loss_maps[ltype][:, s]
        curves = []
        poe_str = 'poe-%s' % poe + ins
        for ass, val in zip(assetcol, array[poe_str]):
            loc = Location(ass['lon'], ass['lat'])
            curve = LossMap(loc, decode(aref[ass['idx']]), val, None)
            curves.append(curve)
        writer.serialize(curves)
        fnames.append(writer._dest)
    return sorted(fnames)

agg_dt = numpy.dtype([('unit', (bytes, 6)), ('mean', F32), ('stddev', F32)])


# this is used by scenario_risk
@export.add(('agglosses-rlzs', 'csv'))
def export_agglosses(ekey, dstore):
    oq = dstore['oqparam']
    loss_dt = oq.loss_dt()
    cc = dstore['assetcol/cost_calculator']
    unit_by_lt = cc.units
    unit_by_lt['occupants'] = 'people'
    agglosses = dstore[ekey[0]]
    fnames = []
    for rlz in dstore['csm_info'].get_rlzs_assoc().realizations:
        gsim, = rlz.gsim_rlz.value
        loss = agglosses[rlz.ordinal]
        losses = []
        header = ['loss_type', 'unit', 'mean', 'stddev']
        for l, lt in enumerate(loss_dt.names):
            unit = unit_by_lt[lt.replace('_ins', '')]
            mean = loss[l]['mean']
            stddev = loss[l]['stddev']
            losses.append((lt, unit, mean, stddev))
        dest = dstore.build_fname('agglosses', gsim, 'csv')
        writers.write_csv(dest, losses, header=header)
        fnames.append(dest)
    return sorted(fnames)


AggCurve = collections.namedtuple(
    'AggCurve', ['losses', 'poes', 'average_loss', 'stddev_loss'])


def get_paths(rlz):
    """
    :param rlz:
        a logic tree realization (composite or simple)
    :returns:
        a dict {'source_model_tree_path': string, 'gsim_tree_path': string}
    """
    dic = {}
    if hasattr(rlz, 'sm_lt_path'):  # composite realization
        dic['source_model_tree_path'] = '_'.join(rlz.sm_lt_path)
        dic['gsim_tree_path'] = '_'.join(rlz.gsim_lt_path)
    else:  # simple GSIM realization
        dic['source_model_tree_path'] = ''
        dic['gsim_tree_path'] = '_'.join(rlz.lt_path)
    return dic


def _gen_writers(dstore, writercls, root):
    # build Writer instances
    name = writercls.__name__
    if 'XML' in name:
        ext = 'xml'
    elif 'JSON' in name:
        ext = 'geojson'
    else:
        raise ValueError('Unsupported writer class: %s' % writercls)
    oq = dstore['oqparam']
    rlzs = dstore['csm_info'].get_rlzs_assoc().realizations
    cc = dstore['assetcol/cost_calculator']
    poes = oq.conditional_loss_poes if 'maps' in root else [None]
    for poe in poes:
        poe_str = '-%s' % poe if poe is not None else ''
        for l, loss_type in enumerate(cc.loss_types):
            for ins in range(oq.insured_losses + 1):
                if root.endswith('-rlzs'):
                    for rlz in rlzs:
                        dest = dstore.build_fname(
                            '%s-%s%s%s' %
                            (root[:-5],  # strip -rlzs
                             loss_type, poe_str, '_ins' if ins else ''),
                            rlz, ext)
                        yield writercls(
                            dest, oq.investigation_time, poe=poe,
                            loss_type=loss_type, unit=cc.units[loss_type],
                            risk_investigation_time=oq.risk_investigation_time,
                            **get_paths(rlz)), (
                                loss_type, poe, rlz.ordinal, ins)
                elif root.endswith('-stats'):
                    pairs = [('mean', None)] + [
                        ('quantile-%s' % q, q)
                        for q in oq.quantile_loss_curves]
                    for ordinal, (statname, statvalue) in enumerate(pairs):
                        prefix = root[:-6]  # strip -stats
                        key = '%s-%s%s%s' % (statname, loss_type, poe_str,
                                             '_ins' if ins else '')
                        dest = dstore.build_fname(prefix, key, ext)
                        yield writercls(
                            dest, oq.investigation_time,
                            poe=poe, loss_type=loss_type,
                            risk_investigation_time=oq.risk_investigation_time,
                            statistics='mean' if ordinal == 0 else 'quantile',
                            quantile_value=statvalue,
                            unit=cc.units[loss_type],
                        ), (loss_type, poe, ordinal, ins)


# this is used by event_based_risk
@export.add(('agg_curve-rlzs', 'xml'), ('agg_curve-stats', 'xml'))
def export_agg_curve_rlzs(ekey, dstore):
    agg_curve = dstore[ekey[0]]
    fnames = []
    for writer, (loss_type, poe, r, ins) in _gen_writers(
            dstore, risk_writers.AggregateLossCurveXMLWriter, ekey[0]):
        rec = agg_curve[loss_type][ins, r]
        curve = AggCurve(rec['losses'], rec['poes'], rec['avg'], None)
        writer.serialize(curve)
        fnames.append(writer._dest)
    return sorted(fnames)


# this is used by classical risk
@export.add(('loss_curves-stats', 'xml'),
            ('loss_curves-stats', 'geojson'))
def export_loss_curves_stats(ekey, dstore):
    assetcol = dstore['assetcol/array'].value
    aref = dstore['asset_refs'].value
    loss_curves = dstore[ekey[0]]
    ok_loss_types = loss_curves.dtype.names
    [loss_ratios] = dstore['loss_ratios']
    fnames = []
    writercls = (risk_writers.LossCurveGeoJSONWriter
                 if ekey[0] == 'geojson' else
                 risk_writers.LossCurveXMLWriter)
    for writer, (ltype, poe, s, insflag) in _gen_writers(
            dstore, writercls, ekey[0]):
        if ltype not in ok_loss_types:
            continue  # ignore loss type
        ins = '_ins' if insflag else ''
        array = loss_curves[ltype][:, s]
        curves = []
        for ass, rec in zip(assetcol, array):
            loc = Location(ass['lon'], ass['lat'])
            curve = LossCurve(loc, decode(aref[ass['idx']]), rec['poes' + ins],
                              rec['losses' + ins], loss_ratios[ltype],
                              rec['avg' + ins], None)
            curves.append(curve)
        writer.serialize(curves)
        fnames.append(writer._dest)
    return sorted(fnames)


# this is used by event_based_risk to export loss curves
@export.add(('rcurves-rlzs', 'xml'),
            ('rcurves-rlzs', 'geojson'),
            ('rcurves-stats', 'xml'),
            ('rcurves-stats', 'geojson'))
def export_rcurves_rlzs(ekey, dstore):
    riskmodel = riskinput.read_composite_risk_model(dstore)
    assetcol = dstore['assetcol']
    aref = dstore['asset_refs'].value
    rcurves = dstore[ekey[0]]
    [loss_ratios] = dstore['loss_ratios']
    fnames = []
    writercls = (risk_writers.LossCurveGeoJSONWriter
                 if ekey[0] == 'geojson' else
                 risk_writers.LossCurveXMLWriter)
    for writer, (ltype, poe, r, ins) in _gen_writers(
            dstore, writercls, ekey[0]):
        if ltype not in loss_ratios.dtype.names:
            continue  # ignore loss type
        the_poes = rcurves[ltype][:, r, ins]
        curves = []
        for aid, ass in enumerate(assetcol):
            loc = Location(*ass.location)
            losses = loss_ratios[ltype] * ass.value(ltype)
            poes = the_poes[aid]
            avg = scientific.average_loss([losses, poes])
            curve = LossCurve(loc, aref[ass.idx], poes,
                              losses, loss_ratios[ltype], avg, None)
            curves.append(curve)
        writer.serialize(curves)
        fnames.append(writer._dest)
    return sorted(fnames)


# used by ebr calculator
@export.add(('losses_by_taxon-rlzs', 'csv'), ('losses_by_taxon-stats', 'csv'))
def export_losses_by_taxon_csv(ekey, dstore):
    oq = dstore['oqparam']
    taxonomies = add_quotes(dstore['assetcol/taxonomies'].value)
    rlzs = dstore['csm_info'].get_rlzs_assoc().realizations
    loss_types = oq.loss_dt().names
    key, kind = ekey[0].split('-')
    value = dstore[key + '-rlzs'].value
    if kind == 'stats':
        tags = ['mean'] + ['quantile-%s' % q for q in oq.quantile_loss_curves]
        weights = dstore['realizations']['weight']
        value = compute_stats2(value, oq.quantile_loss_curves, weights)
    else:  # rlzs
        tags = rlzs
    writer = writers.CsvWriter(fmt=writers.FIVEDIGITS)
    dt = numpy.dtype([('taxonomy', taxonomies.dtype)] + oq.loss_dt_list())
    for tag, values in zip(tags, value.transpose(1, 0, 2)):
        fname = dstore.build_fname(ekey[0], tag, ekey[1])
        array = numpy.zeros(len(values), dt)
        array['taxonomy'] = taxonomies
        for l, lt in enumerate(loss_types):
            array[lt] = values[:, l]
        writer.save(array, fname)
    return writer.getsaved()


# this is used by classical_risk
@export.add(('loss_curves-rlzs', 'xml'),
            ('loss_curves-rlzs', 'geojson'))
def export_loss_curves_rlzs(ekey, dstore):
    assetcol = dstore['assetcol/array'].value
    aref = dstore['asset_refs'].value
    loss_curves = dstore[ekey[0]]
    fnames = []
    writercls = (risk_writers.LossCurveGeoJSONWriter
                 if ekey[0] == 'geojson' else
                 risk_writers.LossCurveXMLWriter)
    for writer, (lt, poe, r, insflag) in _gen_writers(
            dstore, writercls, ekey[0]):
        ins = '_ins' if insflag else ''
        array = loss_curves[lt][:, r]
        curves = []
        for ass, data in zip(assetcol, array):
            loc = Location(ass['lon'], ass['lat'])
            losses = data['losses' + ins]
            poes = data['poes' + ins]
            avg = data['avg' + ins]
            if lt == 'occupants':
                loss_ratios = losses / ass['occupants']
            else:
                loss_ratios = losses / ass['value-' + lt]
            curve = LossCurve(loc, aref[ass['idx']], poes,
                              losses, loss_ratios, avg, None)
            curves.append(curve)
        writer.serialize(curves)
        fnames.append(writer._dest)
    return sorted(fnames)

BcrData = collections.namedtuple(
    'BcrData', ['location', 'asset_ref', 'average_annual_loss_original',
                'average_annual_loss_retrofitted', 'bcr'])


# this is used by classical_bcr
@export.add(('bcr-rlzs', 'xml'))
def export_bcr_map_rlzs(ekey, dstore):
    assetcol = dstore['assetcol/array'].value
    aref = dstore['asset_refs'].value
    bcr_data = dstore['bcr-rlzs']
    N, R = bcr_data.shape
    oq = dstore['oqparam']
    realizations = dstore['csm_info'].get_rlzs_assoc().realizations
    loss_types = dstore.get_attr('composite_risk_model', 'loss_types')
    writercls = risk_writers.BCRMapXMLWriter
    fnames = []
    for rlz in realizations:
        for l, loss_type in enumerate(loss_types):
            rlz_data = bcr_data[loss_type][:, rlz.ordinal]
            path = dstore.build_fname('bcr-%s' % loss_type, rlz, 'xml')
            writer = writercls(
                path, oq.interest_rate, oq.asset_life_expectancy, loss_type,
                **get_paths(rlz))
            data = []
            for ass, value in zip(assetcol, rlz_data):
                loc = Location(ass['lon'], ass['lat'])
                data.append(BcrData(loc, decode(aref[ass['idx']]),
                                    value['annual_loss_orig'],
                                    value['annual_loss_retro'],
                                    value['bcr']))
            writer.serialize(data)
            fnames.append(path)
    return sorted(fnames)

# TODO: add export_bcr_map_stats<|MERGE_RESOLUTION|>--- conflicted
+++ resolved
@@ -109,18 +109,13 @@
     :param ekey: export key, i.e. a pair (datastore key, fmt)
     :param dstore: datastore object
     """
-<<<<<<< HEAD
-    loss_dt = dstore['oqparam'].loss_dt()
-    losses_by_asset = dstore[ekey[0]].value
-=======
     loss_dt = dstore['oqparam'].loss_dt(stat_dt)
     avg_losses = dstore[ekey[0]].value
->>>>>>> ed55476f
     rlzs = dstore['csm_info'].get_rlzs_assoc().realizations
     assets = get_assets(dstore)
     writer = writers.CsvWriter(fmt=writers.FIVEDIGITS)
     for rlz in rlzs:
-        losses = losses_by_asset[:, rlz.ordinal].view(loss_dt)
+        losses = avg_losses[:, rlz.ordinal]
         dest = dstore.build_fname('losses_by_asset', rlz, 'csv')
         data = compose_arrays(assets, losses.copy().view(loss_dt)[:, 0])
         writer.save(data, dest)
