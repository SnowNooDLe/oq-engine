# -*- coding: utf-8 -*-
# vim: tabstop=4 shiftwidth=4 softtabstop=4
#
# Copyright (C) 2014-2017 GEM Foundation
#
# OpenQuake is free software: you can redistribute it and/or modify it
# under the terms of the GNU Affero General Public License as published
# by the Free Software Foundation, either version 3 of the License, or
# (at your option) any later version.
#
# OpenQuake is distributed in the hope that it will be useful,
# but WITHOUT ANY WARRANTY; without even the implied warranty of
# MERCHANTABILITY or FITNESS FOR A PARTICULAR PURPOSE.  See the
# GNU Affero General Public License for more details.
#
# You should have received a copy of the GNU Affero General Public License
# along with OpenQuake. If not, see <http://www.gnu.org/licenses/>.
from __future__ import division
import os
import sys
import abc
import pdb
import logging
import operator
import itertools
import traceback
import collections
import numpy

from openquake.baselib import general, hdf5, __version__ as engine_version
from openquake.baselib.performance import Monitor
from openquake.hazardlib.calc.filters import SourceFilter
from openquake.hazardlib import geo
from openquake.risklib import riskinput
from openquake.commonlib import readinput, datastore, source, calc, riskmodels
from openquake.baselib.parallel import Starmap, wakeup_pool
from openquake.baselib.python3compat import with_metaclass
from openquake.calculators.export import export as exp

get_taxonomy = operator.attrgetter('taxonomy')
get_weight = operator.attrgetter('weight')
get_trt = operator.attrgetter('src_group_id')
get_imt = operator.attrgetter('imt')

calculators = general.CallableDict(operator.attrgetter('calculation_mode'))

Site = collections.namedtuple('Site', 'sid lon lat')

F32 = numpy.float32


class InvalidCalculationID(Exception):
    """
    Raised when running a post-calculation on top of an incompatible
    pre-calculation
    """


class AssetSiteAssociationError(Exception):
    """Raised when there are no hazard sites close enough to any asset"""

rlz_dt = numpy.dtype([('uid', 'S200'), ('model', 'S200'),
                      ('gsims', 'S100'), ('weight', F32)])

logversion = True


PRECALC_MAP = dict(
    classical=['psha'],
    disaggregation=['psha'],
    scenario_risk=['scenario'],
    scenario_damage=['scenario'],
    classical_risk=['classical'],
    classical_bcr=['classical'],
    classical_damage=['classical'],
    event_based=['event_based', 'event_based_rupture', 'ebrisk',
                 'event_based_risk', 'ucerf_rupture'],
    event_based_risk=['event_based', 'event_based_rupture', 'ucerf_rupture',
                      'event_based_risk'],
    ucerf_classical=['ucerf_psha'],
    ucerf_hazard=['ucerf_rupture'])


def set_array(longarray, shortarray):
    """
    :param longarray: a numpy array of floats of length L >= l
    :param shortarray: a numpy array of floats of length l

    Fill `longarray` with the values of `shortarray`, starting from the left.
    If `shortarry` is shorter than `longarray`, then the remaining elements on
    the right are filled with `numpy.nan` values.
    """
    longarray[:len(shortarray)] = shortarray
    longarray[len(shortarray):] = numpy.nan


def gsim_names(rlz):
    """
    Names of the underlying GSIMs separated by spaces
    """
    return ' '.join(str(v) for v in rlz.gsim_rlz.value)


def check_precalc_consistency(calc_mode, precalc_mode):
    """
    Defensive programming against users providing an incorrect pre-calculation
    ID (with ``--hazard-calculation-id``)

    :param calc_mode:
        calculation_mode of the current calculation
    :param precalc_mode:
        calculation_mode of the previous calculation
    """
    ok_mode = PRECALC_MAP[calc_mode]
    if calc_mode != precalc_mode and precalc_mode not in ok_mode:
        raise InvalidCalculationID(
            'In order to run a risk calculation of kind %r, '
            'you need to provide a calculation of kind %r, '
            'but you provided a %r instead' %
            (calc_mode, ok_mode, precalc_mode))


class BaseCalculator(with_metaclass(abc.ABCMeta)):
    """
    Abstract base class for all calculators.

    :param oqparam: OqParam object
    :param monitor: monitor object
    :param calc_id: numeric calculation ID
    """
    from_engine = False  # set by engine.run_calc
    sitecol = datastore.persistent_attribute('sitecol')
    assetcol = datastore.persistent_attribute('assetcol')
    performance = datastore.persistent_attribute('performance')
    pre_calculator = None  # to be overridden
    is_stochastic = False  # True for scenario and event based calculators

    @property
    def taxonomies(self):
<<<<<<< HEAD
        L = len('taxonomy-')
        return [key[L:]
                for key in self.datastore['assetcol/aids_by_tag']['tag']
                if key.startswith('taxonomy-')]
=======
        L = len('taxonomy=')
        return [key[L:]
                for key in self.datastore['assetcol/aids_by_tag']['tag']
                if key.startswith('taxonomy=')]
>>>>>>> 5b37866b

    def __init__(self, oqparam, monitor=Monitor(), calc_id=None):
        self._monitor = monitor
        self.datastore = datastore.DataStore(calc_id)
        self.oqparam = oqparam

    def monitor(self, operation, **kw):
        """
        Return a new Monitor instance
        """
        mon = self._monitor(operation, hdf5path=self.datastore.hdf5path)
        self._monitor.calc_id = mon.calc_id = self.datastore.calc_id
        vars(mon).update(kw)
        return mon

    def save_params(self, **kw):
        """
        Update the current calculation parameters and save engine_version
        """
        vars(self.oqparam).update(**kw)
        self.datastore['oqparam'] = self.oqparam  # save the updated oqparam
        attrs = self.datastore['/'].attrs
        attrs['engine_version'] = engine_version
        if 'checksum32' not in attrs:
            attrs['checksum32'] = readinput.get_checksum32(self.oqparam)
        self.datastore.flush()

    def set_log_format(self):
        """Set the format of the root logger"""
        fmt = '[%(asctime)s #{} %(levelname)s] %(message)s'.format(
            self.datastore.calc_id)
        for handler in logging.root.handlers:
            handler.setFormatter(logging.Formatter(fmt))

    def run(self, pre_execute=True, concurrent_tasks=None, close=True, **kw):
        """
        Run the calculation and return the exported outputs.
        """
        global logversion
        self.close = close
        self.set_log_format()
        if logversion:  # make sure this is logged only once
            logging.info('Running %s', self.oqparam.inputs['job_ini'])
            logging.info('Using engine version %s', engine_version)
            logversion = False
        if concurrent_tasks is None:  # use the job.ini parameter
            ct = self.oqparam.concurrent_tasks
        else:  # used the parameter passed in the command-line
            ct = concurrent_tasks
        if ct == 0:  # disable distribution temporarily
            oq_distribute = os.environ.get('OQ_DISTRIBUTE')
            os.environ['OQ_DISTRIBUTE'] = 'no'
        if ct != self.oqparam.concurrent_tasks:
            # save the used concurrent_tasks
            self.oqparam.concurrent_tasks = ct
        self.save_params(**kw)
        exported = {}
        try:
            if pre_execute:
                self.pre_execute()
            self.result = self.execute()
            if self.result is not None:
                self.post_execute(self.result)
            self.before_export()
            exported = self.export(kw.get('exports', ''))
        except:
            if kw.get('pdb'):  # post-mortem debug
                tb = sys.exc_info()[2]
                traceback.print_tb(tb)
                pdb.post_mortem(tb)
            else:
                logging.critical('', exc_info=True)
                raise
        finally:
            if ct == 0:  # restore OQ_DISTRIBUTE
                if oq_distribute is None:  # was not set
                    del os.environ['OQ_DISTRIBUTE']
                else:
                    os.environ['OQ_DISTRIBUTE'] = oq_distribute
        return exported

    def core_task(*args):
        """
        Core routine running on the workers.
        """
        raise NotImplementedError

    @abc.abstractmethod
    def pre_execute(self):
        """
        Initialization phase.
        """

    @abc.abstractmethod
    def execute(self):
        """
        Execution phase. Usually will run in parallel the core
        function and return a dictionary with the results.
        """

    @abc.abstractmethod
    def post_execute(self, result):
        """
        Post-processing phase of the aggregated output. It must be
        overridden with the export code. It will return a dictionary
        of output files.
        """

    def export(self, exports=None):
        """
        Export all the outputs in the datastore in the given export formats.
        Individual outputs are not exported if there are multiple realizations.

        :returns: dictionary output_key -> sorted list of exported paths
        """
        num_rlzs = len(self.datastore['realizations'])
        exported = {}
        if isinstance(exports, tuple):
            fmts = exports
        elif exports:  # is a string
            fmts = exports.split(',')
        elif isinstance(self.oqparam.exports, tuple):
            fmts = self.oqparam.exports
        else:  # is a string
            fmts = self.oqparam.exports.split(',')
        keys = set(self.datastore)
        has_hcurves = 'hcurves' in self.datastore or 'poes' in self.datastore
        if has_hcurves:
            keys.add('hcurves')
        for fmt in fmts:
            if not fmt:
                continue
            for key in sorted(keys):  # top level keys
                if 'rlzs' in key and num_rlzs > 1:
                    continue  # skip individual curves
                self._export((key, fmt), exported)
            if has_hcurves and self.oqparam.hazard_maps:
                self._export(('hmaps', fmt), exported)
            if has_hcurves and self.oqparam.uniform_hazard_spectra:
                self._export(('uhs', fmt), exported)

        if self.close:  # in the engine we close later
            self.result = None
            try:
                self.datastore.close()
            except (RuntimeError, ValueError):
                # sometimes produces errors but they are difficult to
                # reproduce
                logging.warn('', exc_info=True)
        return exported

    def _export(self, ekey, exported):
        if ekey in exp:
            with self.monitor('export'):
                exported[ekey] = exp(ekey, self.datastore)
                logging.info('exported %s: %s', ekey[0], exported[ekey])

    def before_export(self):
        """
        Collect the realizations and set the attributes nbytes
        """
        if hasattr(self, 'rlzs_assoc'):
            sm_by_rlz = self.datastore['csm_info'].get_sm_by_rlz(
                self.rlzs_assoc.realizations) or collections.defaultdict(
                    lambda: 'NA')
            self.datastore['realizations'] = numpy.array(
                [(r.uid, sm_by_rlz[r], gsim_names(r), r.weight)
                 for r in self.rlzs_assoc.realizations], rlz_dt)
        for key in self.datastore:
            self.datastore.set_nbytes(key)
        self.datastore.flush()


def check_time_event(oqparam, time_events):
    """
    Check the `time_event` parameter in the datastore, by comparing
    with the periods found in the exposure.
    """
    time_event = oqparam.time_event
    if time_event and time_event not in time_events:
        raise ValueError(
            'time_event is %s in %s, but the exposure contains %s' %
            (time_event, oqparam.inputs['job_ini'], ', '.join(time_events)))


class HazardCalculator(BaseCalculator):
    """
    Base class for hazard calculators based on source models
    """
    def assoc_assets_sites(self, sitecol):
        """
        :param sitecol: a sequence of sites
        :returns: a pair (filtered sites, asset collection)

        The new site collection is different from the original one
        if some assets were discarded or if there were missing assets
        for some sites.
        """
        maximum_distance = self.oqparam.asset_hazard_distance
        siteobjects = geo.utils.GeographicObjects(
            Site(sid, lon, lat) for sid, lon, lat in
            zip(sitecol.sids, sitecol.lons, sitecol.lats))
        assets_by_sid = general.AccumDict()
        for assets in self.assetcol.assets_by_site():
            if len(assets):
                lon, lat = assets[0].location
                site, _ = siteobjects.get_closest(lon, lat, maximum_distance)
                if site:
                    assets_by_sid += {site.sid: list(assets)}
        if not assets_by_sid:
            raise AssetSiteAssociationError(
                'Could not associate any site to any assets within the '
                'maximum distance of %s km' % maximum_distance)
        mask = numpy.array([sid in assets_by_sid for sid in sitecol.sids])
        assets_by_site = [assets_by_sid.get(sid, []) for sid in sitecol.sids]
        return sitecol.filter(mask), riskinput.AssetCollection(
            assets_by_site,
            self.exposure.assets_by_tag,
            self.exposure.cost_calculator,
            self.oqparam.time_event,
            time_events=hdf5.array_of_vstr(sorted(self.exposure.time_events)))

    def count_assets(self):
        """
        Count how many assets are taken into consideration by the calculator
        """
        return len(self.assetcol)

    def compute_previous(self):
        precalc = calculators[self.pre_calculator](
            self.oqparam, self.monitor('precalculator'),
            self.datastore.calc_id)
        precalc.run(close=False)
        if 'scenario' not in self.oqparam.calculation_mode:
            self.csm = precalc.csm
        pre_attrs = vars(precalc)
        for name in ('riskmodel', 'assets_by_site'):
            if name in pre_attrs:
                setattr(self, name, getattr(precalc, name))
        return precalc

    def read_previous(self, precalc_id):
        parent = datastore.read(precalc_id)
        check_precalc_consistency(
            self.oqparam.calculation_mode, parent['oqparam'].calculation_mode)
        self.datastore.parent = parent
        # copy missing parameters from the parent
        params = {name: value for name, value in
                  vars(parent['oqparam']).items()
                  if name not in vars(self.oqparam)}
        self.save_params(**params)
        self.read_risk_data()

    def basic_pre_execute(self):
        oq = self.oqparam
        self.read_risk_data()
        if 'source' in oq.inputs:
            wakeup_pool()  # fork before reading the source model
            if oq.hazard_calculation_id:  # already stored csm
                logging.info('Reusing composite source model of calc #%d',
                             oq.hazard_calculation_id)
                with datastore.read(oq.hazard_calculation_id) as dstore:
                    csm = dstore['composite_source_model']
            else:
                csm = self.read_csm()
            logging.info('Prefiltering the CompositeSourceModel')
            with self.monitor('prefiltering source model',
                              autoflush=True, measuremem=True):
                self.src_filter = SourceFilter(
                    self.sitecol, oq.maximum_distance)
                self.csm = csm.filter(self.src_filter)
            csm.info.gsim_lt.check_imts(oq.imtls)
            self.datastore['csm_info'] = self.csm.info
            self.rup_data = {}
        self.init()

    def read_csm(self):
        with self.monitor('reading composite source model', autoflush=True):
                csm = readinput.get_composite_source_model(self.oqparam)
        if self.is_stochastic:
            # initialize the rupture serial numbers before the
            # filtering; in this way the serials are independent
            # from the site collection; this is ultra-fast
            csm.init_serials()
        return csm

    def pre_execute(self):
        """
        Check if there is a pre_calculator or a previous calculation ID.
        If yes, read the inputs by invoking the precalculator or by retrieving
        the previous calculation; if not, read the inputs directly.
        """
        precalc_id = self.oqparam.hazard_calculation_id
        job_info = {}
        if self.pre_calculator is not None:
            # the parameter hazard_calculation_id is only meaningful if
            # there is a precalculator
            self.precalc = (self.compute_previous() if precalc_id is None
                            else self.read_previous(precalc_id))
            self.init()
        else:  # we are in a basic calculator
            self.precalc = None
            self.basic_pre_execute()
            if 'source' in self.oqparam.inputs:
                job_info.update(readinput.get_job_info(
                    self.oqparam, self.csm, self.sitecol))
        if hasattr(self, 'riskmodel'):
            job_info['require_epsilons'] = bool(self.riskmodel.covs)
        self._monitor.save_info(job_info)
        self.param = {}  # used in the risk calculators

    def init(self):
        """
        To be overridden to initialize the datasets needed by the calculation
        """
        if not self.oqparam.imtls:
            raise ValueError('Missing intensity_measure_types!')
        if self.precalc:
            self.rlzs_assoc = self.precalc.rlzs_assoc
        elif 'csm_info' in self.datastore:
            self.rlzs_assoc = self.datastore['csm_info'].get_rlzs_assoc()
        else:  # build a fake; used by risk-from-file calculators
            self.datastore['csm_info'] = fake = source.CompositionInfo.fake()
            self.rlzs_assoc = fake.get_rlzs_assoc()

    def read_exposure(self):
        """
        Read the exposure, the riskmodel and update the attributes .exposure,
        .sitecol, .assets_by_site, .taxonomies.
        """
        logging.info('Reading the exposure')
        with self.monitor('reading exposure', autoflush=True):
            self.exposure = readinput.get_exposure(self.oqparam)
            self.sitecol, self.assetcol = (
                readinput.get_sitecol_assetcol(self.oqparam, self.exposure))
            # NB: using hdf5.vstr would fail for large exposures;
            # the datastore could become corrupt, and also ultra-strange
            # may happen (i.e. having the sitecol saved inside asset_refs!!)
            arefs = numpy.array(self.exposure.asset_refs)
            self.datastore['asset_refs'] = arefs
            self.datastore.set_attrs('asset_refs', nbytes=arefs.nbytes)
            logging.info('Read %d assets on %d sites',
                         len(self.assetcol), len(self.sitecol))

    def get_min_iml(self, oq):
        # set the minimum_intensity
        if hasattr(self, 'riskmodel') and not oq.minimum_intensity:
            # infer it from the risk models if not directly set in job.ini
            oq.minimum_intensity = self.riskmodel.get_min_iml()
        min_iml = calc.fix_minimum_intensity(
            oq.minimum_intensity, oq.imtls)
        if min_iml.sum() == 0:
            logging.warn('The GMFs are not filtered: '
                         'you may want to set a minimum_intensity')
        else:
            logging.info('minimum_intensity=%s', oq.minimum_intensity)
        return min_iml

    def load_riskmodel(self):
        """
        Read the risk model and set the attribute .riskmodel.
        The riskmodel can be empty for hazard calculations.
        Save the loss ratios (if any) in the datastore.
        """
        self.riskmodel = rm = readinput.get_risk_model(self.oqparam)
        if not self.riskmodel:  # can happen only in a hazard calculation
            return
        self.save_params()  # re-save oqparam
        # save the risk models and loss_ratios in the datastore
        self.datastore['composite_risk_model'] = rm
        attrs = self.datastore.getitem('composite_risk_model').attrs
        attrs['min_iml'] = hdf5.array_of_vstr(sorted(rm.get_min_iml().items()))
        if rm.damage_states:
            # best not to save them as bytes, they are used as headers
            attrs['damage_states'] = hdf5.array_of_vstr(rm.damage_states)
        self.datastore['loss_ratios'] = rm.get_loss_ratios()
        self.datastore.set_nbytes('composite_risk_model')
        self.datastore.set_nbytes('loss_ratios')
        self.datastore.hdf5.flush()

    def assoc_assets(self, haz_sitecol):
        """
        Associate the exposure assets to the hazard sites and redefine
        the .sitecol and .assetcol attributes.
        """
        if haz_sitecol is not None and haz_sitecol != self.sitecol:
            num_assets = self.count_assets()
            with self.monitor('assoc_assets_sites', autoflush=True):
                self.sitecol, self.assetcol = \
                    self.assoc_assets_sites(haz_sitecol.complete)
            ok_assets = self.count_assets()
            num_sites = len(self.sitecol)
            logging.warn('Associated %d assets to %d sites, %d discarded',
                         ok_assets, num_sites, num_assets - ok_assets)

    def read_risk_data(self):
        """
        Read the exposure (if any), the risk model (if any) and then the
        site collection, possibly extracted from the exposure.
        """
        oq = self.oqparam
        with self.monitor('reading site collection', autoflush=True):
            haz_sitecol = readinput.get_site_collection(oq)
        if haz_sitecol is not None:
            logging.info('Read %d hazard site(s)', len(haz_sitecol))
        oq_hazard = (self.datastore.parent['oqparam']
                     if self.datastore.parent else None)
        if 'exposure' in oq.inputs:
            self.read_exposure()
            self.load_riskmodel()  # must be called *after* read_exposure
            if self.datastore.parent:
                haz_sitecol = self.datastore.parent['sitecol']
            self.assoc_assets(haz_sitecol)
        elif oq.job_type == 'risk':
            raise RuntimeError(
                'Missing exposure_file in %(job_ini)s' % oq.inputs)
        else:  # no exposure
            self.load_riskmodel()
            self.sitecol = haz_sitecol

        if oq_hazard:
            parent = self.datastore.parent
            if 'assetcol' in parent:
                check_time_event(oq, parent['assetcol'].time_events)
            if oq_hazard.time_event and oq_hazard.time_event != oq.time_event:
                raise ValueError(
                    'The risk configuration file has time_event=%s but the '
                    'hazard was computed with time_event=%s' % (
                        oq.time_event, oq_hazard.time_event))

        if self.oqparam.job_type == 'risk':
            taxonomies = set(self.taxonomies)

            # check that we are covering all the taxonomies in the exposure
            missing = taxonomies - set(self.riskmodel.taxonomies)
            if self.riskmodel and missing:
                raise RuntimeError('The exposure contains the taxonomies %s '
                                   'which are not in the risk model' % missing)

            # same check for the consequence models, if any
            consequence_models = riskmodels.get_risk_models(
                self.oqparam, 'consequence')
            for lt, cm in consequence_models.items():
                missing = taxonomies - set(cm)
                if missing:
                    raise ValueError(
                        'Missing consequenceFunctions for %s' %
                        ' '.join(missing))

    def post_process(self):
        """For compatibility with the engine"""


class RiskCalculator(HazardCalculator):
    """
    Base class for all risk calculators. A risk calculator must set the
    attributes .riskmodel, .sitecol, .assets_by_site, .exposure
    .riskinputs in the pre_execute phase.
    """
    def check_poes(self, curves_by_trt_gsim):
        """Overridden in ClassicalDamage"""

    def make_eps(self, num_ruptures):
        """
        :param num_ruptures: the size of the epsilon array for each asset
        """
        oq = self.oqparam
        with self.monitor('building epsilons', autoflush=True):
            return riskinput.make_eps(
                self.assetcol, num_ruptures,
                oq.master_seed, oq.asset_correlation)

    def build_riskinputs(self, kind, hazards, eps=numpy.zeros(0), eids=None):
        """
        :param kind:
            kind of hazard getter, can be 'poe' or 'gmf'
        :param hazards:
            a (composite) array of shape (R, N, ...)
        :param eps:
            a matrix of epsilons (possibly empty)
        :param eids:
            an array of event IDs (or None)
        :returns:
            a list of RiskInputs objects, sorted by IMT.
        """
        self.check_poes(hazards)
        imtls = self.oqparam.imtls
        if not set(self.oqparam.risk_imtls) & set(imtls):
            rsk = ', '.join(self.oqparam.risk_imtls)
            haz = ', '.join(imtls)
            raise ValueError('The IMTs in the risk models (%s) are disjoint '
                             "from the IMTs in the hazard (%s)" % (rsk, haz))
        num_tasks = self.oqparam.concurrent_tasks or 1
        assets_by_site = self.assetcol.assets_by_site()
        self.tagmask = self.assetcol.tagmask()
        with self.monitor('building riskinputs', autoflush=True):
            riskinputs = []
            sid_weight_pairs = [
                (i, len(assets))
                for i, assets in enumerate(assets_by_site)]
            blocks = general.split_in_blocks(
                sid_weight_pairs, num_tasks, weight=operator.itemgetter(1))
            for block in blocks:
                sids = numpy.array([sid for sid, _weight in block])
                reduced_hazards = hazards[:, sids]
                reduced_assets = assets_by_site[sids]
                # dictionary of epsilons for the reduced assets
                reduced_eps = collections.defaultdict(F32)
                for assets in reduced_assets:
                    for asset in assets:
                        asset.tagmask = self.tagmask[asset.ordinal]
                        if len(eps):
                            reduced_eps[asset.ordinal] = eps[asset.ordinal]
                # build the riskinputs
                ri = riskinput.RiskInput(
                    riskinput.HazardGetter(kind, reduced_hazards, imtls, eids),
                    reduced_assets, reduced_eps)
                if ri.weight > 0:
                    riskinputs.append(ri)
            assert riskinputs
            logging.info('Built %d risk inputs', len(riskinputs))
            return riskinputs

    def execute(self):
        """
        Parallelize on the riskinputs and returns a dictionary of results.
        Require a `.core_task` to be defined with signature
        (riskinputs, riskmodel, rlzs_assoc, monitor).
        """
        mon = self.monitor('risk')
        all_args = [(riskinput, self.riskmodel, self.param, mon)
                    for riskinput in self.riskinputs]
        res = Starmap(self.core_task.__func__, all_args).reduce(self.combine)
        return res

    def combine(self, acc, res):
        return acc + res

U16 = numpy.uint16
U32 = numpy.uint32
U64 = numpy.uint64
F32 = numpy.float32


def get_gmv_data(sids, gmfs):
    """
    Convert an array of shape (R, N, E, I) into an array of type gmv_data_dt
    """
    R, N, E, I = gmfs.shape
    gmv_data_dt = numpy.dtype(
        [('rlzi', U16), ('sid', U32), ('eid', U64), ('gmv', (F32, (I,)))])
    it = ((r, sids[s], eid, gmfa[s, eid])
          for r, gmfa in enumerate(gmfs)
          for s, eid in itertools.product(
                  numpy.arange(N, dtype=U32), numpy.arange(E, dtype=U64)))
    return numpy.fromiter(it, gmv_data_dt)


def get_gmfs(calculator):
    """
    :param calculator: a scenario_risk/damage or gmf_ebrisk calculator
    :returns: a pair (eids, gmfs) where gmfs is a matrix of shape (G, N, E, I)
    """
    dstore = calculator.datastore
    oq = dstore['oqparam']
    num_assocs = dstore['csm_info'].get_num_rlzs()
    sitecol = dstore['sitecol']
    if dstore.parent:
        haz_sitecol = dstore.parent['sitecol']  # S sites
    else:
        haz_sitecol = sitecol  # N sites
    N = len(haz_sitecol.complete)
    I = len(oq.imtls)
    E = oq.number_of_ground_motion_fields
    eids = numpy.arange(E)
    gmfs = numpy.zeros((num_assocs, N, E, I))
    if calculator.precalc:
        for g, gsim in enumerate(calculator.precalc.gsims):
            gmfs[g, sitecol.sids] = calculator.precalc.gmfa[gsim]
        return eids, gmfs

    if 'gmf_data/data' in dstore:
        dset = dstore['gmf_data/data']
        R = len(dstore['realizations'])
        nrows = len(dset) // R
        for r in range(R):
            for s, sid in enumerate(haz_sitecol.sids):
                start = r * nrows + E * s
                array = dset[start: start + E]  # shape (E, I)
                if numpy.unique(array['sid']) != [sid]:  # sanity check
                    raise ValueError('The GMFs have been stored incorrectly')
                gmfs[r, sid] = array['gmv']
        return eids, gmfs

    elif 'gmfs' in oq.inputs:  # from file
        logging.info('Reading gmfs from file')
        eids, gmfs = readinput.get_gmfs(oq)
        if len(eids) != E:
            raise RuntimeError('Expected %d ground motion fields, found %d' %
                               (E, len(eids)))
        # NB: get_gmfs redefine oq.sites in case of GMFs from XML
        haz_sitecol = readinput.get_site_collection(oq) or haz_sitecol
        calculator.assoc_assets(haz_sitecol)
        dstore['gmf_data/data'] = get_gmv_data(
            haz_sitecol.sids, gmfs[:, haz_sitecol.indices])

        # store the events, useful when read the GMFs from a file
        events = numpy.zeros(E, calc.stored_event_dt)
        events['eid'] = eids
        dstore['events/grp-00'] = events
        return eids, gmfs<|MERGE_RESOLUTION|>--- conflicted
+++ resolved
@@ -137,17 +137,10 @@
 
     @property
     def taxonomies(self):
-<<<<<<< HEAD
-        L = len('taxonomy-')
-        return [key[L:]
-                for key in self.datastore['assetcol/aids_by_tag']['tag']
-                if key.startswith('taxonomy-')]
-=======
         L = len('taxonomy=')
         return [key[L:]
                 for key in self.datastore['assetcol/aids_by_tag']['tag']
                 if key.startswith('taxonomy=')]
->>>>>>> 5b37866b
 
     def __init__(self, oqparam, monitor=Monitor(), calc_id=None):
         self._monitor = monitor
