#  -*- coding: utf-8 -*-
#  vim: tabstop=4 shiftwidth=4 softtabstop=4

#  Copyright (c) 2014-2015, GEM Foundation

#  OpenQuake is free software: you can redistribute it and/or modify it
#  under the terms of the GNU Affero General Public License as published
#  by the Free Software Foundation, either version 3 of the License, or
#  (at your option) any later version.

#  OpenQuake is distributed in the hope that it will be useful,
#  but WITHOUT ANY WARRANTY; without even the implied warranty of
#  MERCHANTABILITY or FITNESS FOR A PARTICULAR PURPOSE.  See the
#  GNU General Public License for more details.

#  You should have received a copy of the GNU Affero General Public License
#  along with OpenQuake.  If not, see <http://www.gnu.org/licenses/>.

from __future__ import division
import math
from nose.plugins.attrib import attr

import numpy.testing

from openquake.baselib.general import groupby
from openquake.commonlib.datastore import DataStore
from openquake.commonlib.util import max_rel_diff_index
from openquake.calculators.tests import CalculatorTestCase
from openquake.qa_tests_data.event_based import (
    blocksize, case_1, case_2, case_4, case_5, case_6, case_7, case_12,
    case_13, case_17, case_18)
from openquake.qa_tests_data.event_based.spatial_correlation import (
    case_1 as sc1, case_2 as sc2, case_3 as sc3)


def joint_prob_of_occurrence(gmvs_site_1, gmvs_site_2, gmv, time_span,
                             num_ses, delta_gmv=0.1):
    """
    Compute the Poissonian probability of a ground shaking value to be in the
    range [``gmv`` - ``delta_gmv`` / 2, ``gmv`` + ``delta_gmv`` / 2] at two
    different locations within a given ``time_span``.

    :param gmvs_site_1, gmvs_site_2:
        Lists of ground motion values (as floats) for two different sites.
    :param gmv:
        Reference value for computing joint probability.
    :param time_span:
        `investigation_time` parameter from the calculation which produced
        these ground motion values.
    :param num_ses:
        `ses_per_logic_tree_path` parameter from the calculation which produced
        these ground motion values. In other words, the total number of
        stochastic event sets.
    :param delta_gmv:
        the interval to consider
    """
    assert len(gmvs_site_1) == len(gmvs_site_2)

    half_delta = float(delta_gmv) / 2
    gmv_close = lambda v: (gmv - half_delta <= v <= gmv + half_delta)
    count = 0
    for gmv_site_1, gmv_site_2 in zip(gmvs_site_1, gmvs_site_2):
        if gmv_close(gmv_site_1) and gmv_close(gmv_site_2):
            count += 1

    prob = 1 - math.exp(- (float(count) / num_ses))
    return prob


class EventBasedTestCase(CalculatorTestCase):

    @attr('qa', 'hazard', 'event_based')
    def test_spatial_correlation(self):
        expected = {sc1: [0.99, 0.41],
                    sc2: [0.99, 0.64],
                    sc3: [0.99, 0.22]}

        for case in expected:
            self.run_calc(case.__file__, 'job.ini')
            oq = self.calc.oqparam
            self.assertEqual(list(oq.imtls), ['PGA'])
            dstore = DataStore(self.calc.datastore.calc_id)
            gmf_by_rupid = groupby(
                dstore['gmfs/col00'].value,
                lambda row: row['idx'],
                lambda rows: [row['BooreAtkinson2008']['PGA'] for row in rows])
            dstore.close()
            gmvs_site_1 = []
            gmvs_site_2 = []
            for rupid, gmf in gmf_by_rupid.items():
                gmvs_site_1.append(gmf[0])
                gmvs_site_2.append(gmf[1])
            joint_prob_0_5 = joint_prob_of_occurrence(
                gmvs_site_1, gmvs_site_2, 0.5, oq.investigation_time,
                oq.ses_per_logic_tree_path)
            joint_prob_1_0 = joint_prob_of_occurrence(
                gmvs_site_1, gmvs_site_2, 1.0, oq.investigation_time,
                oq.ses_per_logic_tree_path)

            p05, p10 = expected[case]
            numpy.testing.assert_almost_equal(joint_prob_0_5, p05, decimal=1)
            numpy.testing.assert_almost_equal(joint_prob_1_0, p10, decimal=1)

    @attr('qa', 'hazard', 'event_based')
    def test_blocksize(self):
<<<<<<< HEAD
        # here the <AreaSource 1> is light and not split
        out = self.run_calc(blocksize.__file__, 'job.ini', concurrent_tasks=3,
                            exports='csv')
=======
        out = self.run_calc(blocksize.__file__, 'job.ini',
                            concurrent_tasks='4', exports='csv')
>>>>>>> 45d5338a
        [fname] = out['gmfs', 'csv']
        self.assertEqualFiles('expected/0-ChiouYoungs2008.csv',
                              fname, sorted)

<<<<<<< HEAD
        # here the <AreaSource 1> is heavy and split
        out = self.run_calc(blocksize.__file__, 'job.ini', concurrent_tasks=4,
                            exports='csv')
=======
        out = self.run_calc(blocksize.__file__, 'job.ini',
                            concurrent_tasks='8', exports='csv')
>>>>>>> 45d5338a
        [fname] = out['gmfs', 'csv']
        self.assertEqualFiles('expected/0-ChiouYoungs2008.csv',
                              fname, sorted)

    @attr('qa', 'hazard', 'event_based')
    def test_case_1(self):
        out = self.run_calc(case_1.__file__, 'job.ini', exports='csv,xml')

        [fname] = out['gmfs', 'csv']
        self.assertEqualFiles(
            'expected/0-SadighEtAl1997.csv', fname, sorted)

        [fname] = out['hcurves', 'csv']
        self.assertEqualFiles(
            'expected/hazard_curve-smltp_b1-gsimltp_b1.csv', fname)

        [fname] = out['hcurves', 'xml']
        self.assertEqualFiles(
            'expected/hazard_curve-smltp_b1-gsimltp_b1-PGA.xml', fname)

    @attr('qa', 'hazard', 'event_based')
    def test_case_2(self):
        out = self.run_calc(case_2.__file__, 'job.ini', exports='csv')
        [fname] = out['gmfs', 'csv']
        self.assertEqualFiles(
            'expected/SadighEtAl1997.csv', fname, sorted)

        [fname] = out['hcurves', 'csv']
        self.assertEqualFiles(
            'expected/hazard_curve-smltp_b1-gsimltp_b1.csv', fname)

    @attr('qa', 'hazard', 'event_based')
    def test_case_2bis(self):  # oversampling
        out = self.run_calc(case_2.__file__, 'job_2.ini', exports='csv,xml')
        ltr = out['gmfs', 'csv']  # 2 realizations, 1 TRT
        self.assertEqualFiles(
            'expected/gmf-smltp_b1-gsimltp_b1-ltr_0.csv', ltr[0])
        self.assertEqualFiles(
            'expected/gmf-smltp_b1-gsimltp_b1-ltr_1.csv', ltr[1])

        ltr0 = out['gmfs', 'xml'][0]
        self.assertEqualFiles('expected/gmf-smltp_b1-gsimltp_b1-ltr_0.xml',
                              ltr0)

        ltr = out['hcurves', 'csv']
        self.assertEqualFiles(
            'expected/hc-smltp_b1-gsimltp_b1-ltr_0.csv', ltr[0])
        # NB: we are testing that the file ltr_1.csv is equal to
        # ltr_0.csv, as it should be for the hazard curves
        self.assertEqualFiles(
            'expected/hc-smltp_b1-gsimltp_b1-ltr_0.csv', ltr[1])

    @attr('qa', 'hazard', 'event_based')
    def test_case_4(self):
        out = self.run_calc(case_4.__file__, 'job.ini', exports='csv')
        [fname] = out['hcurves', 'csv']
        self.assertEqualFiles(
            'expected/hazard_curve-smltp_b1-gsimltp_b1.csv', fname)

    @attr('qa', 'hazard', 'event_based')
    def test_case_5(self):
        expected = '''\
gmf-smltp_b2-gsimltp_@_b2_1_@_@.csv
gmf-smltp_b2-gsimltp_@_b2_2_@_@.csv
gmf-smltp_b2-gsimltp_@_b2_3_@_@.csv
gmf-smltp_b2-gsimltp_@_b2_4_@_@.csv
gmf-smltp_b2-gsimltp_@_b2_5_@_@.csv
gmf-smltp_b3-gsimltp_@_@_@_b4_1.csv'''.split()
        out = self.run_calc(case_5.__file__, 'job.ini', exports='csv')
        fnames = out['gmfs', 'csv']
        for exp, got in zip(expected, fnames):
            self.assertEqualFiles('expected/%s' % exp, got, sorted)

    @attr('qa', 'hazard', 'event_based')
    def test_case_6(self):
        # 2 models x 3 GMPEs, different weights
        expected = [
            'hazard_curve-mean.csv',
            'quantile_curve-0.1.csv',
        ]
        out = self.run_calc(case_6.__file__, 'job.ini', exports='csv')
        fnames = out['hcurves', 'csv']
        for exp, got in zip(expected, fnames):
            self.assertEqualFiles('expected/%s' % exp, got)

        [fname] = out['realizations', 'csv']
        self.assertEqualFiles('expected/realizations.csv', fname)

    @attr('qa', 'hazard', 'event_based')
    def test_case_7(self):
        # 2 models x 3 GMPEs, 100 samples * 10 SES
        expected = [
            'hazard_curve-mean.csv',
            'quantile_curve-0.1.csv',
            'quantile_curve-0.9.csv',
        ]
        out = self.run_calc(case_7.__file__, 'job.ini', exports='csv')
        fnames = out['hcurves', 'csv']
        mean_eb = self.calc.mean_curves
        for exp, got in zip(expected, fnames):
            self.assertEqualFiles('expected/%s' % exp, got)
        mean_cl = self.calc.cl.mean_curves
        for imt in mean_cl.dtype.fields:
            reldiff, _index = max_rel_diff_index(
                mean_cl[imt], mean_eb[imt], min_value=0.1)
            self.assertLess(reldiff, 0.41)

    @attr('qa', 'hazard', 'event_based')
    def test_case_12(self):
        out = self.run_calc(case_12.__file__, 'job.ini', exports='csv')
        [fname] = out['hcurves', 'csv']
        self.assertEqualFiles(
            'expected/hazard_curve-smltp_b1-gsimltp_b1_b2.csv', fname)

    @attr('qa', 'hazard', 'event_based')
    def test_case_13(self):
        out = self.run_calc(case_13.__file__, 'job.ini', exports='csv')
        [fname] = out['gmfs', 'csv']
        self.assertEqualFiles('expected/0-BooreAtkinson2008.csv',
                              fname, sorted)

        [fname] = out['hcurves', 'csv']
        self.assertEqualFiles(
            'expected/hazard_curve-smltp_b1-gsimltp_b1.csv', fname)

    @attr('qa', 'hazard', 'event_based')
    def test_case_17(self):  # oversampling
        expected = [
            'hazard_curve-smltp_b1-gsimltp_@-ltr_0.csv',
            'hazard_curve-smltp_b2-gsimltp_b1-ltr_1.csv',
            'hazard_curve-smltp_b2-gsimltp_b1-ltr_2.csv',
            'hazard_curve-smltp_b2-gsimltp_b1-ltr_3.csv',
            'hazard_curve-smltp_b2-gsimltp_b1-ltr_4.csv',
        ]
        out = self.run_calc(case_17.__file__, 'job.ini', exports='csv')
        fnames = out['hcurves', 'csv']
        for exp, got in zip(expected, fnames):
            self.assertEqualFiles('expected/%s' % exp, got, sorted)

    @attr('qa', 'hazard', 'event_based')
    def test_case_18(self):  # oversampling, 3 realizations
        expected = [
            'gmf-smltp_b1-gsimltp_AB-ltr_0.csv',
            'gmf-smltp_b1-gsimltp_AB-ltr_1.csv',
            'gmf-smltp_b1-gsimltp_CF-ltr_2.csv',
        ]
        out = self.run_calc(case_18.__file__, 'job.ini', exports='csv')
        fnames = out['gmfs', 'csv']
        for exp, got in zip(expected, fnames):
            self.assertEqualFiles('expected/%s' % exp, got, sorted)<|MERGE_RESOLUTION|>--- conflicted
+++ resolved
@@ -103,26 +103,16 @@
 
     @attr('qa', 'hazard', 'event_based')
     def test_blocksize(self):
-<<<<<<< HEAD
         # here the <AreaSource 1> is light and not split
-        out = self.run_calc(blocksize.__file__, 'job.ini', concurrent_tasks=3,
-                            exports='csv')
-=======
+        out = self.run_calc(blocksize.__file__, 'job.ini',
+                            concurrent_tasks='3', exports='csv')
+        [fname] = out['gmfs', 'csv']
+        self.assertEqualFiles('expected/0-ChiouYoungs2008.csv',
+                              fname, sorted)
+
+        # here the <AreaSource 1> is heavy and split
         out = self.run_calc(blocksize.__file__, 'job.ini',
                             concurrent_tasks='4', exports='csv')
->>>>>>> 45d5338a
-        [fname] = out['gmfs', 'csv']
-        self.assertEqualFiles('expected/0-ChiouYoungs2008.csv',
-                              fname, sorted)
-
-<<<<<<< HEAD
-        # here the <AreaSource 1> is heavy and split
-        out = self.run_calc(blocksize.__file__, 'job.ini', concurrent_tasks=4,
-                            exports='csv')
-=======
-        out = self.run_calc(blocksize.__file__, 'job.ini',
-                            concurrent_tasks='8', exports='csv')
->>>>>>> 45d5338a
         [fname] = out['gmfs', 'csv']
         self.assertEqualFiles('expected/0-ChiouYoungs2008.csv',
                               fname, sorted)
