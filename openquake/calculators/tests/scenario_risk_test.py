# -*- coding: utf-8 -*-
# vim: tabstop=4 shiftwidth=4 softtabstop=4
#
# Copyright (C) 2015-2021 GEM Foundation
#
# OpenQuake is free software: you can redistribute it and/or modify it
# under the terms of the GNU Affero General Public License as published
# by the Free Software Foundation, either version 3 of the License, or
# (at your option) any later version.
#
# OpenQuake is distributed in the hope that it will be useful,
# but WITHOUT ANY WARRANTY; without even the implied warranty of
# MERCHANTABILITY or FITNESS FOR A PARTICULAR PURPOSE.  See the
# GNU Affero General Public License for more details.
#
# You should have received a copy of the GNU Affero General Public License
# along with OpenQuake. If not, see <http://www.gnu.org/licenses/>.

import sys
import numpy
from openquake.qa_tests_data.scenario_risk import (
    case_1, case_2, case_2d, case_1g, case_1h, case_3, case_4, case_5,
    case_6a, case_7, case_8, case_10, occupants, case_master,
    case_shakemap)

from openquake.baselib.general import gettemp
from openquake.hazardlib import InvalidFile
from openquake.commonlib.logictree import InvalidLogicTree
from openquake.calculators.tests import CalculatorTestCase
from openquake.calculators.views import view
from openquake.calculators.export import export
from openquake.calculators.extract import extract

aac = numpy.testing.assert_allclose


def tot_loss(dstore):
    return dstore.sel('agg_losses-rlzs').sum(axis=(0, 1))


class ScenarioRiskTestCase(CalculatorTestCase):

    def test_case_1(self):
        out = self.run_calc(case_1.__file__, 'job_risk.ini', exports='csv')
        [fname] = out['agg_losses-rlzs', 'csv']
        self.assertEqualFiles('expected/agg.csv', fname)

        # check the exported GMFs
        [fname, sitefile] = export(('gmf_data', 'csv'), self.calc.datastore)
        self.assertEqualFiles('expected/gmf-FromFile.csv', fname)
        self.assertEqualFiles('expected/sites.csv', sitefile)

        [fname] = export(('agg_loss_table', 'csv'), self.calc.datastore)
        self.assertEqualFiles('expected/losses_by_event.csv', fname)

    def test_case_2(self):
        out = self.run_calc(case_2.__file__, 'job_risk.ini', exports='csv')
        [fname] = out['agg_losses-rlzs', 'csv']
        self.assertEqualFiles('expected/agg.csv', fname)

    def test_case_2d(self):
        # time_event not specified in job_h.ini but specified in job_r.ini
        out = self.run_calc(case_2d.__file__, 'job_h.ini,job_r.ini',
                            exports='csv')
        # this is also a case with a single site but an exposure grid,
        # to test a corner case
        [fname] = out['avg_losses-rlzs', 'csv']
        self.assertEqualFiles('expected/losses_by_asset.csv', fname)

        # test agglosses
        tot = extract(self.calc.datastore, 'agg_losses/occupants')
<<<<<<< HEAD
        aac(tot.array, [0.031777], atol=1E-5)
=======
        aac(tot.array, [0.032546], atol=1E-5)
>>>>>>> 654e1f79

        # test agglosses with *
        tbl = extract(self.calc.datastore, 'agg_losses/occupants?taxonomy=*')
        self.assertEqual(tbl.array.shape, (1, 1))  # 1 taxonomy, 1 rlz

    def test_case_3(self):
        # a4 has a missing cost
        out = self.run_calc(case_3.__file__, 'job.ini', exports='csv')

        [fname] = out['avg_losses-rlzs', 'csv']
        self.assertEqualFiles('expected/asset-loss.csv', fname)

        [fname] = out['agg_losses-rlzs', 'csv']
        self.assertEqualFiles('expected/agg_loss.csv', fname)

    def test_case_4(self):
        # this test is sensitive to the ordering of the epsilons
        out = self.run_calc(case_4.__file__, 'job.ini', exports='csv')
        fname = gettemp(view('totlosses', self.calc.datastore))
        self.assertEqualFiles('expected/totlosses.txt', fname)

        [fname] = out['agg_losses-rlzs', 'csv']
        self.assertEqualFiles('expected/agglosses.csv', fname, delta=1E-6)

    def test_occupants(self):
        out = self.run_calc(occupants.__file__, 'job_haz.ini,job_risk.ini',
                            exports='csv')
        [fname] = out['avg_losses-rlzs', 'csv']
        self.assertEqualFiles('expected/asset-loss.csv', fname)

        [fname] = out['agg_losses-rlzs', 'csv']
        self.assertEqualFiles('expected/agg_loss.csv', fname)

    def test_case_5(self):
        # case with site model and 11 sites filled out of 17
        out = self.run_calc(case_5.__file__, 'job.ini', exports='csv')
        [fname] = out['avg_losses-rlzs', 'csv']
        self.assertEqualFiles('expected/losses_by_asset.csv', fname,
                              delta=1E-5)  # make macos happy

        # check pandas
        df = self.calc.datastore.read_df('avg_losses-rlzs', 'asset_id')
        self.assertEqual(list(df.columns), ['rlz', 'loss_type', 'value'])

    def test_case_6a(self):
        # case with two gsims
        self.run_calc(case_6a.__file__, 'job_haz.ini,job_risk.ini',
                      exports='csv')
        [f0, f1] = export(('agg_losses-rlzs', 'csv'), self.calc.datastore)
        self.assertEqualFiles('expected/agg_structural_0.csv', f0)
        self.assertEqualFiles('expected/agg_structural_1.csv', f1)

        # testing the totlosses view
        dstore = self.calc.datastore
        fname = gettemp(view('totlosses', dstore))
        self.assertEqualFiles('expected/totlosses.txt', fname)

        # testing portfolio_losses
        fname = gettemp(view('portfolio_losses', dstore))
        self.assertEqualFiles('expected/portfolio_losses.txt', fname)

        # two equal gsims
        with self.assertRaises(InvalidLogicTree):
            self.run_calc(case_6a.__file__, 'job_haz.ini',
                          gsim_logic_tree_file='wrong_gmpe_logic_tree.xml')

    def test_case_1g(self):
        out = self.run_calc(case_1g.__file__, 'job_haz.ini,job_risk.ini',
                            exports='csv')
        [fname] = out['agg_losses-rlzs', 'csv']
        self.assertEqualFiles('expected/agg-gsimltp_@.csv', fname)

    def test_case_1h(self):
        # this is a case with 2 assets spawning 2 tasks
        out = self.run_calc(case_1h.__file__, 'job.ini', exports='csv')
        [fname] = out['avg_losses-rlzs', 'csv']
        self.assertEqualFiles('expected/losses_by_asset.csv', fname)

        # with a single task
        out = self.run_calc(case_1h.__file__, 'job.ini', exports='csv',
                            concurrent_tasks='0')
        [fname] = out['avg_losses-rlzs', 'csv']
        self.assertEqualFiles('expected/losses_by_asset.csv', fname)

    def test_case_master(self):
        # a case with two GSIMs
        self.run_calc(case_master.__file__, 'job.ini', exports='npz')

        # check realizations
        [fname] = export(('realizations', 'csv'), self.calc.datastore)
        self.assertEqualFiles('expected/realizations.csv', fname)

        # check losses by taxonomy
        agglosses = extract(self.calc.datastore, 'agg_losses/structural?'
                            'taxonomy=*').array  # shape (T, R) = (3, 2)
        if sys.platform != 'darwin':
            self.assertEqualFiles('expected/agglosses_taxo.txt',
                                  gettemp(str(agglosses)))

        # extract agglosses with a * and a selection
        obj = extract(self.calc.datastore, 'agg_losses/structural?'
                      'state=*&cresta=0.11')
        self.assertEqual(obj.selected, [b'state=*', b'cresta=0.11'])
        self.assertEqual(obj.tags, [b'state=01'])
        aac(obj.array, [[2678.32]])  # extracted from avg_losses-stats

        # check portfolio_loss
        fname = gettemp(view('portfolio_loss', self.calc.datastore))
        self.assertEqualFiles('expected/portfolio_loss.txt', fname, delta=1E-5)

    def test_collapse_gsim_logic_tree(self):
        self.run_calc(case_master.__file__, 'job.ini',
                      collapse_gsim_logic_tree='bs1')
        fname = gettemp(view('portfolio_loss', self.calc.datastore))
        self.assertEqualFiles(
            'expected/portfolio_loss2.txt', fname, delta=1E-5)

    def test_case_7(self):
        # check independence from concurrent_tasks
        self.run_calc(case_7.__file__, 'job.ini', concurrent_tasks='10')
        tot10 = tot_loss(self.calc.datastore)
        self.run_calc(case_7.__file__, 'job.ini', concurrent_tasks='20')
        tot20 = tot_loss(self.calc.datastore)
        aac(tot10, tot20, atol=.0001)  # must be around 230.0107

        # check aggregate_by site_id
        [fname] = export(('agg_losses-stats', 'csv'), self.calc.datastore)
        self.assertEqualFiles('expected/agglosses.csv', fname)

    def test_case_8(self):
        # a complex scenario_risk from GMFs where the hazard sites are
        # not in the asset locations
        self.run_calc(case_8.__file__, 'job.ini')
        [fname] = export(('agg_losses-rlzs', 'csv'), self.calc.datastore)
        self.assertEqualFiles('expected/agglosses.csv', fname)

        agglosses = extract(self.calc.datastore, 'agg_losses/structural')
        aac(agglosses.array, [1159325.6])

        # make sure the fullreport can be extracted
        view('fullreport', self.calc.datastore)

    def test_case_10(self):
        # missing occupants in the exposure
        with self.assertRaises(InvalidFile):
            self.run_calc(case_10.__file__, 'job.ini')

    def test_case_shakemap(self):
        self.run_calc(case_shakemap.__file__, 'pre-job.ini')
        self.run_calc(case_shakemap.__file__, 'job.ini',
                      hazard_calculation_id=str(self.calc.datastore.calc_id))
        sitecol = self.calc.datastore['sitecol']
        self.assertEqual(len(sitecol), 9)
        gmfdict = dict(extract(self.calc.datastore, 'gmf_data'))
        gmfa = gmfdict['rlz-000']
        self.assertEqual(gmfa.shape, (9,))
        self.assertEqual(gmfa.dtype.names,
                         ('lon', 'lat', 'PGA', 'SA(0.3)', 'SA(1.0)'))
        [fname] = export(('agg_losses-rlzs', 'csv'), self.calc.datastore)
        self.assertEqualFiles('expected/agglosses.csv', fname)

        [fname] = export(('realizations', 'csv'), self.calc.datastore)
        self.assertEqualFiles('expected/realizations.csv', fname)<|MERGE_RESOLUTION|>--- conflicted
+++ resolved
@@ -69,11 +69,7 @@
 
         # test agglosses
         tot = extract(self.calc.datastore, 'agg_losses/occupants')
-<<<<<<< HEAD
-        aac(tot.array, [0.031777], atol=1E-5)
-=======
-        aac(tot.array, [0.032546], atol=1E-5)
->>>>>>> 654e1f79
+        aac(tot.array, [0.032716], atol=1E-5)
 
         # test agglosses with *
         tbl = extract(self.calc.datastore, 'agg_losses/occupants?taxonomy=*')
@@ -178,7 +174,7 @@
                       'state=*&cresta=0.11')
         self.assertEqual(obj.selected, [b'state=*', b'cresta=0.11'])
         self.assertEqual(obj.tags, [b'state=01'])
-        aac(obj.array, [[2678.32]])  # extracted from avg_losses-stats
+        aac(obj.array, [[2728.5327]])  # extracted from avg_losses-stats
 
         # check portfolio_loss
         fname = gettemp(view('portfolio_loss', self.calc.datastore))
