--- conflicted
+++ resolved
@@ -30,20 +30,11 @@
 class UcerfTestCase(CalculatorTestCase):
     @attr('qa', 'hazard', 'ucerf')
     def test_event_based(self):
-<<<<<<< HEAD
-        if h5py.__version__ < '2.6.0':
-            raise unittest.SkipTest  # UCERF requires vlen arrays
+        check_platform('xenial')
         out = self.run_calc(ucerf.__file__, 'job.ini', exports='csv')
         [fname] = out['rup_data', 'csv']
         # just check that we get the expected number of ruptures
         self.assertEqual(open(fname).read().count('\n'), 918)
-=======
-        check_platform('xenial')
-        out = self.run_calc(ucerf.__file__, 'job.ini', exports='txt')
-        num_exported = len(out['gmf_data', 'txt'])
-        # just check that some realizations are exported
-        self.assertGreaterEqual(num_exported, 1)
->>>>>>> ee419178
 
     @attr('qa', 'hazard', 'ucerf')
     def test_classical(self):
