--- conflicted
+++ resolved
@@ -358,22 +358,13 @@
         with self.monitor('compute and save statistics', autoflush=True):
             weights = (None if oq.number_of_logic_tree_samples
                        else [rlz.weight for rlz in rlzs])
-<<<<<<< HEAD
-            mean = oq.mean_hazard_curves
-            if mean:
+
+            # mean curves are always computed but stored only on request
                 zc = zero_curves(nsites, oq.imtls)
-                self.mean_curves = numpy.array(zc)
-                for imt in oq.imtls:
-                    self.mean_curves[imt] = scientific.mean_curve(
-                        [curves_by_rlz[rlz][imt] for rlz in rlzs], weights)
-=======
-
-            # mean curves are always computed but stored only on request
             self.mean_curves = numpy.array(zc)
             for imt in oq.imtls:
                 self.mean_curves[imt] = scientific.mean_curve(
                     [curves_by_rlz[rlz][imt] for rlz in rlzs], weights)
->>>>>>> 27f58dc3
 
             self.quantile = {}
             for q in oq.quantile_hazard_curves:
