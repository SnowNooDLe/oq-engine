# -*- coding: utf-8 -*-
# vim: tabstop=4 shiftwidth=4 softtabstop=4
#
# Copyright (C) 2014-2018 GEM Foundation
#
# OpenQuake is free software: you can redistribute it and/or modify it
# under the terms of the GNU Affero General Public License as published
# by the Free Software Foundation, either version 3 of the License, or
# (at your option) any later version.
#
# OpenQuake is distributed in the hope that it will be useful,
# but WITHOUT ANY WARRANTY; without even the implied warranty of
# MERCHANTABILITY or FITNESS FOR A PARTICULAR PURPOSE.  See the
# GNU Affero General Public License for more details.
#
# You should have received a copy of the GNU Affero General Public License
# along with OpenQuake. If not, see <http://www.gnu.org/licenses/>.

from __future__ import division
import math
import time
import logging
import operator
import numpy

from openquake.baselib import parallel, hdf5
from openquake.baselib.python3compat import encode
from openquake.baselib.general import AccumDict, block_splitter, groupby
from openquake.hazardlib.calc.hazard_curve import classical, ProbabilityMap
from openquake.hazardlib.stats import compute_pmap_stats
from openquake.hazardlib import source
from openquake.hazardlib.calc.filters import SourceFilter, RtreeFilter
from openquake.calculators import getters
from openquake.calculators import base

U16 = numpy.uint16
U32 = numpy.uint32
F32 = numpy.float32
F64 = numpy.float64
weight = operator.attrgetter('weight')

grp_source_dt = numpy.dtype([('grp_id', U16), ('source_id', hdf5.vstr),
                             ('source_name', hdf5.vstr)])
source_data_dt = numpy.dtype(
    [('taskno', U16), ('nsites', U32), ('nruptures', U32), ('weight', F32)])


def get_src_ids(sources):
    """
    :returns:
       a string with the source IDs of the given sources, stripping the
       extension after the colon, if any
    """
    src_ids = []
    for src in sources:
        long_src_id = src.source_id
        try:
            src_id, ext = long_src_id.rsplit(':', 1)
        except ValueError:
            src_id = long_src_id
        src_ids.append(src_id)
    return ' '.join(set(src_ids))


def saving_sources_by_task(iterargs, dstore):
    """
    Yield the iterargs again by populating 'task_info/source_data'
    """
    source_ids = []
    data = []
    for i, args in enumerate(iterargs, 1):
        source_ids.append(get_src_ids(args[0]))
        for src in args[0]:  # collect source data
            data.append((i, src.nsites, src.num_ruptures, src.weight))
        yield args
    dstore['task_info/task_sources'] = encode(source_ids)
    dstore.extend('task_info/source_data', numpy.array(data, source_data_dt))


@base.calculators.add('psha')
class PSHACalculator(base.HazardCalculator):
    """
    Classical PSHA calculator
    """
    core_task = classical
    prefilter = True

    def agg_dicts(self, acc, pmap_by_grp):
        """
        Aggregate dictionaries of hazard curves by updating the accumulator.

        :param acc: accumulator dictionary
        :param pmap_by_grp: dictionary grp_id -> ProbabilityMap
        """
        with self.monitor('aggregate curves', autoflush=True):
            acc.eff_ruptures += pmap_by_grp.eff_ruptures
            for grp_id in pmap_by_grp:
                if pmap_by_grp[grp_id]:
                    acc[grp_id] |= pmap_by_grp[grp_id]
                self.nsites.append(len(pmap_by_grp[grp_id]))
            for srcid, (srcweight, nsites, calc_time, split) in \
                    pmap_by_grp.calc_times.items():
                info = self.csm.infos[srcid]
                info.num_sites += nsites
                info.calc_time += calc_time
                info.num_split += split
        return acc

    def zerodict(self):
        """
        Initial accumulator, a dict grp_id -> ProbabilityMap(L, G)
        """
        csm_info = self.csm.info
        zd = AccumDict()
        num_levels = len(self.oqparam.imtls.array)
        for grp in self.csm.src_groups:
            num_gsims = len(csm_info.gsim_lt.get_gsims(grp.trt))
            zd[grp.id] = ProbabilityMap(num_levels, num_gsims)
        zd.eff_ruptures = AccumDict()  # grp_id -> eff_ruptures
        return zd

    def execute(self):
        """
        Run in parallel `core_task(sources, sitecol, monitor)`, by
        parallelizing on the sources according to their weight and
        tectonic region type.
        """
        try:
            self.csm
        except AttributeError:
            raise RuntimeError('No CompositeSourceModel, did you forget to '
                               'run the hazard or the --hc option?')
        with self.monitor('managing sources', autoflush=True):
            allargs = self.gen_args(self.monitor('classical'))
            iterargs = saving_sources_by_task(allargs, self.datastore)
            if isinstance(allargs, list):
                # there is a trick here: if the arguments are known
                # (a list, not an iterator), keep them as a list
                # then the Starmap will understand the case of a single
                # argument tuple and it will run in core the task
                iterargs = list(iterargs)
            ires = parallel.Starmap(
                self.core_task.__func__, iterargs).submit_all()
        self.nsites = []
        acc = ires.reduce(self.agg_dicts, self.zerodict())
        if not self.nsites:
            raise RuntimeError('All sources were filtered out!')
        logging.info('Effective sites per task: %d', numpy.mean(self.nsites))
        with self.monitor('store source_info', autoflush=True):
            self.store_source_info(self.csm.infos, acc)
        return acc

    def gen_args(self, monitor):
        """
        Used in the case of large source model logic trees.

        :param monitor: a :class:`openquake.baselib.performance.Monitor`
        :yields: (sources, sites, gsims, monitor) tuples
        """
        oq = self.oqparam
        opt = self.oqparam.optimize_same_id_sources
        param = dict(truncation_level=oq.truncation_level, imtls=oq.imtls)
        minweight = source.MINWEIGHT * math.sqrt(len(self.sitecol))
        totweight = 0
        num_tasks = 0
        num_sources = 0
<<<<<<< HEAD
        src_filter = SourceFilter(self.sitecol.complete, oq.maximum_distance,
                                  oq.prefilter_sources)
        with self.monitor('prefiltering'):
            if oq.prefilter_sources != 'no' and self.prefilter:
                logging.info(
                    'Prefiltering sources with %s', oq.prefilter_sources)
                csm = self.csm.filter(src_filter)
            else:
                csm = self.csm

=======
        src_filter = SourceFilter(self.sitecol.complete, oq.maximum_distance)
        if oq.prefilter_sources == 'rtree':
            srcfilter = RtreeFilter(self.sitecol.complete, oq.maximum_distance)
        else:
            srcfilter = src_filter
        monitor = self.monitor('prefiltering')
        if oq.prefilter_sources != 'no' and self.prefilter:
            logging.info(
                'Prefiltering sources with %s', oq.prefilter_sources)
            csm = self.csm.filter(srcfilter, monitor)
        else:
            csm = self.csm
        src_filter.prefilter = 'numpy'
>>>>>>> aafcdd55
        maxweight = csm.get_maxweight(weight, oq.concurrent_tasks, minweight)
        if maxweight == minweight:
            logging.info('Using minweight=%d', minweight)
        else:
            logging.info('Using maxweight=%d', maxweight)
        totweight += csm.info.tot_weight

        if csm.has_dupl_sources and not opt:
            logging.warn('Found %d duplicated sources',
                         csm.has_dupl_sources)

        for sg in csm.src_groups:
            if sg.src_interdep == 'mutex' and len(sg) > 0:
                gsims = self.csm.info.gsim_lt.get_gsims(sg.trt)
                yield sg, src_filter, gsims, param, monitor
                num_tasks += 1
                num_sources += len(sg.sources)
        # NB: csm.get_sources_by_trt discards the mutex sources
        for trt, sources in csm.get_sources_by_trt().items():
            gsims = self.csm.info.gsim_lt.get_gsims(trt)
            for block in block_splitter(sources, maxweight, weight):
                yield block, src_filter, gsims, param, monitor
                num_tasks += 1
                num_sources += len(block)
        logging.info('Sent %d sources in %d tasks', num_sources, num_tasks)
        self.csm.info.tot_weight = totweight

    def post_execute(self, pmap_by_grp_id):
        """
        Collect the hazard curves by realization and export them.

        :param pmap_by_grp_id:
            a dictionary grp_id -> hazard curves
        """
        oq = self.oqparam
        grp_trt = self.csm.info.grp_by("trt")
        grp_source = self.csm.info.grp_by("name")
        if oq.disagg_by_src:
            src_name = {src.src_group_id: src.name
                        for src in self.csm.get_sources()}
        data = []
        with self.monitor('saving probability maps', autoflush=True):
            for grp_id, pmap in pmap_by_grp_id.items():
                if pmap:  # pmap can be missing if the group is filtered away
                    fix_ones(pmap)  # avoid saving PoEs == 1
                    key = 'poes/grp-%02d' % grp_id
                    self.datastore[key] = pmap
                    self.datastore.set_attrs(key, trt=grp_trt[grp_id])
                    if oq.disagg_by_src:
                        data.append(
                            (grp_id, grp_source[grp_id], src_name[grp_id]))
            if 'poes' in self.datastore:
                self.datastore.set_nbytes('poes')
                if oq.disagg_by_src and self.csm.info.get_num_rlzs() == 1:
                    # this is useful for disaggregation, which is implemented
                    # only for the case of a single realization
                    self.datastore['disagg_by_src/source_id'] = numpy.array(
                        sorted(data), grp_source_dt)


# used in PreClassicalCalculator
def count_ruptures(sources, srcfilter, gsims, param, monitor):
    """
    Count the number of ruptures contained in the given sources by applying a
    raw source filtering on the integration distance. Return a dictionary
    src_group_id -> {}.
    All sources must belong to the same tectonic region type.
    """
    dic = groupby(sources, lambda src: src.src_group_ids[0])
    acc = AccumDict({grp_id: {} for grp_id in dic})
    acc.eff_ruptures = {grp_id: 0 for grp_id in dic}
    acc.calc_times = AccumDict(accum=numpy.zeros(4))
    for grp_id in dic:
        for src in sources:
            t0 = time.time()
            src_id = src.source_id.split(':')[0]
            sites = srcfilter.get_close_sites(src)
            if sites is not None:
                acc.eff_ruptures[grp_id] += src.num_ruptures
                dt = time.time() - t0
                acc.calc_times[src_id] += numpy.array(
                    [src.weight, len(sites), dt, 1])
    return acc


@base.calculators.add('preclassical')
class PreCalculator(PSHACalculator):
    """
    Calculator to filter the sources and compute the number of effective
    ruptures
    """
    core_task = count_ruptures
    prefilter = False


def fix_ones(pmap):
    """
    Physically, an extremely small intensity measure level can have an
    extremely large probability of exceedence, however that probability
    cannot be exactly 1 unless the level is exactly 0. Numerically, the
    PoE can be 1 and this give issues when calculating the damage (there
    is a log(0) in
    :class:`openquake.risklib.scientific.annual_frequency_of_exceedence`).
    Here we solve the issue by replacing the unphysical probabilities 1
    with .9999999999999999 (the float64 closest to 1).
    """
    for sid in pmap:
        array = pmap[sid].array
        array[array == 1.] = .9999999999999999


def build_hcurves_and_stats(pgetter, hstats, monitor):
    """
    :param pgetter: an :class:`openquake.commonlib.getters.PmapGetter`
    :param hstats: a list of pairs (statname, statfunc)
    :param monitor: instance of Monitor
    :returns: a dictionary kind -> ProbabilityMap

    The "kind" is a string of the form 'rlz-XXX' or 'mean' of 'quantile-XXX'
    used to specify the kind of output.
    """
    with monitor('combine pmaps'):
        pgetter.init()  # if not already initialized
        try:
            pmaps = pgetter.get_pmaps(pgetter.sids)
        except IndexError:  # no data
            return {}
        if sum(len(pmap) for pmap in pmaps) == 0:  # no data
            return {}
    pmap_by_kind = {}
    for kind, stat in hstats:
        with monitor('compute ' + kind):
            pmap = compute_pmap_stats(pmaps, [stat], pgetter.weights)
        pmap_by_kind[kind] = pmap
    return pmap_by_kind


@base.calculators.add('classical')
class ClassicalCalculator(PSHACalculator):
    """
    Classical PSHA calculator
    """
    pre_calculator = 'psha'
    core_task = build_hcurves_and_stats

    def execute(self):
        """
        Build statistical hazard curves from the stored PoEs
        """
        if 'poes' not in self.datastore:  # for short report
            return
        oq = self.oqparam
        num_rlzs = self.datastore['csm_info'].get_num_rlzs()
        if num_rlzs == 1:  # no stats to compute
            return {}
        elif not oq.hazard_stats():
            if oq.hazard_maps or oq.uniform_hazard_spectra:
                logging.warn('mean_hazard_curves was false in the job.ini, '
                             'so no outputs were generated.\nYou can compute '
                             'the statistics without repeating the calculation'
                             ' with the --hc option')
            return {}
        # initialize datasets
        N = len(self.sitecol)
        L = len(oq.imtls.array)
        attrs = dict(
            __pyclass__='openquake.hazardlib.probability_map.ProbabilityMap',
            sids=numpy.arange(N, dtype=numpy.uint32))
        nbytes = N * L * 4  # bytes per realization (32 bit floats)
        totbytes = 0
        if num_rlzs > 1:
            for name, stat in oq.hazard_stats():
                self.datastore.create_dset(
                    'hcurves/' + name, F32, (N, L, 1), attrs=attrs)
                totbytes += nbytes
        if 'hcurves' in self.datastore:
            self.datastore.set_attrs('hcurves', nbytes=totbytes)
        self.datastore.flush()

        with self.monitor('sending pmaps', autoflush=True, measuremem=True):
            ires = parallel.Starmap(
                self.core_task.__func__, self.gen_args()
            ).submit_all()
        nbytes = ires.reduce(self.save_hcurves)
        return nbytes

    def gen_args(self):
        """
        :yields: pgetter, hstats, monitor
        """
        monitor = self.monitor('build_hcurves_and_stats')
        hstats = self.oqparam.hazard_stats()
        parent = self.can_read_parent()
        if parent is None:
            parent = self.datastore
        for t in self.sitecol.split_in_tiles(self.oqparam.concurrent_tasks):
            pgetter = getters.PmapGetter(parent, t.sids, self.rlzs_assoc)
            if parent is self.datastore:  # read now, not in the workers
                logging.info('Reading PoEs on %d sites', len(t))
                pgetter.init()
            yield pgetter, hstats, monitor

    def save_hcurves(self, acc, pmap_by_kind):
        """
        Works by side effect by saving hcurves and statistics on the
        datastore; the accumulator stores the number of bytes saved.

        :param acc: dictionary kind -> nbytes
        :param pmap_by_kind: a dictionary of ProbabilityMaps
        """
        with self.monitor('saving statistical hcurves', autoflush=True):
            for kind in pmap_by_kind:
                pmap = pmap_by_kind[kind]
                if pmap:
                    key = 'hcurves/' + kind
                    dset = self.datastore.getitem(key)
                    for sid in pmap:
                        dset[sid] = pmap[sid].array
                    # in the datastore we save 4 byte floats, thus we
                    # divide the memory consumption by 2: pmap.nbytes / 2
                    acc += {kind: pmap.nbytes // 2}
            self.datastore.flush()
            return acc

    def post_execute(self, acc):
        """Save the number of bytes per each dataset"""
        for kind, nbytes in acc.items():
            self.datastore.getitem('hcurves/' + kind).attrs['nbytes'] = nbytes<|MERGE_RESOLUTION|>--- conflicted
+++ resolved
@@ -164,18 +164,6 @@
         totweight = 0
         num_tasks = 0
         num_sources = 0
-<<<<<<< HEAD
-        src_filter = SourceFilter(self.sitecol.complete, oq.maximum_distance,
-                                  oq.prefilter_sources)
-        with self.monitor('prefiltering'):
-            if oq.prefilter_sources != 'no' and self.prefilter:
-                logging.info(
-                    'Prefiltering sources with %s', oq.prefilter_sources)
-                csm = self.csm.filter(src_filter)
-            else:
-                csm = self.csm
-
-=======
         src_filter = SourceFilter(self.sitecol.complete, oq.maximum_distance)
         if oq.prefilter_sources == 'rtree':
             srcfilter = RtreeFilter(self.sitecol.complete, oq.maximum_distance)
@@ -189,7 +177,6 @@
         else:
             csm = self.csm
         src_filter.prefilter = 'numpy'
->>>>>>> aafcdd55
         maxweight = csm.get_maxweight(weight, oq.concurrent_tasks, minweight)
         if maxweight == minweight:
             logging.info('Using minweight=%d', minweight)
