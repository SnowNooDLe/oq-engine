# -*- coding: utf-8 -*-

# Copyright (c) 2010-2011, GEM Foundation.
#
# OpenQuake is free software: you can redistribute it and/or modify
# it under the terms of the GNU Lesser General Public License version 3
# only, as published by the Free Software Foundation.
#
# OpenQuake is distributed in the hope that it will be useful,
# but WITHOUT ANY WARRANTY; without even the implied warranty of
# MERCHANTABILITY or FITNESS FOR A PARTICULAR PURPOSE.  See the
# GNU Lesser General Public License version 3 for more details
# (a copy is included in the LICENSE file that accompanied this code).
#
# You should have received a copy of the GNU Lesser General Public License
# version 3 along with OpenQuake.  If not, see
# <http://www.gnu.org/licenses/lgpl-3.0.txt> for a copy of the LGPLv3 License.

"""A single hazard/risk job."""

import multiprocessing
import os
import re
import sqlalchemy
import subprocess
import urlparse

from ConfigParser import ConfigParser, RawConfigParser

import geoalchemy as ga

from openquake import flags
from openquake import java
from openquake import kvs
from openquake import logs
from openquake import shapes
from openquake.db.alchemy.db_utils import get_db_session
from openquake.db.alchemy.models import OqJob, OqUser, OqParams
from openquake.job.handlers import resolve_handler
from openquake.job import config as conf
from openquake.job.mixins import Mixin
from openquake.kvs import mark_job_as_current
from openquake.logs import LOG
from openquake.utils import config as oq_config

RE_INCLUDE = re.compile(r'^(.*)_INCLUDE')

FLAGS = flags.FLAGS
flags.DEFINE_boolean('include_defaults', True, "Include default configs")

# TODO unify with utils/oqrunner/config_writer.py
CALCULATION_MODE = {
    'Classical': 'classical',
    'Deterministic': 'deterministic',
    'Event Based': 'event_based',
}

ENUM_MAP = {
    'Average Horizontal': 'average',
    'Average Horizontal (GMRotI50)': 'gmroti50',
    'PGA': 'pga',
    'SA': 'sa',
    'PGV': 'pgv',
    'PGD': 'pgd',
    'None': 'none',
    '1 Sided': 'onesided',
    '2 Sided': 'twosided',
}

REVERSE_ENUM_MAP = dict((v, k) for k, v in ENUM_MAP.iteritems())


def run_job(job_file, output_type):
    """Given a job_file, run the job."""

    a_job = Job.from_file(job_file, output_type)
    is_job_valid = a_job.is_valid()

    if is_job_valid[0]:
        a_job.set_status('running')

        try:
            a_job.launch()
        except sqlalchemy.exc.SQLAlchemyError:
            # Try to cleanup the session status to have a chance to update the
            # job record without further errors.
            session = get_db_session("reslt", "writer")
            if session.is_active:
                session.rollback()

            a_job.set_status('failed')

            raise
        except:
            a_job.set_status('failed')

            raise
        else:
            a_job.set_status('succeeded')
    else:
        a_job.set_status('failed')

        LOG.critical("The job configuration is inconsistent:")

        for error_message in is_job_valid[1]:
            LOG.critical("   >>> %s" % error_message)


def parse_config_file(config_file):
    """
    We have a single configuration file which may contain a risk section and
    a hazard section. This input file must be in the ConfigParser format
    defined at: http://docs.python.org/library/configparser.html.

    There may be a general section which may define configuration includes in
    the format of "sectionname_include = someconfigname.gem". These too must be
    in the ConfigParser format.
    """

    parser = ConfigParser()
    parser.read(config_file)

    params = {}
    sections = []
    for section in parser.sections():
        for key, value in parser.items(section):
            key = key.upper()
            # Handle includes.
            if RE_INCLUDE.match(key):
                config_file = "%s/%s" % (os.path.dirname(config_file), value)
                new_sections, new_params = parse_config_file(config_file)
                sections.extend(new_sections)
                params.update(new_params)
            else:
                sections.append(section)
                params[key] = value
    return sections, params


def guarantee_file(base_path, file_spec):
    """Resolves a file_spec (http, local relative or absolute path, git url,
    etc.) to an absolute path to a (possibly temporary) file."""

    url = urlparse.urlparse(file_spec)
    return resolve_handler(url, base_path).get()


def prepare_job(params):
    """
    Create a new OqJob and fill in the related OpParams entry.

    Returns the newly created job object.
    """
    session = get_db_session("reslt", "writer")

    # TODO specify the owner as a command line parameter
    owner = session.query(OqUser).filter(OqUser.user_name == 'openquake').one()
    oqp = OqParams(upload=None)
    job = OqJob(owner=owner, path=None, oq_params=oqp,
                job_type=CALCULATION_MODE[params['CALCULATION_MODE']])

    # fill-in parameters
    oqp.job_type = job.job_type
    oqp.region_grid_spacing = float(params['REGION_GRID_SPACING'])
    oqp.component = ENUM_MAP[params['COMPONENT']]
    oqp.imt = ENUM_MAP[params['INTENSITY_MEASURE_TYPE']]
    oqp.truncation_type = ENUM_MAP[params['GMPE_TRUNCATION_TYPE']]
    oqp.truncation_level = float(params['TRUNCATION_LEVEL'])
    oqp.reference_vs30_value = float(params['REFERENCE_VS30_VALUE'])

    if oqp.imt == 'sa':
        oqp.period = float(params.get('PERIOD', 0.0))

    if oqp.job_type != 'classical':
        oqp.gm_correlated = (
            params['GROUND_MOTION_CORRELATION'].lower() != 'false')
    else:
        oqp.imls = [float(v) for v in
                        params['INTENSITY_MEASURE_LEVELS'].split(",")]
        oqp.poes = [float(v) for v in
                        params['POES_HAZARD_MAPS'].split(" ")]

    if oqp.job_type != 'deterministic':
        oqp.investigation_time = float(params.get('INVESTIGATION_TIME', 0.0))
        oqp.min_magnitude = float(params.get('MINIMUM_MAGNITUDE', 0.0))
        oqp.realizations = int(params['NUMBER_OF_LOGIC_TREE_SAMPLES'])

    if oqp.job_type == 'event_based':
        oqp.histories = int(params['NUMBER_OF_SEISMICITY_HISTORIES'])

    # config lat/lon -> postgis -> lon/lat
    coords = [float(v) for v in
                  params['REGION_VERTEX'].split(",")]
    vertices = ["%f %f" % (coords[i + 1], coords[i])
                    for i in xrange(0, len(coords), 2)]
    region = "SRID=4326;POLYGON((%s, %s))" % (", ".join(vertices), vertices[0])
    oqp.region = ga.WKTSpatialElement(region)

    session.add(oqp)
    session.add(job)
    session.commit()

    return job


def setup_job_logging(job_id):
    """Make job id and process name available to the Java and Python loggers"""
    process_name = multiprocessing.current_process().name

    # Make the job_id available to the java logging context.
    mdc = java.jclass('MDC')
    mdc.put('job_id', job_id)
    mdc.put('processName', process_name)

    # make the job_id available to the Python logging context
    logs.AMQPHandler.MDC['job_id'] = job_id
    # this is only necessary for Python 2.6
    logs.AMQPHandler.MDC['processName'] = process_name


class Job(object):
    """A job is a collection of parameters identified by a unique id."""

    __cwd = os.path.dirname(__file__)
    __defaults = [os.path.join(__cwd, "../", "default.gem"),  # package
                    "openquake.gem",        # Sane Defaults
                    "/etc/openquake.gem",   # Site level configs
                    "~/.openquake.gem"]     # Are we running as a user?

    @classmethod
    def default_configs(cls):
        """
         Default job configuration files, writes a warning if they don't exist.
        """
        if not FLAGS.include_defaults:
            return []

        if not any([os.path.exists(cfg) for cfg in cls.__defaults]):
            LOG.warning("No default configuration! If your job config doesn't "
                        "define all of the expected properties things might "
                        "break.")
        return cls.__defaults

    @staticmethod
    def from_kvs(job_id):
        """Return the job in the underlying kvs system with the given id."""

        logs.init_logs(
            level=FLAGS.debug, log_type=oq_config.get("logging", "backend"))

        params = kvs.get_value_json_decoded(
            kvs.tokens.generate_job_key(job_id))
        job = Job(params, job_id)
        return job

    @staticmethod
    def from_file(config_file, output_type):
        """
        Create a job from external configuration files.

        :param config_file: the external configuration file path
        :param output_type: where to store results:
            * 'db' database
            * 'xml' XML files *plus* database
        :param params: optional dictionary of default parameters, overridden by
            the ones read from the config file
        :type params: :py:class:`dict`
        """

        # output_type can be set, in addition to 'db' and 'xml', also to
        # 'xml_without_db', which has the effect of serializing only to xml
        # without requiring a database at all.
        # This allows to run tests without requiring a database.
        # This is not documented in the public interface because it is
        # essentially a detail of our current tests and ci infrastructure.
        assert output_type in ('db', 'xml', 'xml_without_db')

        config_file = os.path.abspath(config_file)
        LOG.debug("Loading Job from %s" % (config_file))

        base_path = os.path.abspath(os.path.dirname(config_file))

        params = {}

        sections = []
        for each_config_file in Job.default_configs() + [config_file]:
            new_sections, new_params = parse_config_file(each_config_file)
            sections.extend(new_sections)
            params.update(new_params)
        params['BASE_PATH'] = base_path

        if output_type == 'xml_without_db':
            # we are running a test
            job_id = 0
            serialize_results_to = ['xml']
        else:
            # openquake-server creates the job record in advance and stores the
            # job id in the config file
            job_id = params.get('OPENQUAKE_JOB_ID')
            if not job_id:
                # create the database record for this job
                job_id = prepare_job(params).id

            if output_type == 'db':
                serialize_results_to = ['db']
            else:
                serialize_results_to = ['db', 'xml']

        job = Job(params, job_id, sections=sections, base_path=base_path)
        job.serialize_results_to = serialize_results_to
        job.config_file = config_file  # pylint: disable=W0201
        return job

<<<<<<< HEAD
    def __init__(self, params, job_id=None, sections=list(),
        base_path=None, validator=None):

        if job_id is None:
            self.job_id = alloc_job_key()
        else:
            self.job_id = job_id
=======
    @staticmethod
    def get_status_from_db(job_id):
        """
        Get the status of the database record belonging to job ``job_id``.

        :returns: one of strings 'pending', 'running', 'succeeded', 'failed'.
        """
        session = get_db_session("reslt", "reader")
        [status] = session.query(OqJob.status).filter(OqJob.id == job_id).one()
        return status

    @staticmethod
    def is_job_completed(job_id):
        """
        Return ``True`` if the :meth:`current status <get_status_from_db>`
        of the job ``job_id`` is either 'succeeded' or 'failed'. Returns
        ``False`` otherwise.
        """
        status = Job.get_status_from_db(job_id)
        return status == 'succeeded' or status == 'failed'

    def __init__(self, params, job_id, sections=list(), base_path=None):
        """
        :param dict params: Dict of job config params.
        :param int job_id: ID of the corresponding oq_job db record.
        :param list sections: List of config file sections. Example::
            ['HAZARD', 'RISK']
        :param str base_path: base directory containing job input files
        """
        self._job_id = job_id
        mark_job_as_current(job_id)  # enables KVS gc

        setup_job_logging(self.job_id)
>>>>>>> f159c40d

        self.blocks_keys = []
        self.params = params
        self.sections = list(set(sections))
        self.serialize_results_to = []
        self.base_path = base_path
        self.validator = validator

        if base_path:
            self.to_kvs()

    def has(self, name):
        """Return true if this job has the given parameter defined
        and specified, false otherwise."""
        return name in self.params and self.params[name]

    def is_valid(self):
        """Return true if this job is valid and can be
        processed, false otherwise.

        :returns: the status of this job and the related error messages.
        :rtype: when valid, a (True, []) tuple is returned. When invalid, a
            (False, [ERROR_MESSAGE#1, ERROR_MESSAGE#2, ..., ERROR_MESSAGE#N])
            tuple is returned
        """

        if self.validator is None:
            self.validator = conf.default_validators(
                self.sections, self.params)

        return self.validator.is_valid()

    @property
    def job_id(self):
        """Return the id of this job."""
        return self._job_id

    @property
    def key(self):
        """Returns the kvs key for this job."""
        return kvs.tokens.generate_job_key(self.job_id)

    def get_db_job(self, session):
        """
        Get the database record belonging to this job.

        :param session: the SQLAlchemy database session
        """
        return session.query(OqJob).filter(OqJob.id == self.job_id).one()

    def set_status(self, status):
        """
        Set the status of the database record belonging to this job.

        :param status: one of 'pending', 'running', 'succeeded', 'failed'
        :type status: string
        """

        session = get_db_session("reslt", "writer")
        db_job = self.get_db_job(session)
        db_job.status = status
        session.add(db_job)
        session.commit()

    @property
    def region(self):
        """Compute valid region with appropriate cell size from config file."""
        if not self.has('REGION_VERTEX'):
            return None
        # REGION_VERTEX coordinates are defined in the order (lat, lon)
        verts = [float(x) for x in self['REGION_VERTEX'].split(",")]

        # Flips lon and lat, and builds a list of coord tuples
        coords = zip(verts[1::2], verts[::2])
        region = shapes.RegionConstraint.from_coordinates(coords)
        region.cell_size = float(self['REGION_GRID_SPACING'])
        return region

    @property
    def super_config_path(self):
        """ Return the path of the super config """
        filename = "%s-super.gem" % self.job_id
        return os.path.join(self.base_path or '', "./", filename)

    def launch(self):
        """ Based on the behaviour specified in the configuration, mix in the
        correct behaviour for the tasks and then execute them.
        """
        output_dir = os.path.join(self.base_path, self['OUTPUT_DIR'])
        if not os.path.exists(output_dir):
            os.makedirs(output_dir)

        for (key, mixin) in Mixin.ordered_mixins():
            if key.upper() not in self.sections:
                continue

            with Mixin(self, mixin):
                # The mixin defines a preload decorator to handle the needed
                # data for the tasks and decorates _execute(). the mixin's
                # _execute() method calls the expected tasks.
                LOG.debug(
                    "Job %s Launching %s for %s" % (self.job_id, mixin, key))
                self.execute()

        self.cleanup()

    def cleanup(self):
        """
        Perform any necessary cleanup steps after the job completes.

        Currently, this method only clears KVS cache data for the job.
        """
        LOG.debug("Running KVS garbage collection for job %s" % self.job_id)

        gc_cmd = ['python', 'bin/cache_gc.py', '--job=%s' % self.job_id]

        # run KVS garbage collection aynchronously
        # stdout goes to /dev/null to silence any output from the GC
        subprocess.Popen(gc_cmd, env=os.environ, stdout=open('/dev/null', 'w'))

    def __getitem__(self, name):
        return self.params[name]

    def __eq__(self, other):
        return self.params == other.params

    def __str__(self):
        return str(self.params)

    def _write_super_config(self):
        """
            Take our params and write them out as a 'super' config file.
            Its name is equal to the job_id, which should be the sha1 of
            the file in production or a random job in dev.
        """

        kvs_client = kvs.get_client()
        config = RawConfigParser()

        section = 'openquake'
        config.add_section(section)

        for key, val in self.params.items():
            v = kvs_client.get(val)
            if v:
                val = v
            config.set(section, key, val)

        with open(self.super_config_path, "wb") as configfile:
            config.write(configfile)

    def _slurp_files(self):
        """Read referenced files and write them into kvs, keyed on their
        sha1s."""
        kvs_client = kvs.get_client()
        if self.base_path is None:
            LOG.debug("Can't slurp files without a base path, homie...")
            return
        for key, val in self.params.items():
            if key[-5:] == '_FILE':
                path = os.path.join(self.base_path, val)
                with open(path) as data_file:
                    LOG.debug("Slurping %s" % path)
                    blob = data_file.read()
                    file_key = kvs.tokens.generate_blob_key(self.job_id, blob)
                    kvs_client.set(file_key, blob)
                    self.params[key] = file_key
                    self.params[key + "_PATH"] = path

    def to_kvs(self, write_cfg=True):
        """Store this job into kvs."""
        self._slurp_files()
        if write_cfg:
            self._write_super_config()
        key = kvs.tokens.generate_job_key(self.job_id)
        kvs.set_value_json_encoded(key, self.params)

    def sites_to_compute(self):
        """Return the sites used to trigger the computation on the
        hazard subsystem.

        If the SITES parameter is specified, the computation is triggered
        only on the sites specified in that parameter, otherwise
        the region is used."""

        if  self.has(conf.SITES):
            coords = [float(x) for x in self.params[conf.SITES].split(",")]
            sites = []

            while (len(coords) > 0):
                lat = coords.pop(0)
                lon = coords.pop(0)

                sites.append(shapes.Site(lon, lat))

            return sites
        else:
            return self.sites_for_region()

    def sites_for_region(self):
        """Return the list of sites for the region at hand."""
        verts = [float(x) for x in self.params['REGION_VERTEX'].split(",")]
        coords = zip(verts[1::2], verts[::2])
        region = shapes.Region.from_coordinates(coords)
        region.cell_size = float(self.params['REGION_GRID_SPACING'])
        return [site for site in region]

    def build_nrml_path(self, nrml_file):
        """Return the complete output path for the given nrml_file"""
        return os.path.join(self['BASE_PATH'], self['OUTPUT_DIR'], nrml_file)

    def extract_values_from_config(self, param_name, separator=' ',
                                   check_value=lambda _: True):
        """Extract the set of valid values from the configuration file."""

        def _acceptable(value):
            """Return true if the value taken from the configuration
            file is valid, false otherwise."""
            try:
                value = float(value)
            except ValueError:
                return False
            else:
                return check_value(value)

        values = []

        if param_name in self.params:
            raw_values = self.params[param_name].split(separator)
            values = [float(x) for x in raw_values if _acceptable(x)]

        return values

    @property
    def imls(self):
        "Return the intensity measure levels as specified in the config file"
        return self.extract_values_from_config('INTENSITY_MEASURE_LEVELS',
                                               separator=',')<|MERGE_RESOLUTION|>--- conflicted
+++ resolved
@@ -311,15 +311,6 @@
         job.config_file = config_file  # pylint: disable=W0201
         return job
 
-<<<<<<< HEAD
-    def __init__(self, params, job_id=None, sections=list(),
-        base_path=None, validator=None):
-
-        if job_id is None:
-            self.job_id = alloc_job_key()
-        else:
-            self.job_id = job_id
-=======
     @staticmethod
     def get_status_from_db(job_id):
         """
@@ -341,19 +332,20 @@
         status = Job.get_status_from_db(job_id)
         return status == 'succeeded' or status == 'failed'
 
-    def __init__(self, params, job_id, sections=list(), base_path=None):
+    def __init__(self, params, job_id, sections=list(), base_path=None,
+            validator=None):
         """
         :param dict params: Dict of job config params.
         :param int job_id: ID of the corresponding oq_job db record.
         :param list sections: List of config file sections. Example::
             ['HAZARD', 'RISK']
         :param str base_path: base directory containing job input files
+        :param validator: validator(s) used to check the configuration file
         """
         self._job_id = job_id
         mark_job_as_current(job_id)  # enables KVS gc
 
         setup_job_logging(self.job_id)
->>>>>>> f159c40d
 
         self.blocks_keys = []
         self.params = params
