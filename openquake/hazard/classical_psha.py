# -*- coding: utf-8 -*-
"""
Collection of functions that compute stuff using
as input data produced with the classical psha method.
"""

import os
import math

from numpy import array # pylint: disable=E1101, E0611
from scipy.interpolate import interp1d # pylint: disable=E1101, E0611
from scipy.stats.mstats import mquantiles

from openquake import kvs
from openquake import shapes
from openquake.logs import LOG
from openquake.output import geotiff


QUANTILE_PARAM_NAME = "QUANTILE_LEVELS"
POES_PARAM_NAME = "POES_HAZARD_MAPS"


def compute_mean_curve(curves):
    """Compute a mean hazard curve.
    
    The input parameter is a list of arrays where each array
    contains just the Y values of the corresponding hazard curve.
    """
    return array(curves).mean(axis=0)


def compute_quantile_curve(curves, quantile):
    """Compute a quantile hazard curve.

    The input parameter is a list of arrays where each array
    contains just the Y values of the corresponding hazard curve.
    """
    result = []

    if len(array(curves).flat):
        result = mquantiles(curves, quantile, axis=0)[0]
    
    return result


def _extract_y_values_from(curve):
    """Extract from a serialized hazard curve (in json format)
    the Y values used to compute the mean hazard curve.
    
    The serialized hazard curve has this format:
    {"site_lon": 1.0, "site_lat": 1.0, "curve": [{"x": 0.1, "y": 0.2}, ...]}
    """
    y_values = []

    for point in curve:
        y_values.append(float(point["y"]))
        
    return y_values

def _reconstruct_curve_list_from(curve_array):
    """Reconstruct the x,y hazard curve list from numpy array, and leave
    out the un-needed x value."""
    
    return [{'y': poe} for poe in curve_array]
    #for poe in curve_array:
        #curve.append({'y': poe})

def _acceptable(value):
    """Return true if the value taken from the configuration
    file is valid, false otherwise."""
    try:
        value = float(value)
        return value >= 0.0 and value <= 1.0

    except ValueError:
        return False


def curves_at(job_id, site):
    """Return all the json deserialized hazard curves for
    a single site (different realizations)."""
    pattern = "%s*%s*%s*%s" % (kvs.tokens.HAZARD_CURVE_KEY_TOKEN,
            job_id, site.longitude, site.latitude)

    curves = []
    raw_curves = kvs.mget_decoded(pattern)

    for raw_curve in raw_curves:
        curves.append(_extract_y_values_from(raw_curve["curve"]))
    
    return curves

def hazard_curve_keys_for_job(job_id, sites, 
                              hc_token=kvs.tokens.HAZARD_CURVE_KEY_TOKEN):
    """Return the KVS keys of hazard curves for a given job_id
    and for a given list of sites.
    """

    kvs_keys = []
    for site in sites:
        pattern = "%s*%s*%s*%s" % (hc_token, job_id, site.longitude, 
                                   site.latitude)
        curr_keys = kvs.get_keys(pattern)
        if curr_keys is not None and len(curr_keys) > 0:
            kvs_keys.extend(curr_keys)
    
    return kvs_keys

def mean_hazard_curve_keys_for_job(job_id, sites):
    """Return the KVS keys of mean hazard curves for a given job_id
    and for a given list of sites.
    """
    return hazard_curve_keys_for_job(job_id, sites, 
        kvs.tokens.MEAN_HAZARD_CURVE_KEY_TOKEN)
    
def quantile_hazard_curve_keys_for_job(job_id, sites):
    """Return the KVS keys of quantile hazard curves for a given job_id
    and for a given list of sites.
    """
    return hazard_curve_keys_for_job(job_id, sites, 
        kvs.tokens.QUANTILE_HAZARD_CURVE_KEY_TOKEN)

def _extract_values_from_config(job, param_name):
    """Extract the set of valid values from the configuration file."""
    values = []

    if job.has(param_name):
        raw_values = job.params[param_name].split()
        values = [float(x) for x in raw_values if _acceptable(x)]

    return values


def compute_mean_hazard_curves(job_id, sites):
    """Compute a mean hazard curve for each site in the list
    using as input all the pre-computed curves for different realizations."""

    keys = []
    for site in sites:
        mean_curve = {"site_lon": site.longitude, "site_lat": site.latitude,
            "curve": _reconstruct_curve_list_from(compute_mean_curve(
            curves_at(job_id, site)))}

        key = kvs.tokens.mean_hazard_curve_key(job_id, site)
        keys.append(key)

        LOG.debug("[MEAN_HAZARD_CURVES] Curve at %s is %s"
                % (key, mean_curve))

        kvs.set_value_json_encoded(key, mean_curve)

    return keys


def compute_quantile_hazard_curves(job, sites):
    """Compute a quantile hazard curve for each site in the list
    using as input all the pre-computed curves for different realizations.
    
    The QUANTILE_LEVELS parameter in the configuration file specifies
    all the values used in the computation.
    """

<<<<<<< HEAD
    keys = []

    quantiles = _extract_quantiles_from_config(job)
=======
    quantiles = _extract_values_from_config(job, QUANTILE_PARAM_NAME)
>>>>>>> d4c1d00e

    LOG.debug("[QUANTILE_HAZARD_CURVES] List of quantiles is %s" % quantiles)

    for site in sites:
        for quantile in quantiles:

            quantile_curve = {"site_lat": site.latitude,
                "site_lon": site.longitude, 
                "curve": _reconstruct_curve_list_from(compute_quantile_curve(
                curves_at(job.id, site), quantile))}

            key = kvs.tokens.quantile_hazard_curve_key(
                    job.id, site, quantile)
            keys.append(key)

            LOG.debug("[QUANTILE_HAZARD_CURVES] Curve at %s is %s"
                    % (key, quantile_curve))

            kvs.set_value_json_encoded(key, quantile_curve)


def _extract_imls_from_config(job):
    """Return the list of IMLs defined in the configuration file."""
    return [float(x) for x in job.params[
            "INTENSITY_MEASURE_LEVELS"].split(",")]


def _get_iml_from(curve, job, poe):
    """Return the interpolated IML using as IMLs the values defined in
    the INTENSITY_MEASURE_LEVELS parameter."""

    poes = list(curve["curve"])
    imls = _extract_imls_from_config(job)

    imls.sort()
    imls.reverse()
    poes.reverse()

    site = shapes.Site(curve["site_lon"], curve["site_lat"])

    if poe > poes[-1]:
        LOG.warn("[HAZARD_MAP] Asked interpolation of %s for site %s " \
                "but the max POE value is %s, using the min IML defined (%s)"
                % (poe, site, poes[-1], imls[-1]))
        return imls[-1]

    if poe < poes[0]:
        LOG.warn("[HAZARD_MAP] Asked interpolation of %s for site %s " \
                "but the min POE value is %s, using the max IML defined (%s)"
                % (poe, site, poes[0], imls[0]))
        return imls[0]

    imls = [math.log(x) for x in imls]
    return math.exp(interp1d(poes, imls)(poe))


def _store_iml_for(curve, key, job, poe):
    """Store an interpolated IML in kvs along with all
    the needed metadata."""

    im_level = {}

    im_level["site_lon"] = curve["site_lon"]
    im_level["site_lat"] = curve["site_lat"]
    im_level["vs30"] = float(job.params["REFERENCE_VS30_VALUE"])
    im_level["IML"] = _get_iml_from(curve, job, poe)

    LOG.debug("[HAZARD_MAP] Storing IML at %s with value %s"
            % (key, im_level))

    kvs.set_value_json_encoded(key, im_level)


def compute_quantile_hazard_maps(job):
    """Compute quantile hazard maps using as input all the
    pre computed quantile hazard curves.

    The POES_HAZARD_MAPS parameter in the configuration file specifies
    all the values used in the computation.
    """

    quantiles = _extract_values_from_config(job, QUANTILE_PARAM_NAME)
    poes = _extract_values_from_config(job, POES_PARAM_NAME)

    LOG.debug("[QUANTILE_HAZARD_MAPS] List of POEs is %s" % poes)
    LOG.debug("[QUANTILE_HAZARD_MAPS] List of quantiles is %s" % quantiles)

    for quantile in quantiles:
        # get all the pre computed quantile curves
        pattern = "%s*%s*%s" % (kvs.tokens.QUANTILE_HAZARD_CURVE_KEY_TOKEN,
                job.id, quantile)

        quantile_curves = kvs.mget_decoded(pattern)

        LOG.debug("[QUANTILE_HAZARD_MAPS] Found %s pre computed " \
                "quantile curves for quantile %s"
                % (len(quantile_curves), quantile))

        for poe in poes:
            for quantile_curve in quantile_curves:
                site = shapes.Site(quantile_curve["site_lon"],
                        quantile_curve["site_lat"])

                key = kvs.tokens.quantile_hazard_map_key(
                        job.id, site, poe, quantile)

                _store_iml_for(quantile_curve, key, job, poe)


def compute_mean_hazard_maps(job):
    """Compute mean hazard maps using as input all the
    pre computed mean hazard curves.
    
    The POES_HAZARD_MAPS parameter in the configuration file specifies
    all the values used in the computation.
    """

    poes = _extract_values_from_config(job, POES_PARAM_NAME)

    LOG.debug("[MEAN_HAZARD_MAPS] List of POEs is %s" % poes)

    # get all the pre computed mean curves
    pattern = "%s*%s*" % (kvs.tokens.MEAN_HAZARD_CURVE_KEY_TOKEN, job.id)
    mean_curves = kvs.mget_decoded(pattern)

    LOG.debug("[MEAN_HAZARD_MAPS] Found %s pre computed mean curves"
            % len(mean_curves))

    for poe in poes:
        for mean_curve in mean_curves:
            site = shapes.Site(mean_curve["site_lon"],
                    mean_curve["site_lat"])

            key = kvs.tokens.mean_hazard_map_key(
                    job.id, site, poe)

<<<<<<< HEAD
            kvs.set_value_json_encoded(key, quantile_curve)

    return keys
=======
            _store_iml_for(mean_curve, key, job, poe)
>>>>>>> d4c1d00e
<|MERGE_RESOLUTION|>--- conflicted
+++ resolved
@@ -63,8 +63,6 @@
     out the un-needed x value."""
     
     return [{'y': poe} for poe in curve_array]
-    #for poe in curve_array:
-        #curve.append({'y': poe})
 
 def _acceptable(value):
     """Return true if the value taken from the configuration
@@ -161,13 +159,8 @@
     all the values used in the computation.
     """
 
-<<<<<<< HEAD
     keys = []
-
-    quantiles = _extract_quantiles_from_config(job)
-=======
     quantiles = _extract_values_from_config(job, QUANTILE_PARAM_NAME)
->>>>>>> d4c1d00e
 
     LOG.debug("[QUANTILE_HAZARD_CURVES] List of quantiles is %s" % quantiles)
 
@@ -187,6 +180,8 @@
                     % (key, quantile_curve))
 
             kvs.set_value_json_encoded(key, quantile_curve)
+
+    return keys
 
 
 def _extract_imls_from_config(job):
@@ -304,10 +299,4 @@
             key = kvs.tokens.mean_hazard_map_key(
                     job.id, site, poe)
 
-<<<<<<< HEAD
-            kvs.set_value_json_encoded(key, quantile_curve)
-
-    return keys
-=======
-            _store_iml_for(mean_curve, key, job, poe)
->>>>>>> d4c1d00e
+            _store_iml_for(mean_curve, key, job, poe)