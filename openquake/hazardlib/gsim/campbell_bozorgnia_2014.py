# -*- coding: utf-8 -*-
# vim: tabstop=4 shiftwidth=4 softtabstop=4
#
# Copyright (C) 2014-2022 GEM Foundation
#
# OpenQuake is free software: you can redistribute it and/or modify it
# under the terms of the GNU Affero General Public License as published
# by the Free Software Foundation, either version 3 of the License, or
# (at your option) any later version.
#
# OpenQuake is distributed in the hope that it will be useful,
# but WITHOUT ANY WARRANTY; without even the implied warranty of
# MERCHANTABILITY or FITNESS FOR A PARTICULAR PURPOSE.  See the
# GNU Affero General Public License for more details.
#
# You should have received a copy of the GNU Affero General Public License
# along with OpenQuake. If not, see <http://www.gnu.org/licenses/>.

"""
Module exports :class:`CampbellBozorgnia2014`
               :class:`CampbellBozorgnia2014HighQ`
               :class:`CampbellBozorgnia2014LowQ`
               :class:`CampbellBozorgnia2014JapanSite`
               :class:`CampbellBozorgnia2014HighQJapanSite`
               :class:`CampbellBozorgnia2014LowQJapanSite`
"""
import numpy as np
from numpy import exp, radians, cos
from openquake.hazardlib.gsim.base import GMPE, CoeffsTable
from openquake.hazardlib import const
from openquake.hazardlib.imt import PGA, PGV, SA

CONSTS = {"c8": 0.0,
          "h4": 1.0,
          "c": 1.88,
          "n": 1.18,
          "philnAF": 0.3}


def _get_alpha(C, vs30, pga_rock):
    """
    Returns the alpha, the linearised functional relationship between the
    site amplification and the PGA on rock. Equation 31.
    """
    alpha = np.zeros(len(pga_rock))
    idx = vs30 < C["k1"]
    if np.any(idx):
        af1 = pga_rock[idx] +\
            CONSTS["c"] * ((vs30[idx] / C["k1"]) ** CONSTS["n"])
        af2 = pga_rock[idx] + CONSTS["c"]
        alpha[idx] = C["k2"] * pga_rock[idx] * ((1.0 / af1) - (1.0 / af2))
    return alpha


def _get_anelastic_attenuation_term(C, rrup):
    """
    Returns the anelastic attenuation term defined in equation 25
    """
    f_atn = np.zeros(len(rrup))
    idx = rrup >= 80.0
    f_atn[idx] = (C["c20"] + C["Dc20"]) * (rrup[idx] - 80.0)
    return f_atn


def _get_basin_response_term(SJ, C, z2pt5):
    """
    Returns the basin response term defined in equation 20
    """
    f_sed = np.zeros(len(z2pt5))
    idx = z2pt5 < 1.0
    f_sed[idx] = (C["c14"] + C["c15"] * SJ) * (z2pt5[idx] - 1.0)
    idx = z2pt5 > 3.0
    f_sed[idx] = C["c16"] * C["k3"] * exp(-0.75) * (
        1. - np.exp(-0.25 * (z2pt5[idx] - 3.)))
    return f_sed


def _get_f1rx(C, r_x, r_1):
    """
    Defines the f1 scaling coefficient defined in equation 9
    """
    rxr1 = r_x / r_1
    return C["h1"] + C["h2"] * rxr1 + C["h3"] * rxr1 ** 2


def _get_f2rx(C, r_x, r_1, r_2):
    """
    Defines the f2 scaling coefficient defined in equation 10
    """
    drx = (r_x - r_1) / (r_2 - r_1)
    return CONSTS["h4"] + C["h5"] * drx + C["h6"] * drx ** 2


def _get_fault_dip_term(C, ctx):
    """
    Returns the fault dip term, defined in equation 24
    """
    res = C["c19"] * (5.5 - ctx.mag) * ctx.dip
    res[ctx.mag < 4.5] = C["c19"] * ctx.dip[ctx.mag < 4.5]
    res[ctx.mag > 5.5] = 0.0
    return res


def _get_geometric_attenuation_term(C, mag, rrup):
    """
    Returns the geometric attenuation term defined in equation 3
    """
    return (C["c5"] + C["c6"] * mag) * np.log(
        np.sqrt(rrup ** 2 + C["c7"] ** 2))


def _get_hanging_wall_coeffs_dip(dip):
    """
    Returns the hanging wall dip term defined in equation 16
    """
    return (90.0 - dip) / 45.0


def _get_hanging_wall_coeffs_mag(C, mag):
    """
    Returns the hanging wall magnitude term defined in equation 14
    """
    res = (mag - 5.5) * (1.0 + C["a2"] * (mag - 6.5))
    res[mag < 5.5] = 0.0
    res[mag > 6.5] = 1.0 + C["a2"] * (mag[mag > 6.5] - 6.5)
    return res


def _get_hanging_wall_coeffs_rrup(ctx):
    """
    Returns the hanging wall rrup term defined in equation 13
    """
    fhngrrup = np.ones(len(ctx.rrup))
    idx = ctx.rrup > 0.0
    fhngrrup[idx] = (ctx.rrup[idx] - ctx.rjb[idx]) / ctx.rrup[idx]
    return fhngrrup


def _get_hanging_wall_coeffs_rx(C, ctx):
    """
    Returns the hanging wall r-x caling term defined in equation 7 to 12
    """
    r_x = ctx.rx
    # Define coefficients R1 and R2
    r_1 = ctx.width * cos(radians(ctx.dip))
    r_2 = 62.0 * ctx.mag - 350.0
    fhngrx = np.zeros(len(r_x))
    # Case when 0 <= Rx <= R1
    idx = np.logical_and(r_x >= 0., r_x < r_1)
    fhngrx[idx] = _get_f1rx(C, r_x[idx], r_1[idx])
    # Case when Rx > R1
    idx = r_x >= r_1
    f2rx = _get_f2rx(C, r_x[idx], r_1[idx], r_2[idx])
    f2rx[f2rx < 0.0] = 0.0
    fhngrx[idx] = f2rx
    return fhngrx


def _get_hanging_wall_coeffs_ztor(ztor):
    """
    Returns the hanging wall ztor term defined in equation 15
    """
    res = 1. - 0.06 * ztor
    res[ztor > 16.66] = 0.
    return res


def _get_hanging_wall_term(C, ctx):
    """
    Returns the hanging wall scaling term defined in equations 7 to 16
    """
    return (C["c10"] *
            _get_hanging_wall_coeffs_rx(C, ctx) *
            _get_hanging_wall_coeffs_rrup(ctx) *
            _get_hanging_wall_coeffs_mag(C, ctx.mag) *
            _get_hanging_wall_coeffs_ztor(ctx.ztor) *
            _get_hanging_wall_coeffs_dip(ctx.dip))


def _get_hypocentral_depth_term(C, ctx):
    """
    Returns the hypocentral depth scaling term defined in equations 21 - 23
    """
    fhyp_h = np.clip(ctx.hypo_depth - 7.0, 0., 13.)
    fhyp_m = C["c17"] + (C["c18"] - C["c17"]) * (ctx.mag - 5.5)
    fhyp_m[ctx.mag <= 5.5] = C["c17"]
    fhyp_m[ctx.mag > 6.5] = C["c18"]
    return fhyp_h * fhyp_m


def _get_magnitude_term(C, mag):
    """
    Returns the magnitude scaling term defined in equation 2
    """
    f_mag = C["c0"] + C["c1"] * mag
    around5 = (mag > 4.5) & (mag <= 5.5)
    around6 = (mag > 5.5) & (mag <= 6.5)
    beyond = mag > 6.5
    f_mag[around5] += C["c2"] * (mag[around5] - 4.5)
    f_mag[around6] += (C["c2"] * (mag[around6] - 4.5) +
                       C["c3"] * (mag[around6] - 5.5))
    f_mag[beyond] += (C["c2"] * (mag[beyond] - 4.5) +
                      C["c3"] * (mag[beyond] - 5.5) +
                      C["c4"] * (mag[beyond] - 6.5))
    return f_mag


def _get_philny(C, mag):
    """
    Returns the intra-event random effects coefficient (phi)
    Equation 28.
    """
    res = C["phi2"] + (C["phi1"] - C["phi2"]) * (5.5 - mag)
    res[mag <= 4.5] = C["phi1"]
    res[mag >= 5.5] = C["phi2"]
    return res


def _get_shallow_site_response_term(SJ, C, vs30, pga_rock):
    """
    Returns the shallow site response term defined in equations 17, 18 and
    19
    """
    vs_mod = vs30 / C["k1"]
    # Get linear global site response term
    f_site_g = C["c11"] * np.log(vs_mod)
    idx = vs30 > C["k1"]
    f_site_g[idx] = f_site_g[idx] + (C["k2"] * CONSTS["n"] *
                                     np.log(vs_mod[idx]))

    # Get nonlinear site response term
    idx = np.logical_not(idx)
    if np.any(idx):
        f_site_g[idx] = f_site_g[idx] + C["k2"] * (
            np.log(pga_rock[idx] +
                   CONSTS["c"] * (vs_mod[idx] ** CONSTS["n"])) -
            np.log(pga_rock[idx] + CONSTS["c"]))

    # For Japan (SJ = 1) further scaling is needed (equation 19)
    if SJ:
        fsite_j = (C["c13"] + C["k2"] * CONSTS["n"]) * \
            np.log(vs_mod)
        # additional term activated for soft ctx (Vs30 <= 200m/s)
        # in Japan data
        idx = vs30 <= 200.0
        add_soft = (C["c12"] + C["k2"] * CONSTS["n"]) * \
            (np.log(vs_mod) - np.log(200.0 / C["k1"]))
        # combine terms
        fsite_j[idx] += add_soft[idx]

        return f_site_g + fsite_j
    else:
        return f_site_g


def _get_style_of_faulting_term(C, ctx):
    """
    Returns the style-of-faulting scaling term defined in equations 4 to 6
    """
    frv = np.zeros_like(ctx.rake)
    fnm = np.zeros_like(ctx.rake)
    frv[(ctx.rake > 30.) & (ctx.rake < 150.)] = 1.
    fnm[(ctx.rake > -150.) & (ctx.rake < -30.)] = 1.
    fflt_f = CONSTS["c8"] * frv + C["c9"] * fnm
    fflt_m = ctx.mag - 4.5
    fflt_m[ctx.mag <= 4.5] = 0.
    fflt_m[ctx.mag > 5.5] = 1.
    return fflt_f * fflt_m


def _get_taulny(C, mag):
    """
    Returns the inter-event random effects coefficient (tau)
    Equation 28.
    """
    res = C["tau2"] + (C["tau1"] - C["tau2"]) * (5.5 - mag)
    res[mag <= 4.5] = C["tau1"]
    res[mag >= 5.5] = C["tau2"]
    return res


def _select_basin_model(SJ, vs30):
    """
    Select the preferred basin model (California or Japan) to scale
    basin depth with respect to Vs30
    """
    if SJ:
        # Japan Basin Model - Equation 34 of Campbell & Bozorgnia (2014)
        return np.exp(5.359 - 1.102 * np.log(vs30))
    else:
        # California Basin Model - Equation 33 of
        # Campbell & Bozorgnia (2014)
        return np.exp(7.089 - 1.144 * np.log(vs30))


def get_mean_values(SJ, C, ctx, a1100=None):
    """
    Returns the mean values for a specific IMT
    """
    if isinstance(a1100, np.ndarray):
        # Site model defined
        temp_vs30 = ctx.vs30
        temp_z2pt5 = ctx.z2pt5
    else:
        # Default site and basin model
        temp_vs30 = 1100.0 * np.ones(len(ctx))
        temp_z2pt5 = _select_basin_model(SJ, 1100.0) * \
            np.ones_like(temp_vs30)

    return (_get_magnitude_term(C, ctx.mag) +
            _get_geometric_attenuation_term(C, ctx.mag, ctx.rrup) +
            _get_style_of_faulting_term(C, ctx) +
            _get_hanging_wall_term(C, ctx) +
            _get_shallow_site_response_term(SJ, C, temp_vs30, a1100) +
            _get_basin_response_term(SJ, C, temp_z2pt5) +
            _get_hypocentral_depth_term(C, ctx) +
            _get_fault_dip_term(C, ctx) +
            _get_anelastic_attenuation_term(C, ctx.rrup))


class CampbellBozorgnia2014(GMPE):
    """
    Implements NGA-West 2 GMPE developed by Kenneth W. Campbell and Yousef
    Bozorgnia, published as "NGA-West2 Ground Motion Model for the Average
    Horizontal Components of PGA, PGV, and 5 % Damped Linear Acceleration
    Response Spectra" (2014, Earthquake Spectra, Volume 30, Number 3,
    pages 1087 - 1115).
    """
    #: Supported tectonic region type is active shallow crust
    DEFINED_FOR_TECTONIC_REGION_TYPE = const.TRT.ACTIVE_SHALLOW_CRUST

    #: Supported intensity measure types are spectral acceleration, peak
    #: ground velocity and peak ground acceleration
    DEFINED_FOR_INTENSITY_MEASURE_TYPES = {PGA, PGV, SA}

    #: Supported intensity measure component is orientation-independent
    #: average horizontal :attr:`~openquake.hazardlib.const.IMC.GMRotI50`
    DEFINED_FOR_INTENSITY_MEASURE_COMPONENT = const.IMC.RotD50

    #: Supported standard deviation types are inter-event, intra-event
    #: and total, see section "Aleatory Variability Model", page 1094.
    DEFINED_FOR_STANDARD_DEVIATION_TYPES = {
        const.StdDev.TOTAL, const.StdDev.INTER_EVENT, const.StdDev.INTRA_EVENT}

    #: Required site parameters are Vs30, Vs30 type (measured or inferred),
    #: and depth (km) to the 2.5 km/s shear wave velocity layer (z2pt5)
    REQUIRES_SITES_PARAMETERS = {'vs30', 'z2pt5'}

    #: Required rupture parameters are magnitude, rake, dip, rupture
    #: and hypocentral depth
    REQUIRES_RUPTURE_PARAMETERS = {
        'mag', 'rake', 'dip', 'hypo_depth'}

    #: Required distance measures are Rrup, Rjb and Rx
    REQUIRES_DISTANCES = {'rrup', 'rjb', 'rx'}

    REQUIRES_COMPUTED_PARAMETERS = {'ztor', 'width'}

    SJ = 0  # 1 for Japan

    def set_parameters(self, rup):
        """
        Estimate the rupture parameters if not provided.
        """
        frv = np.zeros_like(rup.rake)
        frv[(rup.rake > 30.) & (rup.rake < 150.)] = 1.
<<<<<<< HEAD
        # breakpoint()
        # if Ztor is unknown
=======

>>>>>>> ad08f0e2
        if not hasattr(rup, "ztor"):
            # Equation 4 and 5 in Chiou & Youngs 2014
            rup.ztor = np.where(
                frv,
                np.maximum(2.704 - 1.226 * np.maximum(rup.mag - 5.849, 0), 0) ** 2,
                np.maximum(2.673 - 1.136 * np.maximum(rup.mag - 4.970, 0), 0) ** 2
            )
        # if width is unknown
        # breakpoint()
        if not hasattr(rup, "width"):
            # check whether zbot is provided
            if not hasattr(rup, 'zbot'):
                raise KeyError('Zbot is required if width is unknown.')

            rup.ztor = np.where(
                frv,
                np.maximum(2.704 - 1.226 * np.maximum(rup.mag - 5.849, 0), 0) ** 2,
                np.maximum(2.673 - 1.136 * np.maximum(rup.mag - 4.970, 0), 0) ** 2
            )

            try:
                rup.width = np.minimum(
                    np.sqrt(10**((rup.mag - 4.07)/0.98)),
                    (rup.zbot - rup.ztor) / np.sin(np.radians(rup.dip))
                )
            except ZeroDivisionError:
                rup.width = np.sqrt(10**((rup.mag - 4.07)/0.98))
            rup.hypo_depth = 9.0

    def compute(self, ctx: np.recarray, imts, mean, sig, tau, phi):
        """
        See :meth:`superclass method
        <.base.GroundShakingIntensityModel.compute>`
        for spec of input and result values.
        """
        C_PGA = self.COEFFS[PGA()]
        # Get mean and standard deviation of PGA on rock (Vs30 1100 m/s^2)
        breakpoint()
        pga1100 = np.exp(get_mean_values(self.SJ, C_PGA, ctx))
        for m, imt in enumerate(imts):
            C = self.COEFFS[imt]
            # Get mean and standard deviations for IMT
            mean[m] = get_mean_values(self.SJ, C, ctx, pga1100)
            if imt.string[:2] == "SA" and imt.period < 0.25:
                # According to Campbell & Bozorgnia (2013) [NGA West 2 Report]
                # If Sa (T) < PGA for T < 0.25 then set mean Sa(T) to mean PGA
                # Get PGA on soil
                pga = get_mean_values(self.SJ, C_PGA, ctx, pga1100)
                idx = mean[m] <= pga
                mean[m, idx] = pga[idx]

            # Get stddevs for PGA on basement rock
            tau_lnpga_b = _get_taulny(C_PGA, ctx.mag)
            phi_lnpga_b = np.sqrt(_get_philny(C_PGA, ctx.mag) ** 2. -
                                  CONSTS["philnAF"] ** 2.)

            # Get tau_lny on the basement rock
            tau_lnyb = _get_taulny(C, ctx.mag)
            # Get phi_lny on the basement rock
            phi_lnyb = np.sqrt(_get_philny(C, ctx.mag) ** 2. -
                               CONSTS["philnAF"] ** 2.)
            # Get site scaling term
            alpha = _get_alpha(C, ctx.vs30, pga1100)
            # Evaluate tau according to equation 29
            t = np.sqrt(tau_lnyb**2 + alpha**2 * tau_lnpga_b**2 +
                        2.0 * alpha * C["rholny"] * tau_lnyb * tau_lnpga_b)

            # Evaluate phi according to equation 30
            p = np.sqrt(
                phi_lnyb**2 + CONSTS["philnAF"]**2 + alpha**2 * phi_lnpga_b**2
                + 2.0 * alpha * C["rholny"] * phi_lnyb * phi_lnpga_b)
            sig[m] = np.sqrt(t**2 + p**2)
            tau[m] = t
            phi[m] = p

    COEFFS = CoeffsTable(sa_damping=5, table="""\
    IMT         c0      c1       c2       c3       c4       c5      c6      c7       c9     c10      c11      c12     c13       c14      c15     c16       c17      c18       c19       c20     Dc20      a2      h1      h2       h3       h5       h6     k1       k2      k3    phi1    phi2    tau1    tau2    phiC   rholny
    pgv     -2.895   1.510    0.270   -1.299   -0.453   -2.466   0.204   5.837   -0.168   0.305    1.713    2.602   2.457    0.1060    0.332   0.585    0.0517   0.0327   0.00613   -0.0017   0.0000   0.596   0.117   1.616   -0.733   -0.128   -0.756    400   -1.955   1.929   0.655   0.494   0.317   0.297   0.190    0.684
    pga     -4.416   0.984    0.537   -1.499   -0.496   -2.773   0.248   6.768   -0.212   0.720    1.090    2.186   1.420   -0.0064   -0.202   0.393    0.0977   0.0333   0.00757   -0.0055   0.0000   0.167   0.241   1.474   -0.715   -0.337   -0.270    865   -1.186   1.839   0.734   0.492   0.409   0.322   0.166    1.000
    0.01    -4.365   0.977    0.533   -1.485   -0.499   -2.773   0.248   6.753   -0.214   0.720    1.094    2.191   1.416   -0.0070   -0.207   0.390    0.0981   0.0334   0.00755   -0.0055   0.0000   0.168   0.242   1.471   -0.714   -0.336   -0.270    865   -1.186   1.839   0.734   0.492   0.404   0.325   0.166    1.000
    0.02    -4.348   0.976    0.549   -1.488   -0.501   -2.772   0.247   6.502   -0.208   0.730    1.149    2.189   1.453   -0.0167   -0.199   0.387    0.1009   0.0327   0.00759   -0.0055   0.0000   0.166   0.244   1.467   -0.711   -0.339   -0.263    865   -1.219   1.840   0.738   0.496   0.417   0.326   0.166    0.998
    0.03    -4.024   0.931    0.628   -1.494   -0.517   -2.782   0.246   6.291   -0.213   0.759    1.290    2.164   1.476   -0.0422   -0.202   0.378    0.1095   0.0331   0.00790   -0.0057   0.0000   0.167   0.246   1.467   -0.713   -0.338   -0.259    908   -1.273   1.841   0.747   0.503   0.446   0.344   0.165    0.986
    0.05    -3.479   0.887    0.674   -1.388   -0.615   -2.791   0.240   6.317   -0.244   0.826    1.449    2.138   1.549   -0.0663   -0.339   0.295    0.1226   0.0270   0.00803   -0.0063   0.0000   0.173   0.251   1.449   -0.701   -0.338   -0.263   1054   -1.346   1.843   0.777   0.520   0.508   0.377   0.162    0.938
    0.075   -3.293   0.902    0.726   -1.469   -0.596   -2.745   0.227   6.861   -0.266   0.815    1.535    2.446   1.772   -0.0794   -0.404   0.322    0.1165   0.0288   0.00811   -0.0070   0.0000   0.198   0.260   1.435   -0.695   -0.347   -0.219   1086   -1.471   1.845   0.782   0.535   0.504   0.418   0.158    0.887
    0.10    -3.666   0.993    0.698   -1.572   -0.536   -2.633   0.210   7.294   -0.229   0.831    1.615    2.969   1.916   -0.0294   -0.416   0.384    0.0998   0.0325   0.00744   -0.0073   0.0000   0.174   0.259   1.449   -0.708   -0.391   -0.201   1032   -1.624   1.847   0.769   0.543   0.445   0.426   0.170    0.870
    0.15    -4.866   1.267    0.510   -1.669   -0.490   -2.458   0.183   8.031   -0.211   0.749    1.877    3.544   2.161    0.0642   -0.407   0.417    0.0760   0.0388   0.00716   -0.0069   0.0000   0.198   0.254   1.461   -0.715   -0.449   -0.099    878   -1.931   1.852   0.769   0.543   0.382   0.387   0.180    0.876
    0.20    -5.411   1.366    0.447   -1.750   -0.451   -2.421   0.182   8.385   -0.163   0.764    2.069    3.707   2.465    0.0968   -0.311   0.404    0.0571   0.0437   0.00688   -0.0060   0.0000   0.204   0.237   1.484   -0.721   -0.393   -0.198    748   -2.188   1.856   0.761   0.552   0.339   0.338   0.186    0.870
    0.25    -5.962   1.458    0.274   -1.711   -0.404   -2.392   0.189   7.534   -0.150   0.716    2.205    3.343   2.766    0.1441   -0.172   0.466    0.0437   0.0463   0.00556   -0.0055   0.0000   0.185   0.206   1.581   -0.787   -0.339   -0.210    654   -2.381   1.861   0.744   0.545   0.340   0.316   0.191    0.850
    0.30    -6.403   1.528    0.193   -1.770   -0.321   -2.376   0.195   6.990   -0.131   0.737    2.306    3.334   3.011    0.1597   -0.084   0.528    0.0323   0.0508   0.00458   -0.0049   0.0000   0.164   0.210   1.586   -0.795   -0.447   -0.121    587   -2.518   1.865   0.727   0.568   0.340   0.300   0.198    0.819
    0.40    -7.566   1.739   -0.020   -1.594   -0.426   -2.303   0.185   7.012   -0.159   0.738    2.398    3.544   3.203    0.1410    0.085   0.540    0.0209   0.0432   0.00401   -0.0037   0.0000   0.160   0.226   1.544   -0.770   -0.525   -0.086    503   -2.657   1.874   0.690   0.593   0.356   0.264   0.206    0.743
    0.50    -8.379   1.872   -0.121   -1.577   -0.440   -2.296   0.186   6.902   -0.153   0.718    2.355    3.016   3.333    0.1474    0.233   0.638    0.0092   0.0405   0.00388   -0.0027   0.0000   0.184   0.217   1.554   -0.770   -0.407   -0.281    457   -2.669   1.883   0.663   0.611   0.379   0.263   0.208    0.684
    0.75    -9.841   2.021   -0.042   -1.757   -0.443   -2.232   0.186   5.522   -0.090   0.795    1.995    2.616   3.054    0.1764    0.411   0.776   -0.0082   0.0420   0.00420   -0.0016   0.0000   0.216   0.154   1.626   -0.780   -0.371   -0.285    410   -2.401   1.906   0.606   0.633   0.430   0.326   0.221    0.562
    1.00   -11.011   2.180   -0.069   -1.707   -0.527   -2.158   0.169   5.650   -0.105   0.556    1.447    2.470   2.562    0.2593    0.479   0.771   -0.0131   0.0426   0.00409   -0.0006   0.0000   0.596   0.117   1.616   -0.733   -0.128   -0.756    400   -1.955   1.929   0.579   0.628   0.470   0.353   0.225    0.467
    1.50   -12.469   2.270    0.047   -1.621   -0.630   -2.063   0.158   5.795   -0.058   0.480    0.330    2.108   1.453    0.2881    0.566   0.748   -0.0187   0.0380   0.00424    0.0000   0.0000   0.596   0.117   1.616   -0.733   -0.128   -0.756    400   -1.025   1.974   0.541   0.603   0.497   0.399   0.222    0.364
    2.00   -12.969   2.271    0.149   -1.512   -0.768   -2.104   0.158   6.632   -0.028   0.401   -0.514    1.327   0.657    0.3112    0.562   0.763   -0.0258   0.0252   0.00448    0.0000   0.0000   0.596   0.117   1.616   -0.733   -0.128   -0.756    400   -0.299   2.019   0.529   0.588   0.499   0.400   0.226    0.298
    3.00   -13.306   2.150    0.368   -1.315   -0.890   -2.051   0.148   6.759    0.000   0.206   -0.848    0.601   0.367    0.3478    0.534   0.686   -0.0311   0.0236   0.00345    0.0000   0.0000   0.596   0.117   1.616   -0.733   -0.128   -0.756    400    0.000   2.110   0.527   0.578   0.500   0.417   0.229    0.234
    4.00   -14.020   2.132    0.726   -1.506   -0.885   -1.986   0.135   7.978    0.000   0.105   -0.793    0.568   0.306    0.3747    0.522   0.691   -0.0413   0.0102   0.00603    0.0000   0.0000   0.596   0.117   1.616   -0.733   -0.128   -0.756    400    0.000   2.200   0.521   0.559   0.543   0.393   0.237    0.202
    5.00   -14.558   2.116    1.027   -1.721   -0.878   -2.021   0.135   8.538    0.000   0.000   -0.748    0.356   0.268    0.3382    0.477   0.670   -0.0281   0.0034   0.00805    0.0000   0.0000   0.596   0.117   1.616   -0.733   -0.128   -0.756    400    0.000   2.291   0.502   0.551   0.534   0.421   0.237    0.184
    7.50   -15.509   2.223    0.169   -0.756   -1.077   -2.179   0.165   8.468    0.000   0.000   -0.664    0.075   0.374    0.3754    0.321   0.757   -0.0205   0.0050   0.00280    0.0000   0.0000   0.596   0.117   1.616   -0.733   -0.128   -0.756    400    0.000   2.517   0.457   0.546   0.523   0.438   0.271    0.176
    10.0   -15.975   2.132    0.367   -0.800   -1.282   -2.244   0.180   6.564    0.000   0.000   -0.576   -0.027   0.297    0.3506    0.174   0.621    0.0009   0.0099   0.00458    0.0000   0.0000   0.596   0.117   1.616   -0.733   -0.128   -0.756    400    0.000   2.744   0.441   0.543   0.466   0.438   0.290    0.154
    """)


class CampbellBozorgnia2014HighQ(CampbellBozorgnia2014):
    """
    Implements the Campbell & Bozorgnia (2014) NGA-West2 GMPE for regions with
    low attenuation (high quality factor, Q) (i.e. China, Turkey)
    """
    COEFFS = CoeffsTable(sa_damping=5, table="""\
    IMT         c0      c1       c2       c3       c4       c5      c6      c7       c9     c10      c11      c12     c13       c14      c15     c16       c17      c18       c19       c20     Dc20      a2      h1      h2       h3       h5       h6     k1       k2      k3    phi1    phi2    tau1    tau2    phiC   rholny
    pgv     -2.895   1.510    0.270   -1.299   -0.453   -2.466   0.204   5.837   -0.168   0.305    1.713    2.602   2.457    0.1060    0.332   0.585    0.0517   0.0327   0.00613   -0.0017   0.0017   0.596   0.117   1.616   -0.733   -0.128   -0.756    400   -1.955   1.929   0.655   0.494   0.317   0.297   0.190   0.684
    pga     -4.416   0.984    0.537   -1.499   -0.496   -2.773   0.248   6.768   -0.212   0.720    1.090    2.186   1.420   -0.0064   -0.202   0.393    0.0977   0.0333   0.00757   -0.0055   0.0036   0.167   0.241   1.474   -0.715   -0.337   -0.270    865   -1.186   1.839   0.734   0.492   0.409   0.322   0.166   1.000
    0.01    -4.365   0.977    0.533   -1.485   -0.499   -2.773   0.248   6.753   -0.214   0.720    1.094    2.191   1.416   -0.0070   -0.207   0.390    0.0981   0.0334   0.00755   -0.0055   0.0036   0.168   0.242   1.471   -0.714   -0.336   -0.270    865   -1.186   1.839   0.734   0.492   0.404   0.325   0.166   1.000
    0.02    -4.348   0.976    0.549   -1.488   -0.501   -2.772   0.247   6.502   -0.208   0.730    1.149    2.189   1.453   -0.0167   -0.199   0.387    0.1009   0.0327   0.00759   -0.0055   0.0036   0.166   0.244   1.467   -0.711   -0.339   -0.263    865   -1.219   1.840   0.738   0.496   0.417   0.326   0.166   0.998
    0.03    -4.024   0.931    0.628   -1.494   -0.517   -2.782   0.246   6.291   -0.213   0.759    1.290    2.164   1.476   -0.0422   -0.202   0.378    0.1095   0.0331   0.00790   -0.0057   0.0037   0.167   0.246   1.467   -0.713   -0.338   -0.259    908   -1.273   1.841   0.747   0.503   0.446   0.344   0.165   0.986
    0.05    -3.479   0.887    0.674   -1.388   -0.615   -2.791   0.240   6.317   -0.244   0.826    1.449    2.138   1.549   -0.0663   -0.339   0.295    0.1226   0.0270   0.00803   -0.0063   0.0040   0.173   0.251   1.449   -0.701   -0.338   -0.263   1054   -1.346   1.843   0.777   0.520   0.508   0.377   0.162   0.938
    0.075   -3.293   0.902    0.726   -1.469   -0.596   -2.745   0.227   6.861   -0.266   0.815    1.535    2.446   1.772   -0.0794   -0.404   0.322    0.1165   0.0288   0.00811   -0.0070   0.0039   0.198   0.260   1.435   -0.695   -0.347   -0.219   1086   -1.471   1.845   0.782   0.535   0.504   0.418   0.158   0.887
    0.10    -3.666   0.993    0.698   -1.572   -0.536   -2.633   0.210   7.294   -0.229   0.831    1.615    2.969   1.916   -0.0294   -0.416   0.384    0.0998   0.0325   0.00744   -0.0073   0.0042   0.174   0.259   1.449   -0.708   -0.391   -0.201   1032   -1.624   1.847   0.769   0.543   0.445   0.426   0.170   0.870
    0.15    -4.866   1.267    0.510   -1.669   -0.490   -2.458   0.183   8.031   -0.211   0.749    1.877    3.544   2.161    0.0642   -0.407   0.417    0.0760   0.0388   0.00716   -0.0069   0.0042   0.198   0.254   1.461   -0.715   -0.449   -0.099    878   -1.931   1.852   0.769   0.543   0.382   0.387   0.180   0.876
    0.20    -5.411   1.366    0.447   -1.750   -0.451   -2.421   0.182   8.385   -0.163   0.764    2.069    3.707   2.465    0.0968   -0.311   0.404    0.0571   0.0437   0.00688   -0.0060   0.0041   0.204   0.237   1.484   -0.721   -0.393   -0.198    748   -2.188   1.856   0.761   0.552   0.339   0.338   0.186   0.870
    0.25    -5.962   1.458    0.274   -1.711   -0.404   -2.392   0.189   7.534   -0.150   0.716    2.205    3.343   2.766    0.1441   -0.172   0.466    0.0437   0.0463   0.00556   -0.0055   0.0036   0.185   0.206   1.581   -0.787   -0.339   -0.210    654   -2.381   1.861   0.744   0.545   0.340   0.316   0.191   0.850
    0.30    -6.403   1.528    0.193   -1.770   -0.321   -2.376   0.195   6.990   -0.131   0.737    2.306    3.334   3.011    0.1597   -0.084   0.528    0.0323   0.0508   0.00458   -0.0049   0.0031   0.164   0.210   1.586   -0.795   -0.447   -0.121    587   -2.518   1.865   0.727   0.568   0.340   0.300   0.198   0.819
    0.40    -7.566   1.739   -0.020   -1.594   -0.426   -2.303   0.185   7.012   -0.159   0.738    2.398    3.544   3.203    0.1410    0.085   0.540    0.0209   0.0432   0.00401   -0.0037   0.0028   0.160   0.226   1.544   -0.770   -0.525   -0.086    503   -2.657   1.874   0.690   0.593   0.356   0.264   0.206   0.743
    0.50    -8.379   1.872   -0.121   -1.577   -0.440   -2.296   0.186   6.902   -0.153   0.718    2.355    3.016   3.333    0.1474    0.233   0.638    0.0092   0.0405   0.00388   -0.0027   0.0025   0.184   0.217   1.554   -0.770   -0.407   -0.281    457   -2.669   1.883   0.663   0.611   0.379   0.263   0.208   0.684
    0.75    -9.841   2.021   -0.042   -1.757   -0.443   -2.232   0.186   5.522   -0.090   0.795    1.995    2.616   3.054    0.1764    0.411   0.776   -0.0082   0.0420   0.00420   -0.0016   0.0016   0.216   0.154   1.626   -0.780   -0.371   -0.285    410   -2.401   1.906   0.606   0.633   0.430   0.326   0.221   0.562
    1.00   -11.011   2.180   -0.069   -1.707   -0.527   -2.158   0.169   5.650   -0.105   0.556    1.447    2.470   2.562    0.2593    0.479   0.771   -0.0131   0.0426   0.00409   -0.0006   0.0006   0.596   0.117   1.616   -0.733   -0.128   -0.756    400   -1.955   1.929   0.579   0.628   0.470   0.353   0.225   0.467
    1.50   -12.469   2.270    0.047   -1.621   -0.630   -2.063   0.158   5.795   -0.058   0.480    0.330    2.108   1.453    0.2881    0.566   0.748   -0.0187   0.0380   0.00424    0.0000   0.0000   0.596   0.117   1.616   -0.733   -0.128   -0.756    400   -1.025   1.974   0.541   0.603   0.497   0.399   0.222   0.364
    2.00   -12.969   2.271    0.149   -1.512   -0.768   -2.104   0.158   6.632   -0.028   0.401   -0.514    1.327   0.657    0.3112    0.562   0.763   -0.0258   0.0252   0.00448    0.0000   0.0000   0.596   0.117   1.616   -0.733   -0.128   -0.756    400   -0.299   2.019   0.529   0.588   0.499   0.400   0.226   0.298
    3.00   -13.306   2.150    0.368   -1.315   -0.890   -2.051   0.148   6.759    0.000   0.206   -0.848    0.601   0.367    0.3478    0.534   0.686   -0.0311   0.0236   0.00345    0.0000   0.0000   0.596   0.117   1.616   -0.733   -0.128   -0.756    400    0.000   2.110   0.527   0.578   0.500   0.417   0.229   0.234
    4.00   -14.020   2.132    0.726   -1.506   -0.885   -1.986   0.135   7.978    0.000   0.105   -0.793    0.568   0.306    0.3747    0.522   0.691   -0.0413   0.0102   0.00603    0.0000   0.0000   0.596   0.117   1.616   -0.733   -0.128   -0.756    400    0.000   2.200   0.521   0.559   0.543   0.393   0.237   0.202
    5.00   -14.558   2.116    1.027   -1.721   -0.878   -2.021   0.135   8.538    0.000   0.000   -0.748    0.356   0.268    0.3382    0.477   0.670   -0.0281   0.0034   0.00805    0.0000   0.0000   0.596   0.117   1.616   -0.733   -0.128   -0.756    400    0.000   2.291   0.502   0.551   0.534   0.421   0.237   0.184
    7.50   -15.509   2.223    0.169   -0.756   -1.077   -2.179   0.165   8.468    0.000   0.000   -0.664    0.075   0.374    0.3754    0.321   0.757   -0.0205   0.0050   0.00280    0.0000   0.0000   0.596   0.117   1.616   -0.733   -0.128   -0.756    400    0.000   2.517   0.457   0.546   0.523   0.438   0.271   0.176
    10.0   -15.975   2.132    0.367   -0.800   -1.282   -2.244   0.180   6.564    0.000   0.000   -0.576   -0.027   0.297    0.3506    0.174   0.621    0.0009   0.0099   0.00458    0.0000   0.0000   0.596   0.117   1.616   -0.733   -0.128   -0.756    400    0.000   2.744   0.441   0.543   0.466   0.438   0.290   0.154
    """)


class CampbellBozorgnia2014LowQ(CampbellBozorgnia2014):
    """
    Implements the Campbell & Bozorgnia (2014) NGA-West2 GMPE for regions with
    high attenuation (low quality factor, Q) (i.e. Japan, Italy)
    """
    COEFFS = CoeffsTable(sa_damping=5, table="""\
    IMT         c0      c1       c2       c3       c4       c5      c6      c7       c9     c10      c11      c12     c13       c14      c15     c16       c17      c18       c19       c20      Dc20      a2      h1      h2       h3       h5       h6     k1       k2      k3    phi1    phi2    tau1    tau2    phiC  rholny
    pgv     -2.895   1.510    0.270   -1.299   -0.453   -2.466   0.204   5.837   -0.168   0.305    1.713    2.602   2.457    0.1060    0.332   0.585    0.0517   0.0327   0.00613   -0.0017   -0.0006   0.596   0.117   1.616   -0.733   -0.128   -0.756    400   -1.955   1.929   0.655   0.494   0.317   0.297   0.190   0.684
    pga     -4.416   0.984    0.537   -1.499   -0.496   -2.773   0.248   6.768   -0.212   0.720    1.090    2.186   1.420   -0.0064   -0.202   0.393    0.0977   0.0333   0.00757   -0.0055   -0.0035   0.167   0.241   1.474   -0.715   -0.337   -0.270    865   -1.186   1.839   0.734   0.492   0.409   0.322   0.166   1.000
    0.01    -4.365   0.977    0.533   -1.485   -0.499   -2.773   0.248   6.753   -0.214   0.720    1.094    2.191   1.416   -0.0070   -0.207   0.390    0.0981   0.0334   0.00755   -0.0055   -0.0035   0.168   0.242   1.471   -0.714   -0.336   -0.270    865   -1.186   1.839   0.734   0.492   0.404   0.325   0.166   1.000
    0.02    -4.348   0.976    0.549   -1.488   -0.501   -2.772   0.247   6.502   -0.208   0.730    1.149    2.189   1.453   -0.0167   -0.199   0.387    0.1009   0.0327   0.00759   -0.0055   -0.0035   0.166   0.244   1.467   -0.711   -0.339   -0.263    865   -1.219   1.840   0.738   0.496   0.417   0.326   0.166   0.998
    0.03    -4.024   0.931    0.628   -1.494   -0.517   -2.782   0.246   6.291   -0.213   0.759    1.290    2.164   1.476   -0.0422   -0.202   0.378    0.1095   0.0331   0.00790   -0.0057   -0.0034   0.167   0.246   1.467   -0.713   -0.338   -0.259    908   -1.273   1.841   0.747   0.503   0.446   0.344   0.165   0.986
    0.05    -3.479   0.887    0.674   -1.388   -0.615   -2.791   0.240   6.317   -0.244   0.826    1.449    2.138   1.549   -0.0663   -0.339   0.295    0.1226   0.0270   0.00803   -0.0063   -0.0037   0.173   0.251   1.449   -0.701   -0.338   -0.263   1054   -1.346   1.843   0.777   0.520   0.508   0.377   0.162   0.938
    0.075   -3.293   0.902    0.726   -1.469   -0.596   -2.745   0.227   6.861   -0.266   0.815    1.535    2.446   1.772   -0.0794   -0.404   0.322    0.1165   0.0288   0.00811   -0.0070   -0.0037   0.198   0.260   1.435   -0.695   -0.347   -0.219   1086   -1.471   1.845   0.782   0.535   0.504   0.418   0.158   0.887
    0.10    -3.666   0.993    0.698   -1.572   -0.536   -2.633   0.210   7.294   -0.229   0.831    1.615    2.969   1.916   -0.0294   -0.416   0.384    0.0998   0.0325   0.00744   -0.0073   -0.0034   0.174   0.259   1.449   -0.708   -0.391   -0.201   1032   -1.624   1.847   0.769   0.543   0.445   0.426   0.170   0.870
    0.15    -4.866   1.267    0.510   -1.669   -0.490   -2.458   0.183   8.031   -0.211   0.749    1.877    3.544   2.161    0.0642   -0.407   0.417    0.0760   0.0388   0.00716   -0.0069   -0.0030   0.198   0.254   1.461   -0.715   -0.449   -0.099    878   -1.931   1.852   0.769   0.543   0.382   0.387   0.180   0.876
    0.20    -5.411   1.366    0.447   -1.750   -0.451   -2.421   0.182   8.385   -0.163   0.764    2.069    3.707   2.465    0.0968   -0.311   0.404    0.0571   0.0437   0.00688   -0.0060   -0.0031   0.204   0.237   1.484   -0.721   -0.393   -0.198    748   -2.188   1.856   0.761   0.552   0.339   0.338   0.186   0.870
    0.25    -5.962   1.458    0.274   -1.711   -0.404   -2.392   0.189   7.534   -0.150   0.716    2.205    3.343   2.766    0.1441   -0.172   0.466    0.0437   0.0463   0.00556   -0.0055   -0.0033   0.185   0.206   1.581   -0.787   -0.339   -0.210    654   -2.381   1.861   0.744   0.545   0.340   0.316   0.191   0.850
    0.30    -6.403   1.528    0.193   -1.770   -0.321   -2.376   0.195   6.990   -0.131   0.737    2.306    3.334   3.011    0.1597   -0.084   0.528    0.0323   0.0508   0.00458   -0.0049   -0.0035   0.164   0.210   1.586   -0.795   -0.447   -0.121    587   -2.518   1.865   0.727   0.568   0.340   0.300   0.198   0.819
    0.40    -7.566   1.739   -0.020   -1.594   -0.426   -2.303   0.185   7.012   -0.159   0.738    2.398    3.544   3.203    0.1410    0.085   0.540    0.0209   0.0432   0.00401   -0.0037   -0.0034   0.160   0.226   1.544   -0.770   -0.525   -0.086    503   -2.657   1.874   0.690   0.593   0.356   0.264   0.206   0.743
    0.50    -8.379   1.872   -0.121   -1.577   -0.440   -2.296   0.186   6.902   -0.153   0.718    2.355    3.016   3.333    0.1474    0.233   0.638    0.0092   0.0405   0.00388   -0.0027   -0.0034   0.184   0.217   1.554   -0.770   -0.407   -0.281    457   -2.669   1.883   0.663   0.611   0.379   0.263   0.208   0.684
    0.75    -9.841   2.021   -0.042   -1.757   -0.443   -2.232   0.186   5.522   -0.090   0.795    1.995    2.616   3.054    0.1764    0.411   0.776   -0.0082   0.0420   0.00420   -0.0016   -0.0032   0.216   0.154   1.626   -0.780   -0.371   -0.285    410   -2.401   1.906   0.606   0.633   0.430   0.326   0.221   0.562
    1.00   -11.011   2.180   -0.069   -1.707   -0.527   -2.158   0.169   5.650   -0.105   0.556    1.447    2.470   2.562    0.2593    0.479   0.771   -0.0131   0.0426   0.00409   -0.0006   -0.0030   0.596   0.117   1.616   -0.733   -0.128   -0.756    400   -1.955   1.929   0.579   0.628   0.470   0.353   0.225   0.467
    1.50   -12.469   2.270    0.047   -1.621   -0.630   -2.063   0.158   5.795   -0.058   0.480    0.330    2.108   1.453    0.2881    0.566   0.748   -0.0187   0.0380   0.00424    0.0000   -0.0019   0.596   0.117   1.616   -0.733   -0.128   -0.756    400   -1.025   1.974   0.541   0.603   0.497   0.399   0.222   0.364
    2.00   -12.969   2.271    0.149   -1.512   -0.768   -2.104   0.158   6.632   -0.028   0.401   -0.514    1.327   0.657    0.3112    0.562   0.763   -0.0258   0.0252   0.00448    0.0000   -0.0005   0.596   0.117   1.616   -0.733   -0.128   -0.756    400   -0.299   2.019   0.529   0.588   0.499   0.400   0.226   0.298
    3.00   -13.306   2.150    0.368   -1.315   -0.890   -2.051   0.148   6.759    0.000   0.206   -0.848    0.601   0.367    0.3478    0.534   0.686   -0.0311   0.0236   0.00345    0.0000    0.0000   0.596   0.117   1.616   -0.733   -0.128   -0.756    400    0.000   2.110   0.527   0.578   0.500   0.417   0.229   0.234
    4.00   -14.020   2.132    0.726   -1.506   -0.885   -1.986   0.135   7.978    0.000   0.105   -0.793    0.568   0.306    0.3747    0.522   0.691   -0.0413   0.0102   0.00603    0.0000    0.0000   0.596   0.117   1.616   -0.733   -0.128   -0.756    400    0.000   2.200   0.521   0.559   0.543   0.393   0.237   0.202
    5.00   -14.558   2.116    1.027   -1.721   -0.878   -2.021   0.135   8.538    0.000   0.000   -0.748    0.356   0.268    0.3382    0.477   0.670   -0.0281   0.0034   0.00805    0.0000    0.0000   0.596   0.117   1.616   -0.733   -0.128   -0.756    400    0.000   2.291   0.502   0.551   0.534   0.421   0.237   0.184
    7.50   -15.509   2.223    0.169   -0.756   -1.077   -2.179   0.165   8.468    0.000   0.000   -0.664    0.075   0.374    0.3754    0.321   0.757   -0.0205   0.0050   0.00280    0.0000    0.0000   0.596   0.117   1.616   -0.733   -0.128   -0.756    400    0.000   2.517   0.457   0.546   0.523   0.438   0.271   0.176
    10.0   -15.975   2.132    0.367   -0.800   -1.282   -2.244   0.180   6.564    0.000   0.000   -0.576   -0.027   0.297    0.3506    0.174   0.621    0.0009   0.0099   0.00458    0.0000    0.0000   0.596   0.117   1.616   -0.733   -0.128   -0.756    400    0.000   2.744   0.441   0.543   0.466   0.438   0.290   0.154
    """)


class CampbellBozorgnia2014JapanSite(CampbellBozorgnia2014):
    """
    Implements the Campbell & Bozorgnia (2014) NGA-West2 GMPE for the case in
    which the "Japan" shallow site response term is activited
    """
    SJ = 1


class CampbellBozorgnia2014HighQJapanSite(CampbellBozorgnia2014HighQ):
    """
    Implements the Campbell & Bozorgnia (2014) NGA-West2 GMPE, for the low
    attenuation (high quality factor) coefficients, for the case in which
    the "Japan" shallow site response term is activited
    """
    SJ = 1


class CampbellBozorgnia2014LowQJapanSite(CampbellBozorgnia2014LowQ):
    """
    Implements the Campbell & Bozorgnia (2014) NGA-West2 GMPE, for the high
    attenuation (low quality factor) coefficients, for the case in which
    the "Japan" shallow site response term is activited
    """
    SJ = 1<|MERGE_RESOLUTION|>--- conflicted
+++ resolved
@@ -364,12 +364,6 @@
         """
         frv = np.zeros_like(rup.rake)
         frv[(rup.rake > 30.) & (rup.rake < 150.)] = 1.
-<<<<<<< HEAD
-        # breakpoint()
-        # if Ztor is unknown
-=======
-
->>>>>>> ad08f0e2
         if not hasattr(rup, "ztor"):
             # Equation 4 and 5 in Chiou & Youngs 2014
             rup.ztor = np.where(
