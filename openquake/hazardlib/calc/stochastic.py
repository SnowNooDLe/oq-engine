--- conflicted
+++ resolved
@@ -161,7 +161,6 @@
     [grp_id] = set(src.src_group_id for src in sources)
     eb_ruptures = []
     ir_mon = monitor('iter_ruptures', measuremem=False)
-<<<<<<< HEAD
     # Compute the number of occurrences of the source group. This is used
     # for cluster groups or groups with mutually exclusive sources.
 
@@ -249,24 +248,4 @@
             calc_times[src.id] += numpy.array([n_occ, src.nsites, dt])
         yield AccumDict(rup_array=get_rup_array(eb_ruptures),
                         calc_times=calc_times,
-                        eff_ruptures={grp_id: eff_ruptures})
-=======
-    for src in sources:
-        t0 = time.time()
-        if len(eb_ruptures) > MAX_RUPTURES:
-            yield AccumDict(rup_array=get_rup_array(eb_ruptures),
-                            calc_times={}, eff_ruptures={})
-            eb_ruptures.clear()
-        samples = getattr(src, 'samples', 1)
-        n_occ = 0
-        for rup, n_occ in src.sample_ruptures(samples * num_ses, ir_mon):
-            ebr = EBRupture(rup, src.id, grp_id, n_occ, samples)
-            eb_ruptures.append(ebr)
-            n_occ += ebr.n_occ
-        eff_ruptures += src.num_ruptures
-        dt = time.time() - t0
-        calc_times[src.id] += numpy.array([n_occ, src.nsites, dt])
-    rup_array = get_rup_array(eb_ruptures, srcfilter)
-    yield AccumDict(rup_array=rup_array, calc_times=calc_times,
-                    eff_ruptures={grp_id: eff_ruptures})
->>>>>>> 29bc0e6e
+                        eff_ruptures={grp_id: eff_ruptures})