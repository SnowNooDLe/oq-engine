--- conflicted
+++ resolved
@@ -190,11 +190,7 @@
         """
         The convex hull of the underlying mesh of points
         """
-<<<<<<< HEAD
-        lons = []
-        lats = []
-
-        # This creates a list of flat iterators
+        lons, lats = [], []
         for rup, pmf in self.data:
 
             if isinstance(rup.surface, MultiSurface):
@@ -209,15 +205,6 @@
         lons = numpy.extract(condition, lons)
         lats = numpy.extract(condition, lats)
 
-=======
-        lons, lats = [], []
-        for rup, pmf in self.data:
-            surf = rup.surface
-            surfs = surf.surfaces if hasattr(surf, 'surfaces') else [surf]
-            for surf in surfs:
-                lons.extend(surf.mesh.lons.flat)
-                lats.extend(surf.mesh.lats.flat)
->>>>>>> 9a2198ef
         points = numpy.zeros(len(lons), [('lon', F32), ('lat', F32)])
         points['lon'] = numpy.round(lons, 5)
         points['lat'] = numpy.round(lats, 5)
