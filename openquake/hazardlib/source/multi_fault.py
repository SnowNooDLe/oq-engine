# The Hazard Library
# Copyright (C) 2012-2022 GEM Foundation
#
# This program is free software: you can redistribute it and/or modify
# it under the terms of the GNU Affero General Public License as
# published by the Free Software Foundation, either version 3 of the
# License, or (at your option) any later version.
#
# This program is distributed in the hope that it will be useful,
# but WITHOUT ANY WARRANTY; without even the implied warranty of
# MERCHANTABILITY or FITNESS FOR A PARTICULAR PURPOSE.  See the
# GNU Affero General Public License for more details.
#
# You should have received a copy of the GNU Affero General Public License
# along with this program.  If not, see <http://www.gnu.org/licenses/>.
"""
Module :mod:`openquake.hazardlib.source.multi_fault`
defines :class:`MultiFaultSource`.
"""

import numpy as np
from typing import Union

from openquake.baselib.general import gen_slices
from openquake.hazardlib.source.rupture import (
    NonParametricProbabilisticRupture)
from openquake.hazardlib.source.non_parametric import (
    NonParametricSeismicSource as NP)
from openquake.hazardlib.geo.surface.multi import MultiSurface
from openquake.hazardlib.geo.utils import angular_distance, KM_TO_DEGREES
from openquake.hazardlib.source.base import BaseSeismicSource

F32 = np.float32
BLOCKSIZE = 500


class FaultSection(object):
    """
    A class to define a fault section, that is the geometry definition of a
    portion of a fault.

    :param sec_id:
        A unique identifier
    :param surface:
        An instance of
        :class:`openquake.hazardlib.geo.surface.base.BaseSurface` which
        describes the 3D geometry of a part of a fault system.
    """

    def __init__(self, sec_id: str, surface):
        self.sec_id = sec_id
        self.surface = surface


class MultiFaultSource(BaseSeismicSource):
    """
    The multi-fault source is a source typology specifiically support the
    calculation of hazard using fault models with segments participating to
    multiple ruptures.

    :param source_id:
        A unique identifier for the source
    :param name:
        The name of the fault
    :param tectonic_region_type:
        A string that defines the TRT of the fault source
    :param sections:
        A list of :class:`openquake.hazardlib.source.multi_fault.FaultSection`
        instances. The cardinality of this list is N.
    :param rupture_idxs:
        A list of lists. Each element contains the IDs of the sections
        participating to a rupture. The cardinality of this list is N.
    :param occurrence_probs:
        A list with cardinality N with instances of the class
        :class:`openquake.hazardlib.pmf.PMF`. Each element specifies the
        occurrence of 0, 1 ... occurrences of a rupture in the investigation
        time.
    :param magnitudes:
        An iterable with cardinality N containing the magnitudes of the
        ruptures
    :param rakes:
        An iterable with cardinality N containing the rake of each
        rupture
    """
    code = b'F'
    MODIFICATIONS = {}

    def __init__(self, source_id: str, name: str, tectonic_region_type: str,
                 rupture_idxs: list, occurrence_probs: Union[list, np.ndarray],
                 magnitudes: list, rakes: list):
        nrups = len(rupture_idxs)
        assert len(occurrence_probs) == len(magnitudes) == len(rakes) == nrups
        self.rupture_idxs = rupture_idxs
        self.pmfs = occurrence_probs
        self.mags = magnitudes
        self.rakes = rakes
        super().__init__(source_id, name, tectonic_region_type)

    def set_sections(self, sections):
        """
        :param sections: a dictionary sec_id -> FaultSection

        Set the attribute .sections to the passed dictionary
        """
        assert sections
        self.sections = sections
        msg = 'Rupture #{:d}: section "{:s}" does not exist'
        for i in range(len(self.mags)):
            for idx in self.rupture_idxs[i]:
                if idx not in sections:
                    raise ValueError(msg.format(i, idx))

    def iter_ruptures(self, fromidx=0, untilidx=None, **kwargs):
        """
        An iterator for the ruptures.

        :param fromidx: start
        :param untilidx: stop
        """
        # check
        if 'sections' not in self.__dict__:
            raise RuntimeError('You forgot to call set_sections in %s!' % self)

        # iter on the ruptures
        untilidx = len(self.mags) if untilidx is None else untilidx
        s = self.sections
        for i in range(fromidx, untilidx):
            idxs = self.rupture_idxs[i]
            if len(idxs) == 1:
                sfc = self.sections[idxs[0]].surface
            else:
                sfc = MultiSurface([s[idx].surface for idx in idxs])
            rake = self.rakes[i]
            hypo = self.sections[idxs[0]].surface.get_middle_point()
            yield NonParametricProbabilisticRupture(
                self.mags[i], rake, self.tectonic_region_type, hypo, sfc,
                self.pmfs[i])

    def few_ruptures(self):
        """
        Fast version of iter_ruptures used in estimate_weight
        """
        s = self.sections
        for i in range(0, len(self.mags), BLOCKSIZE // 5):
            idxs = self.rupture_idxs[i]
            if len(idxs) == 1:
                sfc = self.sections[idxs[0]].surface
            else:
                sfc = MultiSurface([s[idx].surface for idx in idxs])
            rake = self.rakes[i]
            hypo = self.sections[idxs[0]].surface.get_middle_point()
            yield NonParametricProbabilisticRupture(
                self.mags[i], rake, self.tectonic_region_type, hypo, sfc,
                self.pmfs[i])

    def __iter__(self):
        if len(self.mags) <= BLOCKSIZE:  # already split
            yield self
            return
        # split in blocks of BLOCKSIZE ruptures each
        for i, slc in enumerate(gen_slices(0, len(self.mags), BLOCKSIZE)):
            src = self.__class__(
                '%s:%d' % (self.source_id, i),
                self.name,
                self.tectonic_region_type,
                self.rupture_idxs[slc],
                self.pmfs[slc],
                self.mags[slc],
                self.rakes[slc])
            src.set_sections(self.sections)
            src.num_ruptures = src.count_ruptures()
            yield src

    def count_ruptures(self):
        """
        :returns: the number of the ruptures in the source
        """
        return len(self.mags)

    def get_min_max_mag(self):
        return np.min(self.mags), np.max(self.mags)

    def get_one_rupture(self, ses_seed, rupture_mutex):
        raise NotImplementedError

    @property
    def data(self):  # compatibility with NonParametricSeismicSource
        for i, rup in enumerate(self.iter_ruptures()):
            yield rup, self.pmfs[i]

    polygon = NP.polygon
    wkt = NP.wkt
    mesh_size = NP.mesh_size

    def get_bounding_box(self, maxdist):
        """
<<<<<<< HEAD
        Bounding box containing the sections, enlarged by the maximum distance
=======
        Bounding box containing the surfaces, enlarged by the maximum distance
>>>>>>> 2413f496
        """
        surfaces = []
        for sec in self.sections.values():
            if isinstance(sec.surface, MultiSurface):
                surfaces.extend(sec.surface.surfaces)
            else:
                surfaces.append(sec.surface)
        multi_surf = MultiSurface(surfaces)
        west, east, north, south = multi_surf.get_bounding_box()
        a1 = maxdist * KM_TO_DEGREES
        a2 = angular_distance(maxdist, north, south)
        return west - a2, south - a1, east + a2, north + a1<|MERGE_RESOLUTION|>--- conflicted
+++ resolved
@@ -194,11 +194,7 @@
 
     def get_bounding_box(self, maxdist):
         """
-<<<<<<< HEAD
-        Bounding box containing the sections, enlarged by the maximum distance
-=======
         Bounding box containing the surfaces, enlarged by the maximum distance
->>>>>>> 2413f496
         """
         surfaces = []
         for sec in self.sections.values():
