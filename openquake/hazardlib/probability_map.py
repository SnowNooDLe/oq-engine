#  -*- coding: utf-8 -*-
#  vim: tabstop=4 shiftwidth=4 softtabstop=4

#  Copyright (c) 2016, GEM Foundation

#  OpenQuake is free software: you can redistribute it and/or modify it
#  under the terms of the GNU Affero General Public License as published
#  by the Free Software Foundation, either version 3 of the License, or
#  (at your option) any later version.

#  OpenQuake is distributed in the hope that it will be useful,
#  but WITHOUT ANY WARRANTY; without even the implied warranty of
#  MERCHANTABILITY or FITNESS FOR A PARTICULAR PURPOSE.  See the
#  GNU General Public License for more details.

#  You should have received a copy of the GNU Affero General Public License
#  along with OpenQuake.  If not, see <http://www.gnu.org/licenses/>.
from openquake.baselib.python3compat import zip
from openquake.hazardlib.stats import mean_quantiles
import numpy

F64 = numpy.float64
BYTES_PER_FLOAT = 8


class ProbabilityCurve(object):
    """
    This class is a small wrapper over an array of PoEs associated to
    a set of intensity measure types and levels. It provides a few operators,
    including the complement operator `~`

    ~p = 1 - p

    and the inclusive or operator `|`

    p = p1 | p2 = ~(~p1 * ~p2)

    Such operators are implemented efficiently at the numpy level, by
    dispatching on the underlying array.

    Here is an example of use:

    >>> poe = ProbabilityCurve(numpy.array([0.1, 0.2, 0.3, 0, 0]))
    >>> ~(poe | poe) * .5
    <ProbabilityCurve
    [ 0.405  0.32   0.245  0.5    0.5  ]>
    """
    def __init__(self, array):
        self.array = array

    def __or__(self, other):
        if other == 0:
            return self
        else:
            return self.__class__(1. - (1. - self.array) * (1. - other.array))
    __ror__ = __or__

    def __mul__(self, other):
        if isinstance(other, self.__class__):
            return self.__class__(self.array * other.array)
        elif other == 1:
            return self
        else:
            return self.__class__(self.array * other)
    __rmul__ = __mul__

    def __invert__(self):
        return self.__class__(1. - self.array)

    def __nonzero__(self):
        return bool(self.array.any())

    def __repr__(self):
        return '<ProbabilityCurve\n%s>' % self.array

    # used when exporting to HDF5
    def convert(self, imtls, idx=0):
        """
        Convert a probability curve into a record of dtype `imtls.imt_dt`.

        :param imtls: DictArray instance
        :param idx: extract the data corresponding to the given inner index
        """
        curve = numpy.zeros(1, imtls.imt_dt)[0]
        for imt in imtls:
            curve[imt] = self.array[imtls.slicedic[imt], idx]
        return curve


class ProbabilityMap(dict):
    """
    A dictionary site_id -> ProbabilityCurve. It defines the complement
    operator `~`, performing the complement on each curve

    ~p = 1 - p

    and the "inclusive or" operator `|`:

    m = m1 | m2 = {sid: m1[sid] | m2[sid] for sid in all_sids}

    Such operators are implemented efficiently at the numpy level, by
    dispatching on the underlying array. Moreover there is a classmethod
<<<<<<< HEAD
    .build(num_levels, inner_levels, sids, initvalue) to build initialized
    instances of ProbabilityMap.
=======
    .build(L, I, sids, initvalue) to build initialized instances of
    ProbabilityMap. The map can be represented as an array of shape
    (N, L, I) where N is the number of site IDs.
>>>>>>> d9bdf1b7
    """
    @classmethod
    def build(cls, outer_levels, inner_levels, sids, initvalue=0.):
        """
        :param outer_levels: the total number of intensity measure levels
        :param inner_levels: the number of inner levels
        :param sids: a set of site indices
        :param initvalue: the initial value of the probability (default 0)
        :returns: a ProbabilityMap dictionary
        """
        dic = cls(outer_levels, inner_levels)
        for sid in sids:
            dic.setdefault(sid, initvalue)
        return dic

<<<<<<< HEAD
    def __init__(self, outer_levels, inner_levels):
        self.outer_levels = outer_levels
        self.inner_levels = inner_levels

    def setdefault(self, sid, value):
        try:
            return self[sid]
        except KeyError:
            array = numpy.empty((self.outer_levels, self.inner_levels), F64)
            array.fill(value)
            pc = ProbabilityCurve(array)
            self[sid] = pc
            return pc

    def extract(self, inner_idx):
=======
    @property
    def sids(self):
        """The ordered keys of the map as a numpy.uint32 array"""
        return numpy.array(sorted(self), numpy.uint32)

    @property
    def array(self):
        """
        The underlying array of shape (N, L, I)
        """
        return numpy.array([self[sid].array for sid in sorted(self)])

    @property
    def nbytes(self):
        """The size of the underlying array"""
        N, L, I = get_shape([self])
        return BYTES_PER_FLOAT * N * L * I

    # used when exporting to HDF5
    def convert(self, imtls, nsites, idx=0):
        """
        Convert a probability map into a composite array of length `nsites`
        and dtype `imtls.imt_dt`.

        :param imtls: DictArray instance
        :param nsites: the total number of sites
        :param idx: extract the data corresponding to the given inner index
        """
        # NB: I am not using ProbabilityCurve.convert to work around a bug of numpy 1.8.1
        curves = numpy.zeros(nsites, imtls.imt_dt)
        for imt in curves.dtype.names:
            curves_by_imt = curves[imt]
            for i, sid in enumerate(sorted(self)):
                curves_by_imt[i] = self[sid].array[imtls.slicedic[imt], idx]
        return curves

    def filter(self, sids):
        """
        Extracs a submap of self for the given sids.
        """
        dic = self.__class__()
        for sid in sids:
            try:
                dic[sid] = self[sid]
            except KeyError:
                pass
        return dic

    def extract(self, gsim_idx):
>>>>>>> d9bdf1b7
        """
        Extracts a component of the underlying ProbabilityCurves,
        specified by the index `inner_idx`.
        """
        out = self.__class__(self.outer_levels, self.inner_levels)
        for sid in self:
            curve = self[sid]
            array = curve.array[:, inner_idx].reshape(-1, 1)
            out[sid] = ProbabilityCurve(array)
        return out

    def __ior__(self, other):
        self_sids = set(self)
        other_sids = set(other)
        for sid in self_sids & other_sids:
            self[sid] = self[sid] | other[sid]
        for sid in other_sids - self_sids:
            self[sid] = other[sid]
        return self

    def __or__(self, other):
        new = self.__class__(self.outer_levels, self.inner_levels)
        new |= other
        return new

    __ror__ = __or__

    def __mul__(self, other):
        sids = set(self) | set(other)
        new = self.__class__(self.outer_levels, self.inner_levels)
        for sid in sids:
            new[sid] = self.get(sid, 1) * other.get(sid, 1)
        return new

    def __invert__(self):
        new = self.__class__(self.outer_levels, self.inner_levels)
        for sid in self:
            if (self[sid].array != 1.).any():
                new[sid] = ~self[sid]  # store only nonzero probabilities
        return new

    def __toh5__(self):
        # converts to an array of shape (num_sids, outer_levels, inner_levels)
        size = len(self)
<<<<<<< HEAD
        sids = numpy.array(sorted(self), numpy.uint32)
        shape = (size, self.outer_levels, self.inner_levels)
        array = numpy.zeros(shape, F64)
        for i, sid in numpy.ndenumerate(sids):
            array[i] = self[sid].array
=======
        sids = self.sids
        if size:
            shape = (size,) + self[sids[0]].array.shape
            array = numpy.zeros(shape)
            for i, sid in numpy.ndenumerate(sids):
                array[i] = self[sid].array
        else:
            array = numpy.zeros(0)
>>>>>>> d9bdf1b7
        return array, dict(sids=sids)

    def __fromh5__(self, array, attrs):
        # rebuild the map from sids and probs arrays
        self.outer_levels = array.shape[1]
        self.inner_levels = array.shape[2]
        for sid, prob in zip(attrs['sids'], array):
            self[sid] = ProbabilityCurve(prob)


def get_shape(pmaps):
    """
    :param pmaps: a set of homogenous ProbabilityMaps
    :returns: the common shape (N, L, I)
    """
    for pmap in pmaps:
        if pmap:
            sid = next(iter(pmap))
            break
    else:
        raise ValueError('All probability maps where empty!')
    return (len(pmap),) + pmap[sid].array.shape


class PmapStats(object):
    """
    A class to perform statistics on ProbabilityMaps.

    :param weights: a list of weights
    :param quantiles: a list of floats in the range 0..1

    Here is an example:

    >>> pm1 = ProbabilityMap.build(num_levels=3, num_gsims=1, sids=[0, 1],
    ...                            initvalue=1.0)
    >>> pm2 = ProbabilityMap.build(num_levels=3, num_gsims=1, sids=[0],
    ...                            initvalue=0.8)
    >>> PmapStats(quantiles=[]).compute(sids=[0, 1], pmaps=[pm1, pm2])
    [('mean', {0: <ProbabilityCurve
    [[ 0.9]
     [ 0.9]
     [ 0.9]]>, 1: <ProbabilityCurve
    [[ 0.5]
     [ 0.5]
     [ 0.5]]>})]
    """
    def __init__(self, quantiles, weights=None):
        self.quantiles = quantiles
        self.weights = weights

    # the tests are in the engine
    def compute_pmap(self, sids, pmaps):
        """
        :params sids: array of N site IDs
        :param pmaps: array of R simple ProbabilityMaps
        :returns: a ProbabilityMap with arrays of size (num_levels, num_stats)
        """
        if len(pmaps) == 0:
            raise ValueError('No probability maps!')
        elif len(pmaps) == 1:  # the mean is the only pmap
            assert not self.quantiles, self.quantiles
            return pmaps[0]
        elif sum(len(pmap) for pmap in pmaps) == 0:  # all empty pmaps
            return ProbabilityMap()
        N, L, I = get_shape(pmaps)
        nstats = len(self.quantiles) + 1
        stats = ProbabilityMap.build(L, nstats, sids)
        curves_by_rlz = numpy.zeros((len(pmaps), len(sids), L), numpy.float64)
        for i, pmap in enumerate(pmaps):
            for j, sid in enumerate(sids):
                if sid in pmap:
                    curves_by_rlz[i][j] = pmap[sid].array[:, 0]
        mq = mean_quantiles(curves_by_rlz, self.quantiles, self.weights)
        for i, array in enumerate(mq):
            for j, sid in numpy.ndenumerate(sids):
                stats[sid].array[:, i] = array[j]
        return stats

    def compute(self, sids, pmaps):
        """
        :params sids:
            array of N site IDs
        :param pmaps:
            array of R simple ProbabilityMaps
        :returns:
            a list of pairs [('mean', ...), ('quantile-XXX', ...), ...]
        """
        stats = self.compute_pmap(sids, pmaps)
        names = ['mean'] + ['quantile-%s' % q for q in self.quantiles]
        return [(name, stats.extract(i)) for i, name in enumerate(names)]<|MERGE_RESOLUTION|>--- conflicted
+++ resolved
@@ -100,14 +100,9 @@
 
     Such operators are implemented efficiently at the numpy level, by
     dispatching on the underlying array. Moreover there is a classmethod
-<<<<<<< HEAD
-    .build(num_levels, inner_levels, sids, initvalue) to build initialized
-    instances of ProbabilityMap.
-=======
     .build(L, I, sids, initvalue) to build initialized instances of
     ProbabilityMap. The map can be represented as an array of shape
     (N, L, I) where N is the number of site IDs.
->>>>>>> d9bdf1b7
     """
     @classmethod
     def build(cls, outer_levels, inner_levels, sids, initvalue=0.):
@@ -123,7 +118,6 @@
             dic.setdefault(sid, initvalue)
         return dic
 
-<<<<<<< HEAD
     def __init__(self, outer_levels, inner_levels):
         self.outer_levels = outer_levels
         self.inner_levels = inner_levels
@@ -138,8 +132,6 @@
             self[sid] = pc
             return pc
 
-    def extract(self, inner_idx):
-=======
     @property
     def sids(self):
         """The ordered keys of the map as a numpy.uint32 array"""
@@ -168,7 +160,8 @@
         :param nsites: the total number of sites
         :param idx: extract the data corresponding to the given inner index
         """
-        # NB: I am not using ProbabilityCurve.convert to work around a bug of numpy 1.8.1
+        # NB: I am not using ProbabilityCurve.convert to work around a bug
+        # of numpy 1.8.1
         curves = numpy.zeros(nsites, imtls.imt_dt)
         for imt in curves.dtype.names:
             curves_by_imt = curves[imt]
@@ -188,8 +181,7 @@
                 pass
         return dic
 
-    def extract(self, gsim_idx):
->>>>>>> d9bdf1b7
+    def extract(self, inner_idx):
         """
         Extracts a component of the underlying ProbabilityCurves,
         specified by the index `inner_idx`.
@@ -234,22 +226,11 @@
     def __toh5__(self):
         # converts to an array of shape (num_sids, outer_levels, inner_levels)
         size = len(self)
-<<<<<<< HEAD
-        sids = numpy.array(sorted(self), numpy.uint32)
+        sids = self.sids
         shape = (size, self.outer_levels, self.inner_levels)
         array = numpy.zeros(shape, F64)
         for i, sid in numpy.ndenumerate(sids):
             array[i] = self[sid].array
-=======
-        sids = self.sids
-        if size:
-            shape = (size,) + self[sids[0]].array.shape
-            array = numpy.zeros(shape)
-            for i, sid in numpy.ndenumerate(sids):
-                array[i] = self[sid].array
-        else:
-            array = numpy.zeros(0)
->>>>>>> d9bdf1b7
         return array, dict(sids=sids)
 
     def __fromh5__(self, array, attrs):
@@ -283,9 +264,9 @@
 
     Here is an example:
 
-    >>> pm1 = ProbabilityMap.build(num_levels=3, num_gsims=1, sids=[0, 1],
+    >>> pm1 = ProbabilityMap.build(3, 1, sids=[0, 1],
     ...                            initvalue=1.0)
-    >>> pm2 = ProbabilityMap.build(num_levels=3, num_gsims=1, sids=[0],
+    >>> pm2 = ProbabilityMap.build(3, 1, sids=[0],
     ...                            initvalue=0.8)
     >>> PmapStats(quantiles=[]).compute(sids=[0, 1], pmaps=[pm1, pm2])
     [('mean', {0: <ProbabilityCurve
