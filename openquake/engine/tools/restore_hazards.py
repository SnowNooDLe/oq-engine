import gzip
import tarfile
import psycopg2
import argparse
import logging
import io
import sys

BLOCKSIZE = 1000  # restore blocks of 1,000 lines each

log = logging.getLogger()


class CSVInserter(object):
    def __init__(self, curs, tablename, blocksize):
        self.curs = curs
        self.tablename = tablename
        self.blocksize = blocksize
        self.max_id = 0
        self.io = io.StringIO()
        self.nlines = 0

    def write(self, id_, line):
        """
        Add a csv line.
        """
        self.max_id = max(self.max_id, id_)
        self.io.write('%d\t%s' % (id_, line.decode('utf8')))
        self.nlines += 1
        if self.max_id % self.blocksize == 0:
            self.insert()

    def insert(self):
        """
        Bulk insert into the database in a single transaction
        """
<<<<<<< HEAD
        self.seek(0)

        # FIXME(lp). This code does not prevent a race condition on
        # the sequence value
        cursor.copy_from(self, tablename)
        reserve_ids = "select setval('%s_id_seq', max(id)) "\
            "from %s" % (tablename, tablename)
        cursor.execute(reserve_ids)

        self.truncate(0)
        self.seek(0)
        self.nlines = 0
=======
        self.io.seek(0)
        conn = self.curs.connection
        try:  # XXX: will this work in a concurrent situation?
            # set the sequence id to the right value
            self.curs.execute("select setval('%s_id_seq', %d) " % (
                              self.tablename, self.max_id))
            # bulk import; the two operations must go together
            self.curs.copy_from(self.io, self.tablename)
        except:
            conn.rollback()
            raise
        else:
            conn.commit()
        self.io.truncate(0)
        self.io.seek(0)
        self.max_id = 0

    def __enter__(self):
        return self

    def __exit__(self, etype, exc, tb):
        if self.max_id:  # some remaining line
            self.insert()
>>>>>>> 3706d98a


def safe_restore(curs, gzfile, tablename, blocksize=BLOCKSIZE):
    """
    Restore a gzipped postgres table into the database, by skipping
    the ids which are already taken. Assume that the first field of
    the table is an integer id and that gzfile.name has the form
    '/some/path/tablename.csv.gz'
    The file is restored in blocks to avoid memory issues.

    :param curs: a psycopg2 cursor
    :param gzfile: a file object
    :param str tablename: full table name
    :param int blocksize: number of lines in a block
    """
    # keep in memory the already taken ids
    curs.execute('select id from %s' % tablename)
    ids = set(r[0] for r in curs.fetchall())
    with CSVInserter(curs, tablename, blocksize) as csvi:
        total = 0
        for line in gzfile:
            total += 1
            sid, rest = line.split('\t', 1)
            id_ = int(sid)
            if id_ not in ids:
                csvi.write(id_, rest)
    return csvi.nlines, total


def hazard_restore(conn, tar):
    """
    Import a tar file generated by the HazardDumper.

    :param conn: the psycopg2 connection to the db
    :param tar: the pathname to the tarfile
    """
    curs = conn.cursor()
    tf = tarfile.open(tar)
    for line in tf.extractfile('hazard_calculation/FILENAMES.txt'):
        fname = line.rstrip()
        tname = fname[:-7]  # strip .csv.gz
        fileobj = tf.extractfile('hazard_calculation/%s' % fname)
        with gzip.GzipFile(fname, fileobj=fileobj) as f:
            log.info('Importing %s...', fname)
            imported, total = safe_restore(curs, f, tname)
            log.info('Imported %d/%d new rows', imported, total)
    log.info('Restored %s', tar)


def hazard_restore_remote(tar, host, dbname, user, password, port):
    conn = psycopg2.connect(
        host=host, dbname=dbname, user=user, password=password, port=port)
    hazard_restore(conn, tar)


def hazard_restore_local(tar):
    """
    Use the current django settings to restore hazard
    """
    import openquake.engine.db.models
    from django.conf import settings
    default_cfg = settings.DATABASES['default']

    hazard_restore_remote(
        tar,
        default_cfg['HOST'],
        default_cfg['NAME'],
        default_cfg['USER'],
        default_cfg['PASSWORD'],
        # avoid passing an empty string to psycopg
        default_cfg['PORT'] or None)


if __name__ == '__main__':
    if len(sys.argv) > 1:
        hazard_restore_local(sys.argv[1])
    else:
        # not using the predefined Django connections here since
        # we may want to restore the tarfile into a remote db
        p = argparse.ArgumentParser()
        p.add_argument('tarfile')
        p.add_argument('host', nargs='?', default='localhost')
        p.add_argument('dbname', nargs='?', default='openquake')
        p.add_argument('user', nargs='?', default='oq_admin')
        p.add_argument('password', nargs='?', default='')
        p.add_argument('port', nargs='?', default='5432')
        arg = p.parse_args()
        logging.basicConfig(level=logging.INFO)
        hazard_restore_remote(
            arg.tarfile, arg.host, arg.dbname,
            arg.user, arg.password, arg.port)<|MERGE_RESOLUTION|>--- conflicted
+++ resolved
@@ -34,20 +34,6 @@
         """
         Bulk insert into the database in a single transaction
         """
-<<<<<<< HEAD
-        self.seek(0)
-
-        # FIXME(lp). This code does not prevent a race condition on
-        # the sequence value
-        cursor.copy_from(self, tablename)
-        reserve_ids = "select setval('%s_id_seq', max(id)) "\
-            "from %s" % (tablename, tablename)
-        cursor.execute(reserve_ids)
-
-        self.truncate(0)
-        self.seek(0)
-        self.nlines = 0
-=======
         self.io.seek(0)
         conn = self.curs.connection
         try:  # XXX: will this work in a concurrent situation?
@@ -71,7 +57,6 @@
     def __exit__(self, etype, exc, tb):
         if self.max_id:  # some remaining line
             self.insert()
->>>>>>> 3706d98a
 
 
 def safe_restore(curs, gzfile, tablename, blocksize=BLOCKSIZE):
@@ -131,7 +116,8 @@
     """
     Use the current django settings to restore hazard
     """
-    import openquake.engine.db.models
+    from openquake.engine.db.models import set_django_settings_module
+    set_django_settings_module()
     from django.conf import settings
     default_cfg = settings.DATABASES['default']
 
