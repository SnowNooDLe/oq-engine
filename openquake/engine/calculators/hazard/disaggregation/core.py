# -*- coding: utf-8 -*-
# Copyright (c) 2010-2013, GEM Foundation.
#
# OpenQuake is free software: you can redistribute it and/or modify it
# under the terms of the GNU Affero General Public License as published
# by the Free Software Foundation, either version 3 of the License, or
# (at your option) any later version.
#
# OpenQuake is distributed in the hope that it will be useful,
# but WITHOUT ANY WARRANTY; without even the implied warranty of
# MERCHANTABILITY or FITNESS FOR A PARTICULAR PURPOSE.  See the
# GNU General Public License for more details.
#
# You should have received a copy of the GNU Affero General Public License
# along with OpenQuake.  If not, see <http://www.gnu.org/licenses/>.

"""
Disaggregation calculator core functionality
"""
import numpy

import openquake.hazardlib
from openquake.hazardlib.imt import from_string
from openquake.engine import logs
from openquake.engine.calculators.hazard.classical.core import \
    ClassicalHazardCalculator
from openquake.engine.db import models
from openquake.engine.input import logictree
from openquake.engine.utils import general as general_utils
from openquake.engine.utils import tasks as utils_tasks
from openquake.engine.performance import EnginePerformanceMonitor


@utils_tasks.oqtask
def compute_disagg(job_id, sites, sources, lt_rlz, ltp):
    """
    Calculate disaggregation histograms and saving the results to the database.

    Here is the basic calculation workflow:

    1. Get all sources
    2. Get IMTs
    3. Get the hazard curve for each point, IMT, and realization
    4. For each `poes_disagg`, interpolate the IML for each curve.
    5. Get GSIMs, TOM (Temporal Occurence Model), and truncation level.
    6. Get histogram bin edges.
    7. Prepare calculation args.
    8. Call the hazardlib calculator
       (see :func:`openquake.hazardlib.calc.disagg.disaggregation`
       for more info).

    :param int job_id:
        ID of the currently running :class:`openquake.engine.db.models.OqJob`
    :param list sites:
        `list` of :class:`openquake.hazardlib.site.Site` objects, which
        indicate the locations (and associated soil parameters) for which we
        need to compute disaggregation histograms.
    :param list sources:
        `list` of hazardlib source objects
    :param lt_rlz:
        instance of :class:`openquake.engine.db.models.LtRealization` for which
        we want to compute disaggregation histograms. This realization will
        determine which hazard curve results to use as a basis for the
        calculation.
    :param ltp:
        a :class:`openquake.engine.input.LogicTreeProcessor` instance
    """
    # Silencing 'Too many local variables'
    # pylint: disable=R0914
    assert sites, sites
    assert sources, sources
    logs.LOG.debug(
        '> computing disaggregation for %(np)s sites for realization %(rlz)s'
        % dict(np=len(sites), rlz=lt_rlz.id))

    job = models.OqJob.objects.get(id=job_id)
    hc = job.hazard_calculation
    gsims = ltp.parse_gmpe_logictree_path(lt_rlz.gsim_lt_path)
<<<<<<< HEAD
    rup_site_filter = openquake.hazardlib.calc.filters.\
        rupture_site_distance_filter(hc.maximum_distance)
=======
    sources = map(apply_uncertainties, sources)

    f = openquake.hazardlib.calc.filters
    src_site_filter = f.source_site_noop_filter if hc.prefiltered \
        else f.source_site_distance_filter(hc.maximum_distance)
    rup_site_filter = f.rupture_site_distance_filter(hc.maximum_distance)
>>>>>>> d0912a78

    for imt, imls in hc.intensity_measure_types_and_levels.iteritems():
        hc_im_type, sa_period, sa_damping = imt = from_string(imt)

        imls = numpy.array(imls[::-1])

        # loop over sites
        for site in sites:
            # get curve for this point/IMT/realization
            [curve] = models.HazardCurveData.objects.filter(
                location=site.location.wkt2d,
                hazard_curve__lt_realization=lt_rlz,
                hazard_curve__imt=hc_im_type,
                hazard_curve__sa_period=sa_period,
                hazard_curve__sa_damping=sa_damping,
            )

            # If the hazard curve is all zeros, don't even do the
            # disagg calculation.
            if all(x == 0.0 for x in curve.poes):
                logs.LOG.debug(
                    '* hazard curve contained all 0 probability values; '
                    'skipping')
                continue

            for poe in hc.poes_disagg:
                iml = numpy.interp(poe, curve.poes[::-1], imls)
                calc_kwargs = {
                    'sources': sources,
                    'site': site,
                    'imt': imt,
                    'iml': iml,
                    'gsims': gsims,
                    'time_span': hc.investigation_time,
                    'truncation_level': hc.truncation_level,
                    'n_epsilons': hc.num_epsilon_bins,
                    'mag_bin_width': hc.mag_bin_width,
                    'dist_bin_width': hc.distance_bin_width,
                    'coord_bin_width': hc.coordinate_bin_width,
                    'source_site_filter': src_site_filter,
                    'rupture_site_filter': rup_site_filter,
                }
                with EnginePerformanceMonitor(
                        'computing disaggregation', job_id, compute_disagg):
                    bin_edges, diss_matrix = openquake.hazardlib.calc.\
                        disagg.disaggregation_poissonian(**calc_kwargs)
                    if not bin_edges:  # no ruptures generated
                        continue

                with EnginePerformanceMonitor(
                        'saving disaggregation', job_id, compute_disagg):
                    _save_disagg_matrix(
                        job, site, bin_edges, diss_matrix, lt_rlz,
                        hc.investigation_time, hc_im_type, iml, poe, sa_period,
                        sa_damping
                    )

    logs.LOG.debug('< done computing disaggregation')


_DISAGG_RES_NAME_FMT = 'disagg(%(poe)s)-rlz-%(rlz)s-%(imt)s-%(wkt)s'


def _save_disagg_matrix(job, site, bin_edges, diss_matrix, lt_rlz,
                        investigation_time, imt, iml, poe, sa_period,
                        sa_damping):
    """
    Save a computed disaggregation matrix to `hzrdr.disagg_result` (see
    :class:`~openquake.engine.db.models.DisaggResult`).

    :param job:
        :class:`openquake.engine.db.models.OqJob` representing the current job.
    :param site:
        :class:`openquake.hazardlib.site.Site`, containing the location
        geometry for these results.
    :param bin_edges, diss_matrix
        The outputs of :func:
        `openquake.hazardlib.calc.disagg.disaggregation`.
    :param lt_rlz:
        :class:`openquake.engine.db.models.LtRealization` to which these
        results belong.
    :param float investigation_time:
        Investigation time (years) for the calculation.
    :param imt:
        Intensity measure type (PGA, SA, etc.)
    :param float iml:
        Intensity measure level interpolated (using ``poe``) from the hazard
        curve at the ``site``.
    :param float poe:
        Disaggregation probability of exceedance value for this result.
    :param float sa_period:
        Spectral Acceleration period; only relevant when ``imt`` is 'SA'.
    :param float sa_damping:
        Spectral Acceleration damping; only relevant when ``imt`` is 'SA'.
    """
    # Silencing 'Too many arguments', 'Too many local variables'
    # pylint: disable=R0913,R0914
    disp_name = _DISAGG_RES_NAME_FMT
    disp_imt = imt
    if disp_imt == 'SA':
        disp_imt = 'SA(%s)' % sa_period

    disp_name_args = dict(poe=poe, rlz=lt_rlz.id, imt=disp_imt,
                          wkt=site.location.wkt2d)
    disp_name %= disp_name_args

    output = models.Output.objects.create_output(
        job, disp_name, 'disagg_matrix'
    )

    mag, dist, lon, lat, eps, trts = bin_edges
    models.DisaggResult.objects.create(
        output=output,
        lt_realization=lt_rlz,
        investigation_time=investigation_time,
        imt=imt,
        sa_period=sa_period,
        sa_damping=sa_damping,
        iml=iml,
        poe=poe,
        mag_bin_edges=mag,
        dist_bin_edges=dist,
        lon_bin_edges=lon,
        lat_bin_edges=lat,
        eps_bin_edges=eps,
        trts=trts,
        location=site.location.wkt2d,
        matrix=diss_matrix,
    )


class DisaggHazardCalculator(ClassicalHazardCalculator):
    """
    A calculator which performs disaggregation calculations in a distributed /
    parallelized fashion.

    See :func:`openquake.hazardlib.calc.disagg.disaggregation` for more
    details about the nature of this type of calculation.
    """
    def disagg_task_arg_gen(self, block_size):
        """
        Generate task args for the second phase of disaggregation calculations.
        This phase is concerned with computing the disaggregation histograms.

        :param int block_size:
            The number of items per task. In this case, this the number of
            sources for hazard curve calc task, or number of sites for disagg
            calc tasks.
        """
        realizations = models.LtRealization.objects.filter(
            hazard_calculation=self.hc)

        ltp = logictree.LogicTreeProcessor.from_hc(self.hc)
        # then distribute tasks for disaggregation histogram computation
        for lt_rlz in realizations:
            path = tuple(lt_rlz.sm_lt_path)
            sources = (self.sources_per_ltpath[path, 'point'] +
                       self.sources_per_ltpath[path, 'other'])
            for sites in general_utils.block_splitter(
                    self.hc.site_collection, block_size):
                yield self.job.id, sites, sources, lt_rlz, ltp

    def post_execute(self):
        """
        Start the disaggregation phase after hazard curve finalization.
        """
        super(DisaggHazardCalculator, self).post_execute()
        self.parallelize(
            compute_disagg,
            self.disagg_task_arg_gen(self.block_size()),
            self.log_percent)<|MERGE_RESOLUTION|>--- conflicted
+++ resolved
@@ -76,17 +76,10 @@
     job = models.OqJob.objects.get(id=job_id)
     hc = job.hazard_calculation
     gsims = ltp.parse_gmpe_logictree_path(lt_rlz.gsim_lt_path)
-<<<<<<< HEAD
-    rup_site_filter = openquake.hazardlib.calc.filters.\
-        rupture_site_distance_filter(hc.maximum_distance)
-=======
-    sources = map(apply_uncertainties, sources)
-
     f = openquake.hazardlib.calc.filters
     src_site_filter = f.source_site_noop_filter if hc.prefiltered \
         else f.source_site_distance_filter(hc.maximum_distance)
     rup_site_filter = f.rupture_site_distance_filter(hc.maximum_distance)
->>>>>>> d0912a78
 
     for imt, imls in hc.intensity_measure_types_and_levels.iteritems():
         hc_im_type, sa_period, sa_damping = imt = from_string(imt)
