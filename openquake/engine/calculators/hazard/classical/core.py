--- conflicted
+++ resolved
@@ -66,17 +66,12 @@
                    'sites': hc.site_collection}
 
     if hc.maximum_distance:
-<<<<<<< HEAD
-        # NB: add a source site filter anyway, even if the sources were
-        # prefiltered, because it makes a LOT of difference (MS)
-=======
         # NB: (MS) we add a source site filter anyway, even if the sources were
         # prefiltered, because it makes a LOT of difference: inside
         # hazard_curves_poissonian there is a loop on the filtered sites
         # (s_sites) and the rupture filter is applied only over such sites;
         # look at hazardlib.calc.hazard_curve.hazard_curves_poissonian, line
         # `for rupture, r_sites in rupture_site_filter(ruptures_sites)`
->>>>>>> 20dc5e8c
         calc_kwargs['source_site_filter'] = (
             openquake.hazardlib.calc.filters.source_site_distance_filter(
                 hc.maximum_distance))
