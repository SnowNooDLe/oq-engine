--- conflicted
+++ resolved
@@ -136,13 +136,9 @@
         self.mean_hazard_curves = getattr(
             self.oqparam, 'mean_hazard_curves', None)
         self.quantile_hazard_curves = getattr(
-<<<<<<< HEAD
             self.oqparam, 'quantile_hazard_curves', ())
-=======
-            self.hc, 'quantile_hazard_curves', ())
         self._hazard_curves = []
         self._realizations = []
->>>>>>> 5d530e6c
 
     @EnginePerformanceMonitor.monitor
     def execute(self):
@@ -217,17 +213,7 @@
                 input_weight=info['input_weight'],
                 output_weight=info['output_weight'])
         self.check_limits(info['input_weight'], info['output_weight'])
-<<<<<<< HEAD
-        self.imtls = self.oqparam.imtls
-        if info['n_levels']:  # we can compute hazard curves
-            self.zeros = numpy.array(
-                [numpy.zeros((info['n_sites'], len(self.imtls[imt])))
-                 for imt in sorted(self.imtls)])
-            self.ones = [numpy.zeros(len(self.imtls[imt]), dtype=float)
-                         for imt in sorted(self.imtls)]
-=======
         self.init_zeros_ones()
->>>>>>> 5d530e6c
         return info['input_weight'], info['output_weight']
 
     def init_zeros_ones(self):
@@ -507,14 +493,8 @@
 
             # prepare `output` and `hazard_curve` containers in the DB:
             container_ids = dict()
-<<<<<<< HEAD
             if self.oqparam.mean_hazard_curves:
-                mean_output = models.Output.objects.create_output(
-                    job=self.job,
-=======
-            if self.hc.mean_hazard_curves:
                 mean_output = self.job.get_or_create_output(
->>>>>>> 5d530e6c
                     display_name='Mean Hazard Curves %s' % imt,
                     output_type='hazard_curve'
                 )
@@ -609,11 +589,6 @@
             with self.monitor('generating hazard maps'):
                 tasks.apply_reduce(
                     hazard_curves_to_hazard_map,
-<<<<<<< HEAD
-                    (self.job.id, hazard_curves, self.oqparam.poes))
+                    (self.job.id, self._hazard_curves, self.oqparam.poes))
         if getattr(self.oqparam, 'uniform_hazard_spectra', None):
-=======
-                    (self.job.id, self._hazard_curves, self.hc.poes))
-        if getattr(self.hc, 'uniform_hazard_spectra', None):
->>>>>>> 5d530e6c
             do_uhs_post_proc(self.job)