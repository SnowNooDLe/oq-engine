# -*- coding: utf-8 -*-
# vim: tabstop=4 shiftwidth=4 softtabstop=4

# Copyright (c) 2010-2014, GEM Foundation.
#
# OpenQuake is free software: you can redistribute it and/or modify it
# under the terms of the GNU Affero General Public License as published
# by the Free Software Foundation, either version 3 of the License, or
# (at your option) any later version.
#
# OpenQuake is distributed in the hope that it will be useful,
# but WITHOUT ANY WARRANTY; without even the implied warranty of
# MERCHANTABILITY or FITNESS FOR A PARTICULAR PURPOSE.  See the
# GNU General Public License for more details.
#
# You should have received a copy of the GNU Affero General Public License
# along with OpenQuake.  If not, see <http://www.gnu.org/licenses/>.


"""Utility functions related to splitting work into tasks."""

import sys
import cPickle
import traceback

from celery.task.sets import TaskSet
from celery.app import current_app
from celery.task import task

from openquake.engine import logs, no_distribute
from openquake.engine.db import models
from openquake.engine.utils import config
from openquake.engine.writer import CacheInserter
from openquake.engine.performance import EnginePerformanceMonitor, \
    LightMonitor


ONE_MB = 1024 * 1024


class Pickled(object):
    """
    An utility to manually pickling/unpickling objects.
    The reason is that celery does not use the HIGHEST_PROTOCOL,
    so relying on celery is slower. Moreover Pickled instances
    have a nice string representation and length giving the size
    of the pickled bytestring.
    """
    def __init__(self, obj):
        self.clsname = obj.__class__.__name__
        self.pik = cPickle.dumps(obj, cPickle.HIGHEST_PROTOCOL)

    def __repr__(self):
        """String representation of the pickled object"""
        return '<Pickled %s %dK>' % (self.clsname, len(self) / 1024)

    def __len__(self):
        """Length of the pickled bytestring"""
        return len(self.pik)

    def unpickle(self):
        """Unpickle the underlying object"""
        return cPickle.loads(self.pik)


def pickle_sequence(objects):
    """
    Convert an iterable of objects into a list of pickled objects.
    If the iterable contains copies, the pickling will be done only once.
    If the iterable contains objects already pickled, they will not be
    pickled again.
    """
    cache = {}
    out = []
    for obj in objects:
        obj_id = id(obj)
        if obj_id not in cache:
            if isinstance(obj, Pickled):  # already pickled
                cache[obj_id] = obj
            else:  # pickle the object
                cache[obj_id] = Pickled(obj)
        out.append(cache[obj_id])
    return out


def safely_call(func, args):
    """
    Call the given function with the given arguments safely, i.e.
    by trapping the exceptions. Return a pair (result, exc_type)
    where exc_type is None if no exceptions occur, otherwise it
    is the exception class and the result is a string containing
    error message and traceback.
    """
    try:
        return func(*args), None
    except:
        etype, exc, tb = sys.exc_info()
        tb_str = ''.join(traceback.format_tb(tb))
        return '\n%s%s: %s' % (tb_str, etype.__name__, exc), etype


def map_reduce(task, task_args, agg, acc):
    """
    Given a task and an iterable of positional arguments, apply the
    task function to the arguments in parallel and return an aggregate
    result depending on the initial value of the accumulator
    and on the aggregation function. To save memory, the order is
    not preserved and there is no list with the intermediated results:
    the accumulator is incremented as soon as a task result comes.

    :param task: a `celery` task callable.
    :param task_args: an iterable over positional arguments
    :param agg: the aggregation function, (acc, val) -> new acc
    :param acc: the initial value of the accumulator
    :returns: the final value of the accumulator

    NB: if the environment variable OQ_NO_DISTRIBUTE is set the
    tasks are run sequentially in the current process and then
    map_reduce(task, task_args, agg, acc) is the same as
    reduce(agg, itertools.starmap(task, task_args), acc).
    Users of map_reduce should be aware of the fact that when
    thousands of tasks are spawned and large arguments are passed
    or large results are returned they may incur in memory issue:
    this is way the calculators limit the queue with the
    `concurrent_task` concept.
    """
    if no_distribute():
        for the_args in task_args:
            result, exctype = safely_call(task.task_func, the_args)
            if exctype:
                raise exctype(result)
            acc = agg(acc, result)
    else:
        backend = current_app().backend
        unpik = 0
        job_id = task_args[0][0]
        taskname = task.__name__
        mon = LightMonitor('unpickling %s' % taskname, job_id, task)
        to_send = 0
        pickled_args = []
        for args in task_args:
            piks = pickle_sequence(args)
            pickled_args.append(piks)
            to_send += sum(len(p) for p in piks)
        logs.LOG.info('Sending %dM', to_send / ONE_MB)
        taskset = TaskSet(tasks=map(task.subtask, pickled_args))
        for task_id, result_dict in taskset.apply_async().iter_native():
            result_pik = result_dict['result']
            with mon:
                result, exctype = result_pik.unpickle()
            if exctype:
                raise exctype(result)
            unpik += len(result_pik)
            acc = agg(acc, result)
<<<<<<< HEAD
        logs.LOG.info('Unpickled %dM in %s seconds',
                      unpik / ONE_MB, mon.duration)
=======
            del backend._cache[task_id]  # work around a celery bug
        logs.LOG.info('Unpickled %d K in %s seconds',
                      unpik / 1024, mon.duration)
>>>>>>> 81f5360c
    return acc


# used to implement BaseCalculator.parallelize, which takes in account
# the `concurrent_task` concept to avoid filling the Celery queue
def parallelize(task, task_args, side_effect=lambda val: None):
    """
    Given a celery task and an iterable of positional arguments, apply the
    callable to the arguments in parallel. It is possible to pass a
    function side_effect(val) which takes the return value of the
    callable and does something with it (such as saving or printing
    it). Notice that the order is not preserved. parallelize returns None.

    :param task: a celery task
    :param task_args: an iterable over positional arguments
    :param side_effect: a function val -> None

    NB: if the environment variable OQ_NO_DISTRIBUTE is set the
    tasks are run sequentially in the current process.
    """
    map_reduce(task, task_args, lambda acc, val: side_effect(val), None)


def oqtask(task_func):
    """
    Task function decorator which sets up logging and catches (and logs) any
    errors which occur inside the task. Also checks to make sure the job is
    actually still running. If it is not running, the task doesn't get
    executed, so we don't do useless computation.
    """
    def wrapped(*args):
        """
        Initialize logs, make sure the job is still running, and run the task
        code surrounded by a try-except. If any error occurs, log it as a
        critical failure.
        """
        # job_id is always assumed to be the first argument
        job_id = args[0]
        job = models.OqJob.objects.get(id=job_id)
        if job.is_running is False:
            # the job was killed, it is useless to run the task
            return

        # it is important to save the task id soon, so that
        # the revoke functionality can work
        EnginePerformanceMonitor.store_task_id(job_id, tsk)

        with EnginePerformanceMonitor(
                'total ' + task_func.__name__, job_id, tsk, flush=True):
            # tasks write on the celery log file
            logs.set_level(job.log_level)
            try:
                # run the task
                return task_func(*args)
            finally:
                # save on the db
                CacheInserter.flushall()
                # the task finished, we can remove from the performance
                # table the associated row 'storing task id'
                models.Performance.objects.filter(
                    oq_job=job,
                    operation='storing task id',
                    task_id=tsk.request.id).delete()
    celery_queue = config.get('amqp', 'celery_queue')
    f = lambda *args: Pickled(safely_call(wrapped, [a.unpickle() for a in args]))
    f.__name__ = task_func.__name__
    tsk = task(f, queue=celery_queue)
    tsk.task_func = task_func
    return tsk<|MERGE_RESOLUTION|>--- conflicted
+++ resolved
@@ -152,14 +152,9 @@
                 raise exctype(result)
             unpik += len(result_pik)
             acc = agg(acc, result)
-<<<<<<< HEAD
         logs.LOG.info('Unpickled %dM in %s seconds',
                       unpik / ONE_MB, mon.duration)
-=======
-            del backend._cache[task_id]  # work around a celery bug
-        logs.LOG.info('Unpickled %d K in %s seconds',
-                      unpik / 1024, mon.duration)
->>>>>>> 81f5360c
+        del backend._cache[task_id]  # work around a celery bug
     return acc
 
 
