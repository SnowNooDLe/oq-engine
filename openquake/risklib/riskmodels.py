--- conflicted
+++ resolved
@@ -609,14 +609,13 @@
         D = len(self.damage_states)
         return numpy.dtype([('eid', U32), ('dmg', (F32, (L, D)))])
 
-<<<<<<< HEAD
     def aid_eid_loss_dt(self):
         """
         :returns: a dtype (aid, eid, loss)
         """
         L = len(self.lti),
         return numpy.dtype([('aid', U32), ('eid', U32), ('loss', (F32, L))])
-=======
+
     def aid_eid_dd_dt(self):
         """
         :returns: a dtype (aid, eid, dd)
@@ -625,7 +624,6 @@
         D1 = len(self.damage_states) - 1
         return numpy.dtype(
             [('aid', U32), ('eid', U32), ('dd', (F32, (L, D1)))])
->>>>>>> ec2ce51b
 
     def vectorize_cons_model(self, tagcol):
         """
