# -*- coding: utf-8 -*-
# vim: tabstop=4 shiftwidth=4 softtabstop=4
#
# Copyright (C) 2015-2017 GEM Foundation
#
# OpenQuake is free software: you can redistribute it and/or modify it
# under the terms of the GNU Affero General Public License as published
# by the Free Software Foundation, either version 3 of the License, or
# (at your option) any later version.
#
# OpenQuake is distributed in the hope that it will be useful,
# but WITHOUT ANY WARRANTY; without even the implied warranty of
# MERCHANTABILITY or FITNESS FOR A PARTICULAR PURPOSE.  See the
# GNU Affero General Public License for more details.
#
# You should have received a copy of the GNU Affero General Public License
# along with OpenQuake. If not, see <http://www.gnu.org/licenses/>.

import operator
import logging
import collections
import numpy

from openquake.baselib import hdf5, performance
from openquake.baselib.general import (
    groupby, group_array, get_array, AccumDict)
from openquake.hazardlib import site, calc
from openquake.risklib import scientific, riskmodels


class ValidationError(Exception):
    pass

U8 = numpy.uint8
U16 = numpy.uint16
U32 = numpy.uint32
F32 = numpy.float32
U64 = numpy.uint64
TWO48 = 2 ** 48
EVENTS = -2
NBYTES = -1

FIELDS = ('site_id', 'lon', 'lat', 'idx', 'area', 'number',
          'occupants', 'deductible-', 'insurance_limit-', 'retrofitted-')

by_taxonomy = operator.attrgetter('taxonomy')
aids_dt = numpy.dtype([('aids', hdf5.vuint32)])
indices_dt = numpy.dtype([('start', U32), ('stop', U32)])


def get_refs(assets, hdf5path):
    """
    Debugging method returning the string IDs of the assets from the datastore
    """
    with hdf5.File(hdf5path, 'r') as f:
        return f['asset_refs'][[a.idx for a in assets]]


def read_composite_risk_model(dstore):
    """
    :param dstore: a DataStore instance
    :returns: a :class:`CompositeRiskModel` instance
    """
    oqparam = dstore['oqparam']
    crm = dstore.getitem('composite_risk_model')
    rmdict, retrodict = {}, {}
    for taxo, rm in crm.items():
        rmdict[taxo] = {}
        retrodict[taxo] = {}
        for lt in rm:
            lt = str(lt)  # ensure Python 2-3 compatibility
            rf = dstore['composite_risk_model/%s/%s' % (taxo, lt)]
            if lt.endswith('_retrofitted'):
                # strip _retrofitted, since len('_retrofitted') = 12
                retrodict[taxo][lt[:-12]] = rf
            else:
                rmdict[taxo][lt] = rf
    return CompositeRiskModel(oqparam, rmdict, retrodict)


class CompositeRiskModel(collections.Mapping):
    """
    A container (imt, taxonomy) -> riskmodel

    :param oqparam:
        an :class:`openquake.commonlib.oqvalidation.OqParam` instance
    :param rmdict:
        a dictionary (imt, taxonomy) -> loss_type -> risk_function
    """
    def __init__(self, oqparam, rmdict, retrodict):
        self.damage_states = []
        self._riskmodels = {}

        if getattr(oqparam, 'limit_states', []):
            # classical_damage/scenario_damage calculator
            if oqparam.calculation_mode in ('classical', 'scenario'):
                # case when the risk files are in the job_hazard.ini file
                oqparam.calculation_mode += '_damage'
                if 'exposure' not in oqparam.inputs:
                    raise RuntimeError(
                        'There are risk files in %r but not '
                        'an exposure' % oqparam.inputs['job_ini'])
            self.damage_states = ['no_damage'] + oqparam.limit_states
            delattr(oqparam, 'limit_states')
            for taxonomy, ffs_by_lt in rmdict.items():
                self._riskmodels[taxonomy] = riskmodels.get_riskmodel(
                    taxonomy, oqparam, fragility_functions=ffs_by_lt)
        elif oqparam.calculation_mode.endswith('_bcr'):
            # classical_bcr calculator
            for (taxonomy, vf_orig), (taxonomy_, vf_retro) in \
                    zip(sorted(rmdict.items()), sorted(retrodict.items())):
                assert taxonomy == taxonomy_  # same taxonomies
                self._riskmodels[taxonomy] = riskmodels.get_riskmodel(
                    taxonomy, oqparam,
                    vulnerability_functions_orig=vf_orig,
                    vulnerability_functions_retro=vf_retro)
        else:
            # classical, event based and scenario calculators
            for taxonomy, vfs in rmdict.items():
                for vf in vfs.values():
                    # set the seed; this is important for the case of
                    # VulnerabilityFunctionWithPMF
                    vf.seed = oqparam.random_seed
                    self._riskmodels[taxonomy] = riskmodels.get_riskmodel(
                        taxonomy, oqparam, vulnerability_functions=vfs)

        self.init(oqparam)

    def init(self, oqparam):
        self.lti = {}  # loss_type -> idx
        self.covs = 0  # number of coefficients of variation
        self.curve_params = self.make_curve_params(oqparam)
        self.loss_types = [cp.loss_type for cp in self.curve_params]
        self.insured_losses = oqparam.insured_losses
        expected_loss_types = set(self.loss_types)
        taxonomies = set()
        for taxonomy, riskmodel in self._riskmodels.items():
            taxonomies.add(taxonomy)
            riskmodel.compositemodel = self
            # save the number of nonzero coefficients of variation
            for vf in riskmodel.risk_functions.values():
                if hasattr(vf, 'covs') and vf.covs.any():
                    self.covs += 1
            missing = expected_loss_types - set(riskmodel.risk_functions)
            if missing:
                raise ValidationError(
                    'Missing vulnerability function for taxonomy %s and loss'
                    ' type %s' % (taxonomy, ', '.join(missing)))
        self.taxonomies = sorted(taxonomies)

    def get_min_iml(self):
        iml = collections.defaultdict(list)
        for taxo, rm in self._riskmodels.items():
            for lt, rf in rm.risk_functions.items():
                iml[rf.imt].append(rf.imls[0])
        return {imt: min(iml[imt]) for imt in iml}

    def make_curve_params(self, oqparam):
        # the CurveParams are used only in classical_risk, classical_bcr
        # NB: populate the inner lists .loss_types too
        cps = []
        loss_types = self._get_loss_types()
        for l, loss_type in enumerate(loss_types):
            if oqparam.calculation_mode in ('classical', 'classical_risk'):
                curve_resolutions = set()
                lines = []
                for key in sorted(self):
                    rm = self[key]
                    if loss_type in rm.loss_ratios:
                        ratios = rm.loss_ratios[loss_type]
                        curve_resolutions.add(len(ratios))
                        lines.append('%s %d' % (
                            rm.risk_functions[loss_type], len(ratios)))
                if len(curve_resolutions) > 1:  # example in test_case_5
                    logging.info(
                        'Different num_loss_ratios:\n%s', '\n'.join(lines))
                cp = scientific.CurveParams(
                    l, loss_type, max(curve_resolutions), ratios, True)
            else:  # used only to store the association l -> loss_type
                cp = scientific.CurveParams(l, loss_type, 0, [], False)
            cps.append(cp)
            self.lti[loss_type] = l
        return cps

    def get_loss_ratios(self):
        """
        :returns: a 1-dimensional composite array with loss ratios by loss type
        """
        lst = [('user_provided', numpy.bool)]
        for cp in self.curve_params:
            lst.append((cp.loss_type, F32, len(cp.ratios)))
        loss_ratios = numpy.zeros(1, numpy.dtype(lst))
        for cp in self.curve_params:
            loss_ratios['user_provided'] = cp.user_provided
            loss_ratios[cp.loss_type] = tuple(cp.ratios)
        return loss_ratios

    def _get_loss_types(self):
        """
        :returns: a sorted list with all the loss_types contained in the model
        """
        ltypes = set()
        for rm in self.values():
            ltypes.update(rm.loss_types)
        return sorted(ltypes)

    def __getitem__(self, taxonomy):
        return self._riskmodels[taxonomy]

    def __iter__(self):
        return iter(sorted(self._riskmodels))

    def __len__(self):
        return len(self._riskmodels)

    def gen_outputs(self, riskinput, monitor=performance.Monitor(),
                    assetcol=None):
        """
        Group the assets per taxonomy and compute the outputs by using the
        underlying riskmodels. Yield the outputs generated as dictionaries
        out_by_lr.

        :param riskinput: a RiskInput instance
        :param monitor: a monitor object used to measure the performance
        :param assetcol: not None only for event based risk
        """
        self.monitor = monitor
        hazard_getter = riskinput.hazard_getter
        with monitor('getting hazard'):
            hazard_getter.init()
        sids = hazard_getter.sids
        if assetcol is None:  # scenario, classical, gmf_ebrisk
            assets_by_site = riskinput.assets_by_site
        else:  # event_based_risk
            assets_by_site = assetcol.assets_by_site()
        # group the assets by taxonomy
        dic = collections.defaultdict(list)
        for sid, assets in zip(sids, assets_by_site):
            group = groupby(assets, by_taxonomy)
            for taxonomy in group:
                epsgetter = riskinput.epsilon_getter
                dic[taxonomy].append((sid, group[taxonomy], epsgetter))
        if hasattr(hazard_getter, 'rlzs_by_gsim'):
            # save memory in event based risk by working one gsim at the time
            for gsim in hazard_getter.rlzs_by_gsim:
                for out in self._gen_outputs(hazard_getter, dic, gsim):
                    yield out
        else:
            for out in self._gen_outputs(hazard_getter, dic, None):
                yield out

        if hasattr(hazard_getter, 'gmdata'):  # for event based risk
            riskinput.gmdata = hazard_getter.gmdata

    def _gen_outputs(self, hazard_getter, dic, gsim):
        with self.monitor('building hazard'):
            hazard = hazard_getter.get_hazard(gsim)
        imti = {imt: i for i, imt in enumerate(hazard_getter.imtls)}
        with self.monitor('computing risk'):
            for taxonomy in sorted(dic):
                riskmodel = self[taxonomy]
                imt_lt = [riskmodel.risk_functions[lt].imt
                          for lt in self.loss_types]  # imt for each loss type
                for sid, assets, epsgetter in dic[taxonomy]:
                    for rlzi, haz in sorted(hazard[sid].items()):
                        if isinstance(haz, numpy.ndarray):  # gmf-based calc
                            data = [(haz['gmv'][:, imti[imt]], haz['eid'])
                                    for imt in imt_lt]
                        elif not haz:  # no hazard for this site
                            data = [(numpy.zeros(hazard_getter.E),
                                     hazard_getter.eids) for imt in imt_lt]
                        else:  # classical
                            data = [haz[imti[imt]] for imt in imt_lt]
                        out = riskmodel.get_output(assets, data, epsgetter)
                        out.sid = sid
                        out.rlzi = rlzi
                        try:
                            out.eids = haz['eid']
                        except TypeError:  # curves or zero GMFs
                            out.eids = hazard_getter.eids
                        yield out

    def __toh5__(self):
        loss_types = hdf5.array_of_vstr(self._get_loss_types())
        return self._riskmodels, dict(covs=self.covs, loss_types=loss_types)

    def __repr__(self):
        lines = ['%s: %s' % item for item in sorted(self.items())]
        return '<%s(%d, %d)\n%s>' % (
            self.__class__.__name__, len(lines), self.covs, '\n'.join(lines))


class GmfDataGetter(collections.Mapping):
    """
    A dictionary-like object {sid: dictionary by realization index}
    """
    def __init__(self, dstore, sids):
        self.dstore = dstore
        self.sids = sids

    def __getitem__(self, sid):
        self.dstore.open()  # if not already open
        dset = self.dstore['gmf_data/data']
        idxs = self.dstore['gmf_data/indices'][sid]
        if len(idxs) == 0:  # site ID with no data
            return {}
        array = numpy.concatenate([dset[start:stop] for start, stop in idxs])
        return group_array(array, 'rlzi')

    def __iter__(self):
        return iter(self.sids)

    def __len__(self):
        return len(self.sids)


class HazardGetter(object):
    """
    :param getter:
        A specific getter instance
    :param imtls:
        intensity measure types and levels object
    :param num_rlzs:
        the total number of realizations
    :param eids:
        an array of event IDs (or None)
    """
    def __init__(self, getter, imtls, num_rlzs, eids=None):
        self.sids = getter.sids
        self._getter = getter
        self.imtls = imtls
        self.eids = eids
        self.num_rlzs = num_rlzs
        self.E = 0 if eids is None else len(eids)
        if getter.__class__.__name__.startswith('Gmf'):
            # now some attributes set for API compatibility with the GmfGetter
            # number of ground motion fields
            # dictionary rlzi -> array(imts, events, nbytes)
            self.gmdata = AccumDict(
                accum=numpy.zeros(len(self.imtls) + 2, F32))

    def init(self):
        if hasattr(self, 'data'):  # already initialized
            return
        self.data = collections.OrderedDict()
        if not self._getter.__class__.__name__.startswith('Gmf'):
            hcurves = self._getter.get_hcurves(self.imtls)  # shape (R, N)
            for sid, hcurve_by_rlz in zip(self.sids, hcurves.T):
                self.data[sid] = datadict = {}
                for rlzi, hcurve in enumerate(hcurve_by_rlz):
                    datadict[rlzi] = lst = [None for imt in self.imtls]
                    for imti, imt in enumerate(self.imtls):
                        lst[imti] = hcurve[imt]  # imls
        else:  # gmf
            for sid in self.sids:
                self.data[sid] = data = self._getter[sid]
                if not data:  # no GMVs, return 0, counted in no_damage
                    self.data[sid] = {rlzi: 0 for rlzi in range(self.num_rlzs)}
            # dictionary eid -> index
            if self.eids is not None:
                self.eid2idx = dict(zip(self.eids, range(len(self.eids))))

    def get_hazard(self, gsim=None):
        """
        :param gsim: ignored
        :returns: an OrderedDict rlzi -> datadict
        """
        return self.data


class GmfGetter(object):
    """
    An hazard getter with methods .gen_gmv and .get_hazard returning
    ground motion values.
    """
    kind = 'gmf'

    def __init__(self, rlzs_by_gsim, ebruptures, sitecol, imtls,
                 min_iml, truncation_level, correlation_model, samples=1):
        assert sitecol is sitecol.complete, sitecol
        self.grp_id = ebruptures[0].grp_id
        self.rlzs_by_gsim = rlzs_by_gsim
        self.num_rlzs = sum(len(rlzs) for gsim, rlzs in rlzs_by_gsim.items())
        self.ebruptures = ebruptures
        self.sitecol = sitecol
        self.imtls = imtls
        self.min_iml = min_iml
        self.truncation_level = truncation_level
        self.correlation_model = correlation_model
        self.samples = samples
        self.gmf_data_dt = numpy.dtype(
            [('rlzi', U16), ('sid', U32),
             ('eid', U64), ('gmv', (F32, (len(imtls),)))])
        self.eids = numpy.concatenate(
            [ebr.events['eid'] for ebr in ebruptures])

    def init(self):
        """
        Initialize the computers. Should be called on the workers
        """
        self.N = len(self.sitecol.complete)
        self.I = I = len(self.imtls)
        self.R = sum(len(rlzs) for rlzs in self.rlzs_by_gsim.values())
        self.gmv_dt = numpy.dtype(
            [('sid', U32), ('eid', U64), ('gmv', (F32, (I,)))])
        self.gmv_eid_dt = numpy.dtype([('gmv', (F32, (I,))), ('eid', U64)])
        self.sids = self.sitecol.sids
        self.computers = []
        gsims = sorted(self.rlzs_by_gsim)
        for ebr in self.ebruptures:
            sites = site.FilteredSiteCollection(
                ebr.sids, self.sitecol.complete)
            computer = calc.gmf.GmfComputer(
                ebr, sites, self.imtls, gsims,
                self.truncation_level, self.correlation_model)
            self.computers.append(computer)
        # dictionary rlzi -> array(imtls, events, nbytes)
        self.gmdata = AccumDict(accum=numpy.zeros(len(self.imtls) + 2, F32))
        # dictionary eid -> index
        self.eid2idx = dict(zip(self.eids, range(len(self.eids))))

    def gen_gmv(self, gsim=None):
        """
        Compute the GMFs for the given realization and populate the .gmdata
        array. Yields tuples of the form (sid, eid, imti, gmv).
        """
        itemsize = self.gmf_data_dt.itemsize
        sample = 0  # in case of sampling the realizations have a corresponding
        # sample number from 0 to the number of samples of the given src model
        gsims = self.rlzs_by_gsim if gsim is None else [gsim]
        for gsim in gsims:  # OrderedDict
            rlzs = self.rlzs_by_gsim[gsim]
            for computer in self.computers:
                rup = computer.rupture
                sids = computer.sites.sids
                if self.samples > 1:
                    # events of the current slice of realizations
                    all_eids = [get_array(rup.events, sample=s)['eid']
                                for s in range(sample, sample + len(rlzs))]
                else:
                    all_eids = [rup.events['eid']] * len(rlzs)
                num_events = sum(len(eids) for eids in all_eids)
                # NB: the trick for performance is to keep the call to
                # compute.compute outside of the loop over the realizations
                # it is better to have few calls producing big arrays
                array = computer.compute(gsim, num_events).transpose(1, 0, 2)
                # shape (N, I, E)
                for i, miniml in enumerate(self.min_iml):  # gmv < minimum
                    arr = array[:, i, :]
                    arr[arr < miniml] = 0
                n = 0
                for r, rlzi in enumerate(rlzs):
                    e = len(all_eids[r])
                    gmdata = self.gmdata[rlzi]
                    gmdata[EVENTS] += e
                    for ei, eid in enumerate(all_eids[r]):
                        gmf = array[:, :, n + ei]  # shape (N, I)
                        tot = gmf.sum(axis=0)  # shape (I,)
                        if not tot.sum():
                            continue
                        for i, val in enumerate(tot):
                            gmdata[i] += val
                        for sid, gmv in zip(sids, gmf):
                            if gmv.sum():
                                gmdata[NBYTES] += itemsize
                                yield rlzi, sid, eid, gmv
                    n += e
            sample += len(rlzs)

    def get_hazard(self, gsim=None, data=None):
        """
        :param data: if given, an iterator of records of dtype gmf_data_dt
        :returns: an array (rlzi, sid, imti) -> array(gmv, eid)
        """
        if data is None:
            data = self.gen_gmv(gsim)
        hazard = numpy.array([collections.defaultdict(list)
                              for _ in range(self.N)])
        for rlzi, sid, eid, gmv in data:
            hazard[sid][rlzi].append((gmv, eid))
        for haz in hazard:
            for rlzi in haz:
                haz[rlzi] = numpy.array(haz[rlzi], self.gmv_eid_dt)
        return hazard


class RiskInput(object):
    """
    Contains all the assets and hazard values associated to a given
    imt and site.

    :param hazard_getter:
        a callable returning the hazard data for a given realization
    :param assets_by_site:
        array of assets, one per site (can be empty)
    :param eps_dict:
        dictionary of epsilons (can be None)
    """
    def __init__(self, hazard_getter, assets_by_site=(), eps_dict=None):
        self.hazard_getter = hazard_getter
        self.assets_by_site = assets_by_site
        self.eps = eps_dict
        taxonomies_set = set()
        aids = []
        for assets in self.assets_by_site:
            for asset in assets:
                taxonomies_set.add(asset.taxonomy)
                aids.append(asset.ordinal)
        self.aids = numpy.array(aids, numpy.uint32)
        self.taxonomies = sorted(taxonomies_set)
        self.weight = len(self.aids) or sum(
            sr.weight for sr in hazard_getter.ebruptures)

    @property
    def imt_taxonomies(self):
        """Return a list of pairs (imt, taxonomies) with a single element"""
        return [(self.imt, self.taxonomies)]

    def epsilon_getter(self, aid, eids):
        """
        :param aid: asset ordinal
        :param eids: ignored
        :returns: an array of E epsilons
        """
        if not self.eps:
            return
        try:
            eid2idx = self.hazard_getter.eid2idx
        except AttributeError:  # no eid2idx
<<<<<<< HEAD
            return self.eps[aid]
        else:
            idx = [eid2idx[eid] for eid in eids]
            try:
                return self.eps[aid, idx]
            except TypeError:  # for gmf_ebrisk
                return self.eps[aid][idx]
=======
            return eps
        idx = [eid2idx[eid] for eid in eids]
        try:
            return self.eps[aid, idx]
        except TypeError:  # for gmf_ebrisk
            return self.eps[aid][idx]
>>>>>>> 388380f6

    def __repr__(self):
        return '<%s taxonomy=%s, %d asset(s)>' % (
            self.__class__.__name__, ', '.join(self.taxonomies), self.weight)


class EpsilonMatrix0(object):
    """
    Mock-up for a matrix of epsilons of size N x E,
    used when asset_correlation=0.

    :param num_assets: N assets
    :param seeds: E seeds, set before calling numpy.random.normal
    """
    def __init__(self, num_assets, seeds):
        self.num_assets = num_assets
        self.seeds = seeds
        self.eps = None

    def make_eps(self):
        """
        Builds a matrix of N x E epsilons
        """
        eps = numpy.zeros((self.num_assets, len(self.seeds)), F32)
        for i, seed in enumerate(self.seeds):
            numpy.random.seed(seed)
            eps[:, i] = numpy.random.normal(size=self.num_assets)
        return eps

    def __getitem__(self, item):
        if self.eps is None:
            self.eps = self.make_eps()
        return self.eps[item]

    def __len__(self):
        return self.num_assets


class EpsilonMatrix1(object):
    """
    Mock-up for a matrix of epsilons of size N x E,
    used when asset_correlation=1.

    :param num_events: number of events
    :param seed: seed used to generate E epsilons
    """
    def __init__(self, num_events, seed):
        self.num_events = num_events
        self.seed = seed
        numpy.random.seed(seed)
        self.eps = numpy.random.normal(size=num_events)

    def __getitem__(self, item):
        # item[0] is the asset index, item[1] the event index
        # the epsilons are equal for all assets since asset_correlation=1
        return self.eps[item[1]]


def epsilon_getter(n_assets, n_events, correlation, master_seed, no_eps):
    """
    :returns: a function (start, stop) -> matrix of shape (n_assets, n_events)
    """
    assert n_assets > 0, n_assets
    assert n_events > 0, n_events
    assert correlation in (0, 1), correlation
    assert master_seed >= 0, master_seed
    assert no_eps in (True, False), no_eps
    seeds = master_seed + numpy.arange(n_events)

    def get_eps(start=0, stop=n_events):
        if no_eps:
            eps = None
        elif correlation:
            eps = EpsilonMatrix1(stop - start, master_seed)
        else:
            eps = EpsilonMatrix0(n_assets, seeds[start:stop])
        return eps

    return get_eps


def make_eps(assetcol, num_samples, seed, correlation):
    """
    :param assetcol: an AssetCollection instance
    :param int num_samples: the number of ruptures
    :param int seed: a random seed
    :param float correlation: the correlation coefficient
    :returns: epsilons matrix of shape (num_assets, num_samples)
    """
    assets_by_taxo = groupby(assetcol, by_taxonomy)
    eps = numpy.zeros((len(assetcol), num_samples), numpy.float32)
    for taxonomy, assets in assets_by_taxo.items():
        # the association with the epsilons is done in order
        assets.sort(key=operator.attrgetter('idx'))
        shape = (len(assets), num_samples)
        logging.info('Building %s epsilons for taxonomy %s', shape, taxonomy)
        zeros = numpy.zeros(shape)
        epsilons = scientific.make_epsilons(zeros, seed, correlation)
        for asset, epsrow in zip(assets, epsilons):
            eps[asset.ordinal] = epsrow
    return eps


def str2rsi(key):
    """
    Convert a string of the form 'rlz-XXXX/sid-YYYY/ZZZ'
    into a triple (XXXX, YYYY, ZZZ)
    """
    rlzi, sid, imt = key.split('/')
    return int(rlzi[4:]), int(sid[4:]), imt


def rsi2str(rlzi, sid, imt):
    """
    Convert a triple (XXXX, YYYY, ZZZ) into a string of the form
    'rlz-XXXX/sid-YYYY/ZZZ'
    """
    return 'rlz-%04d/sid-%04d/%s' % (rlzi, sid, imt)


class LossRatiosGetter(object):
    """
    Read loss ratios from the datastore for all realizations or for a specific
    realization.

    :param dstore: a DataStore instance
    """
    def __init__(self, dstore, aids=None, lazy=True):
        self.dstore = dstore
        dset = self.dstore['all_loss_ratios/indices']
        self.aids = list(aids or range(len(dset)))
        self.indices = [dset[aid] for aid in self.aids]
        self.data = None if lazy else self.get_all()

    # used in the loss curves exporter
    def get(self, rlzi):
        """
        :param rlzi: a realization ordinal
        :returns: a dictionary aid -> array of shape (E, LI)
        """
        data = self.dstore['all_loss_ratios/data']
        dic = collections.defaultdict(list)  # aid -> ratios
        for aid, idxs in zip(self.aids, self.indices):
            for idx in idxs:
                for rec in data[idx[0]: idx[1]]:  # dtype (rlzi, ratios)
                    if rlzi == rec['rlzi']:
                        dic[aid].append(rec['ratios'])
        return {a: numpy.array(dic[a]) for a in dic}

    # used in the calculator
    def get_all(self):
        """
        :returns: a list of A composite arrays of dtype `lrs_dt`
        """
        if getattr(self, 'data', None) is not None:
            return self.data
        self.dstore.open()  # if closed
        data = self.dstore['all_loss_ratios/data']
        loss_ratio_data = []
        for aid, idxs in zip(self.aids, self.indices):
            if len(idxs):
                arr = numpy.concatenate([data[idx[0]: idx[1]] for idx in idxs])
            else:
                # FIXME: a test for this case is missing
                arr = numpy.array([], data.dtype)
            loss_ratio_data.append(arr)
        return loss_ratio_data<|MERGE_RESOLUTION|>--- conflicted
+++ resolved
@@ -527,22 +527,12 @@
         try:
             eid2idx = self.hazard_getter.eid2idx
         except AttributeError:  # no eid2idx
-<<<<<<< HEAD
             return self.eps[aid]
-        else:
-            idx = [eid2idx[eid] for eid in eids]
-            try:
-                return self.eps[aid, idx]
-            except TypeError:  # for gmf_ebrisk
-                return self.eps[aid][idx]
-=======
-            return eps
         idx = [eid2idx[eid] for eid in eids]
         try:
             return self.eps[aid, idx]
         except TypeError:  # for gmf_ebrisk
             return self.eps[aid][idx]
->>>>>>> 388380f6
 
     def __repr__(self):
         return '<%s taxonomy=%s, %d asset(s)>' % (
