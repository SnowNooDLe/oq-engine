--- conflicted
+++ resolved
@@ -168,17 +168,12 @@
             # small arrays are passed (one per realization) instead of
             # a long array with all realizations; ebrisk does the right
             # thing since it calls get_output directly
-            if hasattr(haz, 'groupby'):  # DataFrame
-<<<<<<< HEAD
-                for (sid, rlz), df in haz.groupby(['sid', 'rlz']):
+            if hasattr(haz, 'groupby'):  # DataFrame of GMFs
+                for sid, df in haz.groupby('sid'):
                     assets = self.assets[self.assets['site_id'] == sid]
                     if len(assets):
                         assets_by_taxo = get_assets_by_taxo(assets, tempname)
-                        yield get_output(crmodel, assets_by_taxo, df, rlz)
-=======
-                for sid, df in haz.groupby('sid'):
-                    yield get_output_gmf(crmodel, assets_by_taxo, df)
->>>>>>> 31914450
+                        yield get_output_gmf(crmodel, assets_by_taxo, df)
             else:  # list of probability curves
                 assets_by_taxo = get_assets_by_taxo(self.assets, tempname)
                 for rlz, pc in enumerate(haz):
