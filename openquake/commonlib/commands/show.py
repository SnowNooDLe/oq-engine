#  -*- coding: utf-8 -*-
#  vim: tabstop=4 shiftwidth=4 softtabstop=4

#  Copyright (c) 2015, GEM Foundation

#  OpenQuake is free software: you can redistribute it and/or modify it
#  under the terms of the GNU Affero General Public License as published
#  by the Free Software Foundation, either version 3 of the License, or
#  (at your option) any later version.

#  OpenQuake is distributed in the hope that it will be useful,
#  but WITHOUT ANY WARRANTY; without even the implied warranty of
#  MERCHANTABILITY or FITNESS FOR A PARTICULAR PURPOSE.  See the
#  GNU General Public License for more details.

#  You should have received a copy of the GNU Affero General Public License
#  along with OpenQuake.  If not, see <http://www.gnu.org/licenses/>.

from openquake.commonlib import sap, datastore
from openquake.baselib.general import humansize
from openquake.commonlib.commands.plot import combined_curves
from openquake.commonlib.util import rmsep


def show(calc_id, key=None, rlzs=None):
    """
    Show the content of a datastore.

    :param id: numeric calculation ID
    :param key: key of the datastore
    :param rlzs: flag; if given, print out the realizations in order
    """
    ds = datastore.DataStore(calc_id)
    if key:
        print ds[key]
        return
    # print all keys
    print ds['oqparam'].calculation_mode, \
        'calculation saved in %s contains:' % ds.calc_dir
    for key in ds:
<<<<<<< HEAD
        print '%s: %s' % ('-'.join(key), humansize(ds.getsize(*key)))
=======
        print key, humansize(ds.getsize(key))
>>>>>>> b306f2cf
    if rlzs and 'curves_by_trt_gsim' in ds:
        min_value = 0.01  # used in rmsep
        curves_by_rlz, mean_curves = combined_curves(ds)
        dists = []
        for rlz in sorted(curves_by_rlz):
            curves = curves_by_rlz[rlz]
            dist = sum(rmsep(mean_curves[imt], curves[imt], min_value)
                       for imt in mean_curves.dtype.fields)
            dists.append((dist, rlz))
        for dist, rlz in sorted(dists):
            print 'rlz=%s, rmsep=%s' % (rlz, dist)


parser = sap.Parser(show)
parser.arg('calc_id', 'calculation ID', type=int)
parser.arg('key', 'key of the datastore')
parser.flg('rlzs', 'print out the realizations')<|MERGE_RESOLUTION|>--- conflicted
+++ resolved
@@ -38,11 +38,7 @@
     print ds['oqparam'].calculation_mode, \
         'calculation saved in %s contains:' % ds.calc_dir
     for key in ds:
-<<<<<<< HEAD
-        print '%s: %s' % ('-'.join(key), humansize(ds.getsize(*key)))
-=======
         print key, humansize(ds.getsize(key))
->>>>>>> b306f2cf
     if rlzs and 'curves_by_trt_gsim' in ds:
         min_value = 0.01  # used in rmsep
         curves_by_rlz, mean_curves = combined_curves(ds)
