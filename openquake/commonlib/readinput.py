--- conflicted
+++ resolved
@@ -648,11 +648,6 @@
     if oqparam.calculation_mode.startswith('ucerf'):
         [grp] = nrml.to_python(oqparam.inputs["source_model"], converter)
     elif in_memory:
-<<<<<<< HEAD
-        logging.info('Reading the source model(s)')
-        dic = logictree.parallel_read_source_models(
-            gsim_lt, source_model_lt, converter, srcfilter, monitor)
-=======
         logging.info('Reading the source model(s) in parallel')
         smap = parallel.Starmap(
             nrml.read_source_models, monitor=monitor, distribute=dist)
@@ -661,7 +656,6 @@
                 fname = os.path.abspath(os.path.join(smlt_dir, name))
                 smap.submit([fname], converter)
         dic = {sm.fname: sm for sm in smap}
->>>>>>> 2367e5fd
 
     # consider only the effective realizations
     idx = 0
