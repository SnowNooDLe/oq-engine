#  -*- coding: utf-8 -*-
#  vim: tabstop=4 shiftwidth=4 softtabstop=4

#  Copyright (c) 2015, GEM Foundation

#  OpenQuake is free software: you can redistribute it and/or modify it
#  under the terms of the GNU Affero General Public License as published
#  by the Free Software Foundation, either version 3 of the License, or
#  (at your option) any later version.

#  OpenQuake is distributed in the hope that it will be useful,
#  but WITHOUT ANY WARRANTY; without even the implied warranty of
#  MERCHANTABILITY or FITNESS FOR A PARTICULAR PURPOSE.  See the
#  GNU General Public License for more details.

#  You should have received a copy of the GNU Affero General Public License
#  along with OpenQuake.  If not, see <http://www.gnu.org/licenses/>.

import os.path
import logging
import operator
import collections

import numpy

from openquake.baselib.general import AccumDict, groupby
from openquake.commonlib.calculators import base
from openquake.commonlib import readinput, writers, parallel
from openquake.risklib import riskinput, workflows, scientific


@parallel.litetask
def event_loss(riskinputs, riskmodel, rlzs_assoc, monitor):
    """
    :param riskinputs:
        a list of :class:`openquake.risklib.riskinput.RiskInput` objects
    :param riskmodel:
        a :class:`openquake.risklib.riskinput.RiskModel` instance
    :param rlzs_assoc:
        a class:`openquake.commonlib.source.RlzsAssoc` instance
    :param monitor:
        :class:`openquake.commonlib.parallel.PerformanceMonitor` instance
    :returns:
        a dictionary (rlz.ordinal, loss_type) -> tag -> [(asset.id, loss), ...]
    """
    specific = riskmodel.specific_assets
    acc = collections.defaultdict(AccumDict)
    # rlz.ordinal, loss_type -> tag -> [(asset.id, loss), ...]
    for out_by_rlz in riskmodel.gen_outputs(
            riskinputs, rlzs_assoc, monitor):
        for rlz, out in out_by_rlz.iteritems():
            for tag, losses in zip(out.tags, out.event_loss_per_asset):
                pairs = [(asset.id, loss) for asset, loss in zip(
                    out.assets, losses) if loss and asset.id in specific]
                acc[rlz.ordinal, out.loss_type] += {
                    tag: AccumDict(
                        pairs=pairs, loss=sum(losses),
                        nonzero=sum(1 for loss in losses if loss),
                        total=len(losses))}
    return acc


# hack: temporarily 'event_based_risk' is an alias for 'event_loss'
@base.calculators.add('event_loss', 'event_based_risk')
class EventLossCalculator(base.RiskCalculator):
    """
    Event based PSHA calculator generating the ruptures only
    """
    hazard_calculator = 'event_based_rupture'
    core_func = event_loss
    result_kind = 'event_loss_by_rlz_tag'

    def riskinput_key(self, ri):
        """
        :param ri: riskinput object
        :returns: the SESCollection idx associated to it
        """
        return ri.col_idx

    def pre_execute(self):
        """
        Read the precomputed ruptures (or compute them on the fly) and
        prepare some empty files in the export directory to store the gmfs
        (if any). If there were pre-existing files, they will be erased.
        """
        oq = self.oqparam
        epsilon_sampling = getattr(oq, 'epsilon_sampling', 1000)

        # HACK: replace the event_based_risk workflow with the event_loss
        # workflow, so that the riskmodel has the correct workflows
        workflows.registry['event_based_risk'] = workflows.registry[
            'event_loss']
        self.riskmodel = readinput.get_risk_model(self.oqparam)
        self.riskmodel.specific_assets = set(self.oqparam.specific_assets)

        haz_out, hcalc = base.get_hazard(self)

        self.assets_by_site = hcalc.assets_by_site
        self.composite_source_model = hcalc.composite_source_model
        self.sitecol = hcalc.sitecol
        self.rlzs_assoc = hcalc.rlzs_assoc

        correl_model = readinput.get_correl_model(oq)
        gsims_by_trt_id = self.rlzs_assoc.get_gsims_by_trt_id()
        logging.info('Building the epsilons')

        logging.info('Populating the risk inputs')
        all_ruptures = sum(
            (rups for rups in haz_out['ruptures_by_trt'].itervalues()), [])
        all_ruptures.sort(key=operator.attrgetter('tag'))
        num_samples = min(len(all_ruptures), epsilon_sampling)
        eps_dict = riskinput.make_eps_dict(
            self.assets_by_site, num_samples,
            getattr(oq, 'master_seed', 42),
            getattr(oq, 'asset_correlation', 0))
        logging.info('Generated %d epsilons', num_samples * len(eps_dict))
        self.riskinputs = list(self.riskmodel.build_inputs_from_ruptures(
            self.sitecol, self.assets_by_site, all_ruptures,
            gsims_by_trt_id, oq.truncation_level, correl_model, eps_dict,
            oq.concurrent_tasks // 2))
        logging.info('Built %d risk inputs', len(self.riskinputs))

    def post_execute(self, result):
        """
<<<<<<< HEAD
        Extract from the result dictionary
        (rlz.ordinal, loss_type) -> tag -> [(asset.id, loss), ...]
        several interesting outputs.
=======
        :param result: a dictionary (rlz.ordinal, loss_type) -> tag ->
                       [(asset.id, loss), ...]
>>>>>>> 6f5e6b2c
        """
        saved = {}
        total_losses = []
        for ordinal, loss_type in sorted(result):
            data = result[ordinal, loss_type]
            ela = []  # event loss per asset
            elo = []  # total event loss
            nonzero = total = 0
            for tag in sorted(data):
                d = data[tag]
                for asset_id, loss in sorted(d['pairs']):
                    ela.append((tag, asset_id, loss))
                elo.append((tag, d['loss']))  # sum of the losses
                nonzero += d['nonzero']
                total += d['total']
            if ela:
                key = 'rlz-%03d-%s-event-loss-asset' % (ordinal, loss_type)
                saved[key] = self.export_csv(key, ela)
<<<<<<< HEAD
                logging.info('rlz %d, loss type %s: %d/%d nonzero losses',
                             ordinal, loss_type, nonzero, total)

                # aggregate loss curves per asset
                losses_by_asset = groupby(  # (tag, asset_id, loss) triples
                    ela, operator.itemgetter(1),
                    lambda rows: [row[2] for row in rows])
                key = 'rlz-%03d-%s-loss-curves' % (ordinal, loss_type)
                self.risk_out[key] = []
                for asset_id, losses in losses_by_asset.iteritems():
                    losses, poes, avg, std = self.build_loss_curve(losses)
                    self.risk_out[key].append(
                        (asset_id, losses, poes, avg, std))
                saved[key] = self.export_csv(key, self.risk_out[key])
            if elo:
                key = 'rlz-%03d-%s-event-loss' % (ordinal, loss_type)
                saved[key] = self.export_csv(key, elo)

                # aggregate loss curve for all tags
                key = 'rlz-%03d-%s-agg-loss-curve' % (ordinal, loss_type)
                losses, poes, avg, std = self.build_loss_curve(
                    [loss for _tag, loss in elo])
                self.risk_out[key] = dict(
                    losses=losses, poes=poes, avg=avg, std=std)
                total_losses.append((ordinal, loss_type, avg, std))
                saved[key] = self.export_csv(
                    key, [('aggregate', losses, poes, avg, std)])
        header = 'rlz_no loss_type avg_loss stddev'.split()
        saved['total-losses'] = self.export_csv(
            'total-losses', [header] + total_losses)
=======
            if elo:
                key = 'rlz-%03d-%s-event-loss' % (ordinal, loss_type)
                saved[key] = self.export_csv(key, elo)
            logging.info('rlz=%d, loss type=%s: %d/%d nonzero losses',
                         ordinal, loss_type, nonzero, total)
>>>>>>> 6f5e6b2c
        return saved

    def build_loss_curve(self, losses):
        """
        Build a loss curve from a set of losses with length give by
        the parameter loss_curve_resolution.

        :returns: a pair (losses, poes)
        """
        oq = self.oqparam
        losses_poes = scientific.event_based(
            losses, tses=oq.tses, time_span=oq.investigation_time,
            curve_resolution=oq.loss_curve_resolution)
        return (losses_poes[0], losses_poes[1],
                scientific.average_loss(losses_poes),
                numpy.std(losses))

    def export_csv(self, key, data):
        dest = os.path.join(self.oqparam.export_dir, key) + '.csv'
        return writers.save_csv(dest, data, fmt='%11.8E')<|MERGE_RESOLUTION|>--- conflicted
+++ resolved
@@ -122,14 +122,9 @@
 
     def post_execute(self, result):
         """
-<<<<<<< HEAD
         Extract from the result dictionary
         (rlz.ordinal, loss_type) -> tag -> [(asset.id, loss), ...]
         several interesting outputs.
-=======
-        :param result: a dictionary (rlz.ordinal, loss_type) -> tag ->
-                       [(asset.id, loss), ...]
->>>>>>> 6f5e6b2c
         """
         saved = {}
         total_losses = []
@@ -145,12 +140,12 @@
                 elo.append((tag, d['loss']))  # sum of the losses
                 nonzero += d['nonzero']
                 total += d['total']
+            logging.info('rlz=%d, loss type=%s: %d/%d nonzero losses',
+                         ordinal, loss_type, nonzero, total)
+
             if ela:
                 key = 'rlz-%03d-%s-event-loss-asset' % (ordinal, loss_type)
                 saved[key] = self.export_csv(key, ela)
-<<<<<<< HEAD
-                logging.info('rlz %d, loss type %s: %d/%d nonzero losses',
-                             ordinal, loss_type, nonzero, total)
 
                 # aggregate loss curves per asset
                 losses_by_asset = groupby(  # (tag, asset_id, loss) triples
@@ -163,10 +158,10 @@
                     self.risk_out[key].append(
                         (asset_id, losses, poes, avg, std))
                 saved[key] = self.export_csv(key, self.risk_out[key])
+
             if elo:
                 key = 'rlz-%03d-%s-event-loss' % (ordinal, loss_type)
                 saved[key] = self.export_csv(key, elo)
-
                 # aggregate loss curve for all tags
                 key = 'rlz-%03d-%s-agg-loss-curve' % (ordinal, loss_type)
                 losses, poes, avg, std = self.build_loss_curve(
@@ -176,16 +171,10 @@
                 total_losses.append((ordinal, loss_type, avg, std))
                 saved[key] = self.export_csv(
                     key, [('aggregate', losses, poes, avg, std)])
+
         header = 'rlz_no loss_type avg_loss stddev'.split()
         saved['total-losses'] = self.export_csv(
             'total-losses', [header] + total_losses)
-=======
-            if elo:
-                key = 'rlz-%03d-%s-event-loss' % (ordinal, loss_type)
-                saved[key] = self.export_csv(key, elo)
-            logging.info('rlz=%d, loss type=%s: %d/%d nonzero losses',
-                         ordinal, loss_type, nonzero, total)
->>>>>>> 6f5e6b2c
         return saved
 
     def build_loss_curve(self, losses):
