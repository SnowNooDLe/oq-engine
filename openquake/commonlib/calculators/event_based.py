--- conflicted
+++ resolved
@@ -509,13 +509,8 @@
             self.cl.composite_source_model = self.composite_source_model
             self.cl.sitecol = self.sitecol
             self.cl.rlzs_assoc = self.composite_source_model.get_rlzs_assoc()
-<<<<<<< HEAD
             result = self.cl.run(pre_execute=False)
             for imt in self.mean_curves.dtype.fields:
-=======
-            self.cl.run(pre_execute=False)
-            for imt in self.mean_curves:
->>>>>>> f8170be6
                 rdiff, index = max_rel_diff_index(
                     self.cl.mean_curves[imt], self.mean_curves[imt])
                 logging.warn('Relative difference with the classical '
