#  -*- coding: utf-8 -*-
#  vim: tabstop=4 shiftwidth=4 softtabstop=4

#  Copyright (c) 2015, GEM Foundation

#  OpenQuake is free software: you can redistribute it and/or modify it
#  under the terms of the GNU Affero General Public License as published
#  by the Free Software Foundation, either version 3 of the License, or
#  (at your option) any later version.

#  OpenQuake is distributed in the hope that it will be useful,
#  but WITHOUT ANY WARRANTY; without even the implied warranty of
#  MERCHANTABILITY or FITNESS FOR A PARTICULAR PURPOSE.  See the
#  GNU General Public License for more details.

#  You should have received a copy of the GNU Affero General Public License
#  along with OpenQuake.  If not, see <http://www.gnu.org/licenses/>.

import os.path
import random
import operator
import logging
import itertools
import collections

import numpy

from openquake.hazardlib.calc.filters import \
    filter_sites_by_distance_to_rupture
from openquake.hazardlib.calc.hazard_curve import zero_curves
from openquake.hazardlib import geo, site, calc
from openquake.commonlib import readinput, parallel
from openquake.commonlib.util import max_rel_diff_index

from openquake.commonlib.export import export
from openquake.commonlib.export.hazard import SESCollection
from openquake.baselib.general import AccumDict, groupby

from openquake.commonlib.writers import save_csv
from openquake.commonlib.calculators import base
from openquake.commonlib.calculators.calc import MAX_INT, gmvs_to_haz_curve
from openquake.commonlib.calculators.classical import (
<<<<<<< HEAD
    ClassicalCalculator, agg_prob)
=======
    ClassicalCalculator, agg_dicts)
>>>>>>> 9bdf09b1

# ######################## rupture calculator ############################ #


def get_geom(surface, is_from_fault_source, is_multi_surface):
    """
    The following fields can be interpreted different ways,
    depending on the value of `is_from_fault_source`. If
    `is_from_fault_source` is True, each of these fields should
    contain a 2D numpy array (all of the same shape). Each triple
    of (lon, lat, depth) for a given index represents the node of
    a rectangular mesh. If `is_from_fault_source` is False, each
    of these fields should contain a sequence (tuple, list, or
    numpy array, for example) of 4 values. In order, the triples
    of (lon, lat, depth) represent top left, top right, bottom
    left, and bottom right corners of the the rupture's planar
    surface. Update: There is now a third case. If the rupture
    originated from a characteristic fault source with a
    multi-planar-surface geometry, `lons`, `lats`, and `depths`
    will contain one or more sets of 4 points, similar to how
    planar surface geometry is stored (see above).

    :param rupture: an instance of :class:
    `openquake.hazardlib.source.rupture.BaseProbabilisticRupture`

    :param is_from_fault_source: a boolean
    :param is_multi_surface: a boolean
    """
    if is_from_fault_source:
        # for simple and complex fault sources,
        # rupture surface geometry is represented by a mesh
        surf_mesh = surface.get_mesh()
        lons = surf_mesh.lons
        lats = surf_mesh.lats
        depths = surf_mesh.depths
    else:
        if is_multi_surface:
            # `list` of
            # openquake.hazardlib.geo.surface.planar.PlanarSurface
            # objects:
            surfaces = surface.surfaces

            # lons, lats, and depths are arrays with len == 4*N,
            # where N is the number of surfaces in the
            # multisurface for each `corner_*`, the ordering is:
            #   - top left
            #   - top right
            #   - bottom left
            #   - bottom right
            lons = numpy.concatenate([x.corner_lons for x in surfaces])
            lats = numpy.concatenate([x.corner_lats for x in surfaces])
            depths = numpy.concatenate([x.corner_depths for x in surfaces])
        else:
            # For area or point source,
            # rupture geometry is represented by a planar surface,
            # defined by 3D corner points
            lons = numpy.zeros((4))
            lats = numpy.zeros((4))
            depths = numpy.zeros((4))

            # NOTE: It is important to maintain the order of these
            # corner points. TODO: check the ordering
            for i, corner in enumerate((surface.top_left,
                                        surface.top_right,
                                        surface.bottom_left,
                                        surface.bottom_right)):
                lons[i] = corner.longitude
                lats[i] = corner.latitude
                depths[i] = corner.depth
    return lons, lats, depths


class SESRupture(object):
    def __init__(self, rupture, indices, seed, tag, trt_model_id):
        self.rupture = rupture
        self.indices = indices
        self.seed = seed
        self.tag = tag
        self.trt_model_id = trt_model_id
        # extract the SES ordinal (>=1) from the rupture tag
        # for instance 'col=00|ses=0001|src=1|rup=001-01' => 1
        pieces = tag.split('|')
        self.col_idx = int(pieces[0].split('=')[1])
        self.ses_idx = int(pieces[1].split('=')[1])

    def export(self):
        """
        Return a new SESRupture object, with all the attributes set
        suitable to export in XML format.
        """
        rupture = self.rupture
        new = self.__class__(
            rupture, self.indices, self.seed, self.tag, self.trt_model_id)
        new.rupture = new
        new.is_from_fault_source = iffs = isinstance(
            rupture.surface, (geo.ComplexFaultSurface, geo.SimpleFaultSurface))
        new.is_multi_surface = ims = isinstance(
            rupture.surface, geo.MultiSurface)
        new.lons, new.lats, new.depths = get_geom(
            rupture.surface, iffs, ims)
        new.surface = rupture.surface
        new.strike = rupture.surface.get_strike()
        new.dip = rupture.surface.get_dip()
        new.rake = rupture.rake
        new.hypocenter = rupture.hypocenter
        new.tectonic_region_type = rupture.tectonic_region_type
        new.magnitude = new.mag = rupture.mag
        new.top_left_corner = None if iffs or ims else (
            new.lons[0], new.lats[0], new.depths[0])
        new.top_right_corner = None if iffs or ims else (
            new.lons[1], new.lats[1], new.depths[1])
        new.bottom_left_corner = None if iffs or ims else (
            new.lons[2], new.lats[2], new.depths[2])
        new.bottom_right_corner = None if iffs or ims else (
            new.lons[3], new.lats[3], new.depths[3])
        return new


@parallel.litetask
def compute_ruptures(sources, sitecol, info, monitor):
    """
    :param sources:
        List of commonlib.source.Source tuples
    :param sitecol:
        a :class:`openquake.hazardlib.site.SiteCollection` instance
    :param info:
        a :class:`openquake.commonlib.source.CompositionInfo` instance
    :param monitor:
        monitor instance
    :returns:
        a dictionary trt_model_id -> [Rupture instances]
    """
    # NB: by construction each block is a non-empty list with
    # sources of the same trt_model_id
    trt_model_id = sources[0].trt_model_id
    oq = monitor.oqparam
    sesruptures = []

    # Compute and save stochastic event sets
    for src in sources:
        s_sites = src.filter_sites_by_distance_to_source(
            oq.maximum_distance, sitecol)
        if s_sites is None:
            continue

        num_occ_by_rup = sample_ruptures(
            src, oq.ses_per_logic_tree_path, info)
        # NB: the number of occurrences is very low, << 1, so it is
        # more efficient to filter only the ruptures that occur, i.e.
        # to call sample_ruptures *before* the filtering

        for rup, rups in build_ses_ruptures(
                src, num_occ_by_rup, s_sites, oq.maximum_distance, sitecol):
            sesruptures.extend(rups)

    return {trt_model_id: sesruptures}


def sample_ruptures(src, num_ses, info):
    """
    Sample the ruptures contained in the given source.

    :param src: a hazardlib source object
    :param num_ses: the number of Stochastic Event Sets to generate
    :param info: a :class:`openquake.commonlib.source.CompositionInfo` instance
    :returns: a dictionary of dictionaries rupture ->
              {(col_id, ses_id): num_occurrences}
    """
    rnd = random.Random(src.seed)

    # the dictionary `num_occ_by_rup` contains a dictionary
    # (col_id, ses_id) -> num_occurrences
    # for each occurring rupture
    num_occ_by_rup = collections.defaultdict(AccumDict)
    # generating ruptures for the given source
    for rup_no, rup in enumerate(src.iter_ruptures(), 1):
        rup.rup_no = rup_no
        for idx in range(info.get_num_samples(src.trt_model_id)):
            col_idx = info.get_col_idx(src.trt_model_id, idx)
            for ses_idx in range(1, num_ses + 1):
                numpy.random.seed(rnd.randint(0, MAX_INT))
                num_occurrences = rup.sample_number_of_occurrences()
                if num_occurrences:
                    num_occ_by_rup[rup] += {
                        (col_idx, ses_idx): num_occurrences}
    return num_occ_by_rup


def build_ses_ruptures(
        src, num_occ_by_rup, s_sites, maximum_distance, sitecol):
    """
    Filter the ruptures stored in the dictionary num_occ_by_rup and
    yield pairs (rupture, <list of associated SESRuptures>)
    """
    rnd = random.Random(src.seed)
    for rup in sorted(num_occ_by_rup, key=operator.attrgetter('rup_no')):
        # filtering ruptures
        r_sites = filter_sites_by_distance_to_rupture(
            rup, maximum_distance, s_sites)
        if r_sites is None:
            # ignore ruptures which are far away
            del num_occ_by_rup[rup]  # save memory
            continue
        indices = r_sites.indices if len(r_sites) < len(sitecol) \
            else None  # None means that nothing was filtered

        # creating SESRuptures
        sesruptures = []
        for (col_id, ses_idx), num_occ in sorted(
                num_occ_by_rup[rup].iteritems()):
            for occ_no in range(1, num_occ + 1):
                seed = rnd.randint(0, MAX_INT)
                tag = 'col=%02d|ses=%04d|src=%s|rup=%03d-%02d' % (
                    col_id, ses_idx, src.source_id, rup.rup_no, occ_no)
                sesruptures.append(
                    SESRupture(rup, indices, seed, tag, src.trt_model_id))
        if sesruptures:
            yield rup, sesruptures


@base.calculators.add('event_based_rupture')
class EventBasedRuptureCalculator(base.HazardCalculator):
    """
    Event based PSHA calculator generating the ruptures only
    """
    core_func = compute_ruptures
    result_kind = 'ruptures_by_trt'

    def pre_execute(self):
        """
        Set a seed on each source
        """
        super(EventBasedRuptureCalculator, self).pre_execute()
        rnd = random.Random()
        rnd.seed(self.oqparam.random_seed)
        for src in self.composite_source_model.sources:
            src.seed = rnd.randint(0, MAX_INT)

    def execute(self):
        """
        Run in parallel `core_func(sources, sitecol, info, monitor)`, by
        parallelizing on the sources according to their weight and
        tectonic region type.
        """
        monitor = self.monitor(self.core_func.__name__)
        monitor.oqparam = self.oqparam
        csm = self.composite_source_model
        sources = list(csm.sources)
        ruptures_by_trt = parallel.apply_reduce(
            self.core_func.__func__,
            (sources, self.sitecol, csm.info, monitor),
            concurrent_tasks=self.oqparam.concurrent_tasks,
            weight=operator.attrgetter('weight'),
            key=operator.attrgetter('trt_model_id'))

        num_ruptures = sum(
            len(rups) for rups in ruptures_by_trt.itervalues())
        logging.info('Generated %d SESRuptures', num_ruptures)

        self.rlzs_assoc = csm.get_rlzs_assoc(
            lambda trt: len(ruptures_by_trt.get(trt.id, [])))

        return ruptures_by_trt

    def post_execute(self, result):
        """Export the ruptures, if any"""
        oq = self.oqparam
        saved = AccumDict()
        if not oq.exports:
            return saved
        exports = oq.exports.split(',')
        for smodel in self.composite_source_model:
            smpath = '_'.join(smodel.path)
            for trt_model in smodel.trt_models:
                sesruptures = result.get(trt_model.id, [])
                ses_coll = SESCollection(
                    groupby(sesruptures, operator.attrgetter('ses_idx')),
                    smodel.path, oq.investigation_time)
                for fmt in exports:
                    fname = 'ses-%d-smltp_%s.%s' % (trt_model.id, smpath, fmt)
                    saved += export(
                        ('ses', fmt), oq.export_dir, fname, ses_coll)
        return saved


# ######################## GMF calculator ############################ #


# NB: this will be replaced by hazardlib.calc.gmf.build_gmf_by_tag
def make_gmf_by_tag(ses_ruptures, sitecol, imts, gsims,
                    trunc_level, correl_model):
    """
    :returns: a dictionary tag -> (r_sites, gmf_array)
    """
    dic = {}
    for rupture, group in itertools.groupby(
            ses_ruptures, operator.attrgetter('rupture')):
        sesruptures = list(group)
        indices = sesruptures[0].indices
        r_sites = (sitecol if indices is None else
                   site.FilteredSiteCollection(indices, sitecol))
        computer = calc.gmf.GmfComputer(
            rupture, r_sites, imts, gsims, trunc_level, correl_model)
        for sr in sesruptures:
            dic[sr.tag] = computer.compute([sr.seed])[0]
    return dic


@parallel.litetask
def compute_gmfs_and_curves(ses_ruptures, sitecol, gsims_assoc, monitor):
    """
    :param ses_ruptures:
        a list of blocks of SESRuptures with homogeneous TrtModel
    :param sitecol:
        a :class:`openquake.hazardlib.site.SiteCollection` instance
    :param gsims_assoc:
        associations trt_model_id -> gsims
    :param monitor:
        a Monitor instance
    :returns:
        a dictionary trt_model_id -> curves_by_gsim
        where the list of bounding boxes is empty
   """
    oq = monitor.oqparam

    # NB: by construction each block is a non-empty list with
    # ruptures of the same col_idx and therefore trt_model_id
    trt_id = ses_ruptures[0].trt_model_id
    gsims = sorted(gsims_assoc[trt_id])
    trunc_level = getattr(oq, 'truncation_level', None)
    correl_model = readinput.get_correl_model(oq)
    num_sites = len(sitecol)
    dic = make_gmf_by_tag(
        ses_ruptures, sitecol, oq.imtls, gsims, trunc_level, correl_model)
    zero = zero_curves(num_sites, oq.imtls)
    result = AccumDict({(trt_id, str(gsim)): [dic, zero] for gsim in gsims})
    gmfs = [dic[tag] for tag in sorted(dic)]
    if getattr(oq, 'hazard_curves_from_gmfs', None):
        duration = oq.investigation_time * oq.ses_per_logic_tree_path * (
            oq.number_of_logic_tree_samples or 1)
        for gsim in gsims:
            gs = str(gsim)
            result[trt_id, gs][1] = to_haz_curves(
                num_sites, gs, gmfs, oq.imtls,
                oq.investigation_time, duration)
    if not oq.ground_motion_fields:
        # reset the gmf_by_tag dictionary to avoid
        # transferring a lot of unused data
        for key in result:
            result[key][0].clear()
    return result


def to_haz_curves(num_sites, gs, gmfs, imtls, investigation_time, duration):
    """
    :param num_sites: length of the full site collection
    :param gs: a GSIM string
    :param gmfs: gmf arrays
    :param imtls: ordered dictionary {IMT: intensity measure levels}
    :param investigation_time: investigation time
    :param duration: investigation_time * number of Stochastic Event Sets
    """
    # group gmvs by site index
    data = [[] for idx in range(num_sites)]
    for gmf in gmfs:
        for idx, gmv in zip(gmf['idx'], gmf[gs]):
            data[idx].append(gmv)
    curves = zero_curves(num_sites, imtls)
    for imt in imtls:
        curves[imt] = numpy.array([
            gmvs_to_haz_curve([gmv[imt] for gmv in gmvs], imtls[imt],
                              investigation_time, duration) for gmvs in data])
    return curves


@base.calculators.add('event_based')
class EventBasedCalculator(ClassicalCalculator):
    """
    Event based PSHA calculator generating the ruptures only
    """
    pre_calculator = 'event_based_rupture'
    core_func = compute_gmfs_and_curves
    result_kind = 'curves_by_trt_gsim'

    def pre_execute(self):
        """
        Read the precomputed ruptures (or compute them on the fly) and
        prepare some empty files in the export directory to store the gmfs
        (if any). If there were pre-existing files, they will be erased.
        """
        ClassicalCalculator.pre_execute(self)
        hcalc = self.precalc
        ruptures_by_trt = hcalc.datastore['ruptures_by_trt']
        self.composite_source_model = hcalc.composite_source_model
        self.sitecol = hcalc.sitecol
        self.rlzs_assoc = hcalc.rlzs_assoc
        self.sesruptures = sorted(sum(ruptures_by_trt.itervalues(), []),
                                  key=operator.attrgetter('tag'))
        self.saved = AccumDict()
        if self.oqparam.ground_motion_fields and 'csv' in self.oqparam.exports:
            for trt_id, gsim in self.rlzs_assoc:
                name = '%s-%s.csv' % (trt_id, gsim)
                self.saved[name] = fname = os.path.join(
                    self.oqparam.export_dir, name)
                open(fname, 'w').close()

    def combine_curves_and_save_gmfs(self, acc, res):
        """
        Combine the hazard curves (if any) and save the gmfs (if any)
        sequentially; however, notice that the gmfs may come from
        different tasks in any order. The full list of gmfs is never
        stored in memory.

        :param acc: an accumulator for the hazard curves
        :param res: a dictionary trt_id, gsim -> (gmfs, curves_by_imt)
        :returns: a new accumulator
        """
        imts = list(self.oqparam.imtls)
        for trt_id, gsim in res:
            gmf_by_tag, curves_by_imt = res[trt_id, gsim]
            acc = agg_dicts(acc, AccumDict({(trt_id, gsim): curves_by_imt}))
            fname = self.saved.get('%s-%s.csv' % (trt_id, gsim))
            if fname:  # when ground_motion_fields is true and there is csv
                for tag in sorted(gmf_by_tag):
                    gmf = gmf_by_tag[tag]
                    row = [tag, gmf['idx']]
                    for imt in imts:
                        row.append(gmf[gsim][imt])
                    save_csv(fname, [row], mode='a')
        return acc

    def execute(self):
        """
        Run in parallel `core_func(sources, sitecol, monitor)`, by
        parallelizing on the ruptures according to their weight and
        tectonic region type.
        """
        monitor = self.monitor(self.core_func.__name__)
        monitor.oqparam = self.oqparam
        zc = zero_curves(len(self.sitecol), self.oqparam.imtls)
        zerodict = AccumDict((key, zc) for key in self.rlzs_assoc)
        gsims_assoc = self.rlzs_assoc.get_gsims_by_trt_id()
        curves_by_trt_gsim = parallel.apply_reduce(
            self.core_func.__func__,
            (self.sesruptures, self.sitecol, gsims_assoc, monitor),
            concurrent_tasks=self.oqparam.concurrent_tasks,
            acc=zerodict, agg=self.combine_curves_and_save_gmfs,
            key=operator.attrgetter('col_idx'))
        return curves_by_trt_gsim

    def post_execute(self, result):
        """
        Return a dictionary with the output files, i.e. gmfs (if any)
        and hazard curves (if any).
        """
        if getattr(self.oqparam, 'hazard_curves_from_gmfs', None):
            return self.saved + ClassicalCalculator.post_execute.__func__(
                self, result)
        return self.saved

    def save_pik(self, result, **kw):
        """
        :param result: the output of the `execute` method
        :param kw: extras to add to the output dictionary
        :returns: a dictionary with the saved data
        """
        haz_out = super(EventBasedCalculator, self).save_pik(result, **kw)
        if self.mean_curves is not None:  # compute classical ones
            export_dir = os.path.join(self.oqparam.export_dir, 'cl')
            if not os.path.exists(export_dir):
                os.makedirs(export_dir)
            self.oqparam.export_dir = export_dir
            self.cl = ClassicalCalculator(self.oqparam, self.monitor)
            # copy the relevant attributes
            self.cl.composite_source_model = self.composite_source_model
            self.cl.sitecol = self.sitecol
            self.cl.rlzs_assoc = self.composite_source_model.get_rlzs_assoc()
            result = self.cl.execute()
            exported = self.cl.post_execute(result)
            for item in sorted(exported.iteritems()):
                logging.info('exported %s: %s', *item)
            self.cl.save_pik(result, exported=exported)
            for imt in self.mean_curves.dtype.fields:
                rdiff, index = max_rel_diff_index(
                    self.cl.mean_curves[imt], self.mean_curves[imt])
                logging.warn('Relative difference with the classical '
                             'mean curves for IMT=%s: %d%% at site index %d',
                             imt, rdiff * 100, index)
        return haz_out<|MERGE_RESOLUTION|>--- conflicted
+++ resolved
@@ -40,11 +40,7 @@
 from openquake.commonlib.calculators import base
 from openquake.commonlib.calculators.calc import MAX_INT, gmvs_to_haz_curve
 from openquake.commonlib.calculators.classical import (
-<<<<<<< HEAD
-    ClassicalCalculator, agg_prob)
-=======
     ClassicalCalculator, agg_dicts)
->>>>>>> 9bdf09b1
 
 # ######################## rupture calculator ############################ #
 
