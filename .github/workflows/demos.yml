--- conflicted
+++ resolved
@@ -2,11 +2,6 @@
 name: docs & demos
 on:
   push:
-<<<<<<< HEAD
-    branches: [ master ]
-  pull_request:
-=======
->>>>>>> ef4e8518
     branches: [ master ]
 jobs:
   docs:
