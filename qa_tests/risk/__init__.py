--- conflicted
+++ resolved
@@ -192,16 +192,9 @@
 
         outputs = dict(outputs)
 
-<<<<<<< HEAD
-        actual_file = None
-        actual_path = self._test_path('actual')
-        if not os.path.exists(actual_path):
-            os.mkdir(actual_path)
-=======
         actual_dir = self._test_path('actual')
         if not os.path.exists(actual_dir):
             os.mkdir(actual_dir)
->>>>>>> afc851be
 
         for data_hash, expected_output in self.expected_output_data():
             if expected_output is None:
@@ -209,15 +202,8 @@
                 actual_path = self._test_path("actual/%s.csv" % data_hash)
                 actual_file = open(actual_path, 'w')
                 continue
-<<<<<<< HEAD
-            if not data_hash in outputs:
-                print >> sys.stderr, \
-                    "The output with hash %s is missing" % str(data_hash)
-                continue
-=======
             assert data_hash in outputs, \
                 "The output with hash %s is missing" % str(data_hash)
->>>>>>> afc851be
             actual_output = outputs[data_hash]
             actual_file.write(actual_output.to_csv_str() + '\n')
             try:
@@ -227,7 +213,7 @@
                 raise
 
         # remove the actual directory only if everything goes well
-        #shutil.rmtree(actual_dir)
+        shutil.rmtree(actual_dir)
 
     def _csv(self, filename, *slicer, **kwargs):
         dtype = kwargs.get('dtype', float)
