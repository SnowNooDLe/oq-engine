--- conflicted
+++ resolved
@@ -15,14 +15,4 @@
 
 master_seed = 10
 
-<<<<<<< HEAD
-export_dir = /tmp
-
-
-sites_disagg = 83.313823 29.236172
-coordinate_bin_width = 2
-distance_bin_width = 100
-mag_bin_width = 0.5
-=======
-export_dir = /tmp
->>>>>>> 2954f33a
+export_dir = /tmp