--- conflicted
+++ resolved
@@ -1,7 +1,4 @@
-<<<<<<< HEAD
 #!/usr/bin/env python3
-=======
-#!/usr/bin/env python
 #  -*- coding: utf-8 -*-
 #  vim: tabstop=4 shiftwidth=4 softtabstop=4
 #
@@ -20,7 +17,6 @@
 #  You should have received a copy of the GNU Affero General Public License
 #  along with OpenQuake.  If not, see <http://www.gnu.org/licenses/>.
 
->>>>>>> 27273339
 from openquake.baselib import hdf5, sap
 from openquake.hazardlib import nrml, sourceconverter
 
