<<<<<<< HEAD
  [Daniele Viganò]
  * Use the 'postgresql' meta package as dependency of the .deb
    package to support newer versions of Postgres; this makes
    Trusty package installable on Ubuntu 16.04 and Debian 8
=======
  [Daniele Viganò, Michele Simionato]
  * Fixed a bug in `oq-engine --export-outputs`
>>>>>>> 1aaa522f

  [Daniele Viganò, Matteo Nastasi]
  * Allow installation of the binary package on Ubuntu derivatives

  [Michele Simionato]
  * Removed openquake/engine/settings.py
  * Made the dependency on celery required only in cluster installations
  * Integrated the authentication database in the engine server database
  * Fixed the description in the Web UI (before it was temporarily set to
    the string "A job").

python-oq-engine (1.9.1-0~precise01) precise; urgency=low

  [Michele Simionato]
  * Fixed a bug in the Web UI when running a risk calculation starting
    from a previous calculation

 -- Matteo Nastasi (GEM Foundation) <nastasi@openquake.org>  Mon, 07 Mar 2016 11:11:59 +0100

python-oq-engine (1.9.0-0~precise01) precise; urgency=low

  [Michele Simionato]
  * Fixed a bug such that in some circumstances the logging stream handler
    was instantiated twice, resulting in duplicated logs
  * Changed the default job status to 'executing' (was 'pre_executing')
  * Fixed the ordering of the logs in the Web UI
  * Removed the dependency from PostGIS
  * Restored the monitoring which was accidentally removed
  * Removed the obsolete option `--hazard-output-id`
  * Printed the names of the files exported by the engine, even when there
    are multiple files for a single output
  * Introduced four new tables job, output, log, performance: all the other
    60+ database tables are not used anymore

 -- Matteo Nastasi (GEM Foundation) <nastasi@openquake.org>  Wed, 02 Mar 2016 14:33:38 +0100

python-oq-engine (1.8.0-0~precise01) precise; urgency=low

  [Michele Simionato]
  * Removed two `oq-engine` switches (`--export-stats` and `--list-inputs`)
    and fixed `--show-view`; unified `--delete-hazard-calculation` and
    `--delete-risk-calculation` into a single `--delete-calculation`
  * Updated `make_html_report.py` to extract the full report from the
    datastore
  * If `use_celery` is true, use celery to determine a good default for
    the parameter `concurrent_tasks`
  * Made celery required only in cluster situations
  * Fixed the duplication of exported result in the classical_damage
    calculator when there is more than one realization
  * Removed several obsolete or deprecated switches from the `oq-engine` command
  * Replaced all classical calculators with their lite counterparts
  * Fixed the site-ordering in the UHS exporter (by lon-lat)

  [Paolo Tormene]
  * Added API to validate NRML

  [Michele Simionato]
  * The engine can now zip files larger than 2 GB (used in the export)
  * Now the loss maps and curves are exported with a fixed ordering: first
    by lon-lat, then by asset ID
  * Replaced the old disaggregation calculator with the oq-lite one

 -- Matteo Nastasi (GEM Foundation) <nastasi@openquake.org>  Mon, 15 Feb 2016 12:06:54 +0100

python-oq-engine (1.7.0-0~precise01) precise; urgency=low

  [Michele Simionato]
  * Fixed an encoding bug in --lhc
  * Fixed an export bug: it is now possible to export the outputs generated
    by another user, if the read permissions are set correctly

 -- Matteo Nastasi (GEM Foundation) <nastasi@openquake.org>  Mon, 14 Dec 2015 10:40:26 +0100

python-oq-engine (1.6.0-0~precise01) precise; urgency=low

  [Daniele Viganò]
  * Added the oq_reset_db script. It removes and recreates the database and
    the datastore

  [Matteo Nastasi]
  * Demos moved to /usr/share/openquake/risklib

  [Michele Simionato]
  * Removed the 'view' button from the Web UI
  * Removed the epsilon_sampling configuration parameter
  * Made customizable the display_name of datastore outputs (before it was
    identical to the datastore key)
  * The zip files generated for internal use of the Web UI are now hidden
  * Made visible to the engine only the exportable outputs of the datastore
  * Closed explicitly the datastore after each calculation
  * Replaced the old scenario calculators with the HDF5-based calculators
  * Fixed a very subtle bug in the association queries: some sites outside
    of the region constraint were not discarded in some situations
  * Removed the self-termination feature `terminate_job_when_celery_is_down`
  * Removed the epsilon sampling "feature" from the scenario_risk calculator
  * Replaced the event based calculators based on Postgres with the new ones
    based on the HDF5 technology

 -- Matteo Nastasi (GEM Foundation) <nastasi@openquake.org>  Tue, 17 Nov 2015 11:29:47 +0100

python-oq-engine (1.5.1-0~precise01) precise; urgency=low

  [Michele Simionato]
  * Fixed a bug affecting exposures with multiple assets on the same site

 -- Matteo Nastasi (GEM Foundation) <nastasi@openquake.org>  Fri, 25 Sep 2015 14:22:08 +0200

python-oq-engine (1.5.0-0~precise01) precise; urgency=low

  [Michele Simionato]
  * The event based calculators in the engine are now officially deprecated
    and they raise a warning when used
  * Optimization: we do not generate the full epsilon matrix if all
    coefficients of variation are zero
  * Fixed two subtle bugs in the management of the epsilons: it means that
    all event based risk calculations with nonzero coefficients of variations
    will produce slightly different numbers with respect to before
  * Removed excessive checking on the exposure attributes 'deductible' and
    'insuredLimit' that made it impossible to run legitimate calculations
  * Changed the meaning of 'average_loss' for the aggregated curves: now it
    is the sum of the aggregated losses in the event loss table,
    before it was extracted from the aggregated loss curve
  * Changed the way the average losses (and insured average losses) are
    computed by the event based risk calculator: now they are extracted
    from the event loss table, before they were extracted from the loss curves
  * Set to NULL the stddev_losses and stddev_insured_losses for the event based
    risk calculator, since they were computed incorrectly
  * Introduced a new experimental command
    'oq-engine --show-view CALCULATION_ID VIEW_NAME'; the only view available
    for the moment is 'mean_avg_losses'
  * Negative calculation IDs are interpreted in a Pythonic way, i.e. -1
    means the last calculation, -2 the calculation before the last one, etc.
  * If a site parameter is more distant than 5 kilometers from its closest
    site, a warning is logged
  * Changed the splitting of fault sources to reduce the number of generated
    sources and avoid data transfer failures if rupture_mesh_spacing is too
    small
  * Changed the event loss table export: now the CSV file does not contain
    the magnitude and the rows are ordered by rupture tag first and loss second
  * Removed the calculator EventBasedBCR
  * Longitude and latitude are now rounded to 5 digits
  * Fixed a very subtle bug in the vulnerability functions, potentially
    affecting calculations with nonzero coefficients of variation and nonzero
    minIML; the numbers produced by the engine were incorrect; see
    https://bugs.launchpad.net/oq-engine/+bug/1459926
  * 'investigation_time' has been replaced by 'risk_investigation_time' in
    risk configuration files
  * Initial support for Django 1.7

  [Daniele Viganò]
  * Removed the bin/openquake wrapper: now only bin/oq-engine is
    available

  [Michele Simionato]
  * Added parameter parallel_source_splitting in openquake.cfg

  [Daniele Viganò]
  * setup.py improvements
  * Added MANIFEST.in
  * celeryconfig.py moved from /usr/openquake/engine to
    /usr/share/openquake/engine

  [Matteo Nastasi]
  * Packaging system improvement

 -- Matteo Nastasi (GEM Foundation) <nastasi@openquake.org>  Wed, 23 Sep 2015 15:48:01 +0200

python-oq-engine (1.4.1-0~precise01) precise; urgency=low

  [Michele Simionato]
  * Added a new 'ebr' hazard/risk calculator
  * Fixed the engine core export: now it can export datastore outputs as
    zip files
  * Now the parameter concurrent_tasks is read from the .ini file
  * Parallelized the source splitting procedure
  * Fixed a bug in the hazard calculators which were not using the parameter
    concurrent_tasks from the configuration file

 -- Matteo Nastasi (GEM Foundation) <nastasi@openquake.org>  Fri, 15 May 2015 10:06:26 +0200

python-oq-engine (1.4.0-2~precise01) precise; urgency=low

  [Daniele Viganò]
  * Fixed debian/control: add missing lsb-release to build deps

 -- Matteo Nastasi (GEM Foundation) <nastasi@openquake.org>  Fri, 08 May 2015 14:33:26 +0200

python-oq-engine (1.4.0-1~precise01) precise; urgency=low

  [Matteo Nastasi, Daniele Viganò]
  * Fixed dependencies version management

 -- Matteo Nastasi (GEM Foundation) <nastasi@openquake.org>  Thu, 07 May 2015 14:14:09 +0200

python-oq-engine (1.4.0-0~precise01) precise; urgency=low

  [Matteo Nastasi, Daniele Viganò]
  * Add binary package support for both Ubuntu 12.04 (Precise)
    and Ubuntu 14.04 (Trusty)

  [Michele Simionato]
  * Removed the SiteModel table: now the association between the sites and the
    site model is done by using hazardlib.geo.geodetic.min_distance

  [Daniele Viganò]
  * added authentication support to the 'engineweb' and the 'engineserver'

  [Michele Simionato]
  * the aggregate loss curves can be exported in CSV format

  [Matteo Nastasi]
  * added 'outtypes' attribute with list of possible output types for
    each output item in outputs list API command
  * added '/v1/calc/<id>/status' API command
  * added 'engineweb' django application as local web client for oq-engine

  [Michele Simionato]
  * Renamed the maximum_distance parameter of the risk calculators to
    asset_hazard_distance, to avoid confusion with the maximum_distance
    parameter of the hazard calculators, which has a different meaning;
    is it an error to set the maximum_distance in a job_risk.ini file
  * Added to the API an URL /v1/calc/:calc_id/remove to hide jobs
  * A new key is_running is added to the list of dictionaries returned by
    the URL /v1/calc/list
  * Replaced the mock tests for the engine server with real functional tests
  * Added a resource /v1/calc/:calc_id/traceback to get the traceback of a
    failed calculation
  * Now the logs are stored also in the database, both for the controller node
    and the worker nodes
  * Bypassed Django when deleting calculations from the database: this avoids
    running out of memory for large calculations
  * Fixed an issue in the scenario calculator: the GMFs were not filtered
    according to the distance to the rupture
  * Now critical errors appear in the log file
  * Added a --run command to run hazard and risk together
  * Fixed bug in the event based calculator; in the case
    number_of_logic_tree_samples > 0 it was generating incorrect hazard curves.
    Also improved (a lot) the performance in this case.
  * Fixed a tricky bug happening when some tectonic region type are filtered
    away.
  * The event based risk calculator now save only the non-zero losses in
    the table event_loss_asset.
  * Added a CSV exporter for the Stochastic Event Sets, for debugging purposes.
  * The GMF CSV exporter now sorts the output by rupture tag.

  [Matteo Nastasi]
  * Each pull request must be accompanied by an update of the debian
    changelog now.

 -- Matteo Nastasi (GEM Foundation) <nastasi@openquake.org>  Thu, 07 May 2015 11:33:24 +0200

python-oq-engine (1.3.0-1) precise; urgency=low

  [Matteo Nastasi]
  * gunzip xml demos files after copied into /usr/openquake/engine directory

 -- Matteo Nastasi (GEM Foundation) <nastasi@openquake.org>  Thu, 26 Feb 2015 16:35:20 +0100

python-oq-engine (1.3.0-0) precise; urgency=low

  [Michele Simionato]
  * Updated python-django dependency >= 1.6.1, (our repository already
    includes a backported version for Ubuntu 'precise' 12.04); this change
    makes unnecessary "standard_conforming_strings" postgresql configuration
    variable setting
  * The event based risk calculator is able to disaggregate the event loss
    table per asset. To enable this feature, just list the assets you are
    interested in in the job.ini file: "specific_assets = a1 a2 a3"
  * We have a new hazard calculator, which can be invoked by setting in the
    job.ini file: "calculation_mode = classical_tiling"
    This calculators is the same as the classical calculator (i.e. you will
    get the same numbers) but instead of considering all the hazard sites at
    once, it splits them in tiles and compute the hazard curves for each tile
    sequentially. The intended usage is for very large calculations that
    exceed the available memory. It is especially convenient when you have
    very large logic trees and you are interested only in the statistics (i.e.
    mean curves and quantile curves). In that case you should use it with the
    option individual_curves=false. Notice that this calculator is still in
    an experimental stage and at the moment is does not support UHS curves.
    Hazard maps and hazard curves are supported.
  * We have a new risk calculator, which can be invoked by setting in the
    job.ini file: "calculation_mode = classical_damage"
    This calculator is able to compute the damage distribution for each asset
    starting from the hazard curves produced by the classical
    (or classical_tiling) calculator and a set of fragility functions. Also
    this calculator should be considered in experimental stage.
  * A significant change has been made when the parameter
    number_of_logic_tree_samples is set to a non-zero value. Now, if a branch
    of the source model logic tree is sampled twice we will generate the
    ruptures twice; before the ruptures were generated once and counted twice.
    For the classical calculator there is no effect on the numbers (sampling
    the same branch twice will produce two copies of identical ruptures);
    however, for the event based calculator, sampling the same branch twice
    will produce different ruptures. For instance, in the case of a simple
    source model with a single tectonic region type, before we would have
    generated a single file with the stochastic event sets, now we generate
    number_of_logic_tree_samples files with different stochastic event sets.
    The previous behavior was an optimization-induced bug.
  * Better validation of the input files (fragility models, job.ini)
  * The ability to extract the sites from the site_model.xml file
  * Several missing QA tests have been added
  * The export mechanism has been enhanced and more outputs are being exported
    in CSV format
  * New parameter complex_fault_mesh_spacing
  * Some error messages have been improved
  * A lot of functionality has been ported from the engine to oq-lite,
    i.e.  a lite version of the engine that does not depend on
    PostgreSQL/PostGIS/Django nor from RabbitMQ/Celery. This version is
    much easier to install than the regular engine and it is meant for
    small/medium computation that do not require a cluster. The engine
    demos, have been moved to the oq-risklib repository, so that they can
    be run via the oq-lite command without installing the full engine.
  * Currently the following calculators have been ported (all are to be
    intended as experimental): classical hazard, classical tiling, event
    based hazard, scenario hazard, classical risk, scenario damage,
    classical damage.

 -- Matteo Nastasi (GEM Foundation) <nastasi@openquake.org>  Thu, 26 Feb 2015 10:44:03 +0100

python-oq-engine (1.2.2-0) precise; urgency=low

  * consistency in version management between debian/ubuntu package and
    library from git sources

 -- Matteo Nastasi (GEM Foundation) <nastasi@openquake.org>  Thu, 18 Dec 2014 16:25:05 +0100

python-oq-engine (1.2.1-2) precise; urgency=low

  * Fixed custom dependencies versions (again)

 -- Matteo Nastasi (GEM Foundation) <nastasi@openquake.org>  Tue, 16 Dec 2014 10:48:19 +0100

python-oq-engine (1.2.1-1) precise; urgency=low

  * Fixed custom dependencies versions

 -- Matteo Nastasi (GEM Foundation) <nastasi@openquake.org>  Tue, 16 Dec 2014 09:48:19 +0100

python-oq-engine (1.2.1-0) precise; urgency=low

  * Fixed the logging handler

 -- Matteo Nastasi (GEM Foundation) <nastasi@openquake.org>  Mon, 15 Dec 2014 10:17:30 +0100

python-oq-engine (1.2.0-3) precise; urgency=low

  * Add constraint on python-django dependency version

 -- Matteo Nastasi (GEM Foundation) <nastasi@openquake.org>  Thu, 11 Dec 2014 10:04:45 +0100

python-oq-engine (1.2.0-2) precise; urgency=low

  * More precise exception message

 -- Matteo Nastasi (GEM Foundation) <nastasi@openquake.org>  Wed, 10 Dec 2014 16:21:06 +0100

python-oq-engine (1.2.0-1) precise; urgency=low

  * Bugs fixed in 1.2 release: http://goo.gl/GjbF2r
  * Replace a reference to the 'openquake' command with 'oq-engine'
  * Moved the expected outputs of the ScenarioDamage QA tests in qa_tests_data
  * Moved the logic tree realizations into commonlib
  * It is now possible to compute the uniform spectra even when
    individual_curves is false
  * Reduced the precision when exporting GMFs to XML
  * Fixed test_job_from_file
  * Delayed the OqParam validation
  * Simplified the monitoring
  * Extract the QA tests data from the engine
  * Renamed commonlib.general -> baselib.general
  * Removed the dependency from oq-commonlib
  * Avoid warning no XML exporter for event_loss
  * Update packager and postinst to use the openquake2 db (new default one)
  * Use shallow-clone to improve CI builds speed
  * Download calculation results as files
  * Added an API to retrieve the engine version
  * Unified the export framework for hazard and risk
  * Fast export of the GMFs
  * Fast scenario export
  * Fixed test_is_readable_all_files_lack_permissions when run as root
  * Now 'test_script_lower_than_current_version' does not require an Internet
    connection
  * Warn the user if she asks for statistical outputs but using a single hazard
    output
  * Move the calculation of input/output weights into commonlib
  * Changed the export_dir in several tests
  * Now the packagers makes a HTML report with the performances of the demos
  * Remove hardcoded references to openquake2 in oq_create_db
  * Move JobStats creation inside job_from_file
  * Fixed precision
  * Align openquake_worker.cfg with openquake.cfg
  * Implement memory hard limit control
  * Using commonlib.readinput.get_source_models
  * Check that the hazard calculation mode is consistent with risk calculation
    mode
  * Rollback only if a transaction is on
  * Fixed a bug in export_risk
  * Daily html report
  * Reflected the API change in commonlib.readinput.get_oqparam
  * Updated the engine to cope with the changes in risklib and commonlib
  * Fixed the name of the SES file
  * Changed some hard-coded weights in general.py
  * Changed the import of the calc module
  * Drop risk calculation table
  * Simplified the risk calculators
  * Reflected the API change in hazardlib.calc.gmf.GmfComputer
  * Added a test for duplicated tags in import_gmf_scenario.py
  * Implemented losses per event per asset
  * Dependency check
  * Removed more risk unit tests
  * Removed another couple of redundant tests
  * Remove check on setup.py version since now it's taken from init
  * Fixed _calc_to_response_data
  * Fixed bug when running risk calculations from the platform
  * openquake wrapper script
  * Changed version number in setup.py too
  * Updated version to 1.2
  * Renamed nrml_version->commonlib_version
  * Fixed a bug in the engine server (wrong calculation_id)
  * Fix oq-engine command name in output list
  * Removed the dependency from nrmllib
  * Fixed two merge errors
  * Important fixes pre-2.0 copied from the better-risk branch
  * Renamed the command openquake->oq-engine
  * Change ses collection
  * Fixed the migration script 0007
  * Fixed a bug with the quantile_hazard_curves attribute
  * Removed EventBasedHazardCalculatorTestCase
  * Remove the hazard_calculation table
  * correct complex source for wrong order in edges points
  * missing file open fixed
  * Removed routing tests
  * Added the script correct_complex_sources
  * Complex surf validation
  * Insert the IMT in the db, if not already there
  * The intensity measure types are now sorted also in the scenario calculator
  * Simplified the QA test scenario_damage/case_4
  * Enable 'set -x' when $GEM_SET_DEBUG is true
  * Remove a try finally in engine server task.py
  * Simplification because now the maximum_distance is mandatory
  * Fixed a wrong source model used in the Event Based export test
  * Fixed the what_if_I_upgrade check
  * Added a table imt_taxonomy
  * Fixed the management of missing db upgrades
  * Now the engine is using the new validation mechanism for the hazard sources
  * Fixed the name of a field (risk_job_id->job_id)
  * Special case when the hazard is known at the exact sites of the assets
  * Moved the epsilons from the getters to the database
  * Update the database name in openquake_worker.cfg
  * Removed the old validation mechanism
  * The parameter concurrent_tasks must be available to the workers too
  * Solved the problem with UHS
  * Fixed master https://ci.openquake.org/job/master_oq-engine/1208
  * If individual_curves is set, multi-imt curves must not be generated
  * --what-if-I-upgrade functionality
  * Stats only
  * Short output summary
  * Removed task_no
  * Hazard curves from gmfs
  * Fixed a critical bug with --hazard-output-id
  * Fix the test check_limits_event_based
  * Changed the output_weight for the event based calculator
  * Introduced --hazard-job-id and made it possible to reuse exposures imported
    in the hazard part of the computation
  * Replaced the ScenarioGetter with the GroundMotionFieldGetter
  * Return loss matrix
  * Removed --schema-path from oq_create_db
  * Calculation limits
  * Fixed a bug on tablespace permissions
  * Make the event based calculator more debuggable
  * Added the column uniq_ruptures to the table source_info
  * Db migrations
  * Db migrations 2
  * Saved more sources in source_info
  * Perform means and quantiles in memory
  * Parallel filtering
  * Reintroduce the 'terminate_job_when_celery_is_down' config option
  * Fix risk disaggregation
  * Ordering the sources after filtering-splitting
  * Source ordering
  * Gmf from ruptures
  * Fixed a stupid bug with OQ_TERMINATE_JOB_WHEN_CELERY_IS_DOWN
  * Introduced a variable OQ_TERMINATE_JOB_WHEN_CELERY_IS_DOWN
  * The random seeds have now a default value of 42
  * Added a check for invalid quantile computations
  * Now hazard calculations can be deleted safely
  * Add a file openquake_worker.cfg to be read in the workers
  * Simplified the LOG_FORMAT by removing the name
  * Avoid an ugly error when no tasks are spawned
  * Added a view on the event loss table for convenience of analysis
  * Epsilon sampling feature
  * Distribute-by-rupture phase 2
  * Restored distribution-by-rupture in the event based calculator
  * Provide a good error message when a source model contains GSIMs not in the
    file gsim_logic_tree
  * Moved parse_config from the engine to commonlib
  * Added a test checking the existence of the __init__.py files and fixed the
    QA test classical/case_15
  * Refactored initialize_realizations and added a warning when
    num_samples > num_realizations
  * Fixed a missing import
  * Saving the rupture hypocenter fully into the database
  * Removed an offending ALTER OWNER
  * Source info table
  * Added a test for sampling a large source model logic tree
  * Hazard curves from gmfs
  * Removed num_sites and num_sources from job_stats
  * Removed redundant tests
  * Retrieved the correct output directly, not via an order by
  * Making use of commonlib.parallel in the engine
  * Enhanced qatest_1, so that it subsumes regression_1 and regression_2
  * Taking advantage of the new riskloaders in commonlib
  * Added a missing integer cast
  * Changed disagg/case_1 to use full enumeration
  * Fixed the ordering of the ruptures in the event based calculator
  * Fixed a bug in the GroundMotionValuesGetter
  * Reflected the API change in refactor-risk-model
  * Sent the tectonic region types with less sources first, and fixed
    an ordering bug in a QA test
  * Turn AMQPChannelExceptions into warnings
  * Hide the SES output from a scenario calculator
  * Add a debug flag to enable set -x in packager.sh
  * Better task spawning
  * Reflected the changes to the GmfComputer in hazardlib
  * Fixed the bug in the risk event based calculator with multiple realizations
  * Fix gmf duplication
  * Removed the need for logictree.enumerate_paths
  * Fixed a small bug
  * Removed a commonlib dependency breaking the oqcreate script
  * Now the indices of the filtered sites are stored in the
    ProbabilisticRupture table
  * Fixed another import
  * Fixed a wrong import
  * Moved logictree to commonlib and fixed all the tests
  * Removed the obsolete table hzrdr.ses and small refactoring
  * Tasks with fewer assets are submitted first
  * Better parallelization of the risk calculators
  * Reducing the celery timeout from 30s to 3s
  * Fixed a tricky bug in the scenario calculator with duplicate imts
  * Fixed the ScenarioExportTestCase by changing the position of the points
  * The scenario calculator is now block-size independent
  * Use only the relevant tectonic region types to build the GMPE logic tree
  * Fixed a broadcasting in the classical calculator
  * Saving memory on the controller node
  * Restored the source model sampling feature
  * Complex logic tree test
  * Solved the block size dependence in the risk calculators
  * Fixed a critical ordering bug
  * Changed the _do_run_calc signature
  * Avoid returning duplicated data in the classical calculator
  * Changed the order of the statements in 01-remove-cnode_stats.sql
  * Added a cache on the GSIMs for the probabilities of no exceedence in the
    classical calculator
  * Fix the export of GmfSets in the case of multiple source models
  * Fixed underflow error in postgres
  * Fixed a bug with celery ping
  * Avoid errors on signals when the engine is run through the server
  * Errors in a task are converted into a RuntimeError
  * Remove calculation unit
  * The IML must be extrapolated to zero for large poes
  * Log a warning when more than 80% of the memory is used
  * Refactored the hazard getters
  * Removed the SES table
  * Added a nice error message for far away sources
  * Add support in the engine for a local_settings.py
  * Send the site collection via rabbitmq, not via the database
  * Improvements to the CeleryNodeMonitor
  * Minimal tweaks to the risk calculators
  * Save the number of sites in JobStats as soon as it is available
  * Fix branch var to be compliant within the new CI git plugin
  * Restored the lost fine monitoring on the hazard getters
  * Cluster monitor
  * Celery check
  * Removed the obsolete table uiapi.cnode_stats
  * Make use of the light site collection introduced in hazardlib
  * Optimize the disaggregation calculator
  * Fix a memory leak of celery
  * Remove python-gdal and fix issue with postinst
  * Manual pickling/unpickling
  * Updates Copyright to 2014
  * The rupture tag must be unique
  * Turn SIGTERM into SIGINT
  * Remove another engine-server test script from pylint
  * Removed the dependency on the current working directory from
    utils_config_test
  * Replace README.txt with README.md in the packager script
  * Increase the tolerance in the disaggregation test
  * Readme merge
  * Avoid storing copies of the ruptures
  * Untrapped exceptions in oqtask give ugly error messages
  * Support for posting zipfiles to the engine-server
  * Using iter_native in celery
  * Added test for the loss_fraction exporter
  * Fixed a missing loss_type in export_loss_fraction_xml
  * Merging the engine server inside the engine repository
  * Removing ruptures phase 2
  * Restored qatest 1
  * Added tests for failing computations
  * Removed the progress handler from the engine
  * Better error and logging management
  * Exclude tests folder from pylint check
  * Fixing the build master_oq-engine #790
  * Ruptures are not read from the database anymore, only written
  * In development mode celery is automatically started/stopped together with
    the engine server
  * Remove common directory from risk demos
  * Remove duplication hazard risk
  * Removing the duplication run_hazard/run_risk in engine.py
  * Renamed directories and packages to be consistent with GEM conventions
  * Fixed test_initialize_sources
  * Getting a more uniform distribution of the tasks
  * Remove celery
  * Remove time_span from disaggregation calculator
  * Return the traceback from celery to the controller node
  * If there are no GMVs within the maximum distance for the given assets, the
    computation should not fail with an ugly error but print a warning
  * Better error management
  * Fixed a stupid error in compute_hazard_curves
  * Support for non-parametric sources
  * Fixed the issue of slow sources
  * Fixed the two upgrade scripts breaking the migration from 1.0 to 1.1
  * Add --export-hazard-outputs and --export-risk-outputs switches; also add
    geojson export for hazard curves
  * Light monitor
  * Set CELERY_MAX_CACHED_RESULTS = 1
  * Changed from relative path to full path
  * Fix the feature "import gmf scenario data from file"
  * version: remove warning for pkg install + git program installed case
  * Remove block_size and point_source_block_size
  * Move the unit tests inside the openquake.engine directory
  * Version visualization improvement
  * Added missing CASCADE on a DB migration script
  * Raised the tolerance in ClassicalHazardCase13TestCase
  * In the event based calculator split by ruptures, not by SES
  * BROKER_POOL_LIMIT is causing problem so set it to none
  * Split area sources
  * Force BROKER_POOL_LIMIT to 10
  * Fixed an upgrade script
  * Prefiltering sources in all calculators
  * Savaged the easy part of the work on the decouple-logic-trees branch
  * Changed the way hazard map are interpolated
  * Fixed a bug with static urls
  * Remove database related code
  * Removed hazard curve progress
  * Improved the IMT management in the engine by leveraging the new
    functionality in hazardlib
  * Configuration file for storing oq-platform connection parameters
  * Add loss type to risk outputs
  * Remove parsed source
  * Fix remove demos symlinks
  * gmf.lt_realization_id can be NULL
  * Fixed the _prep_geometry feature of Risk and Hazard calculations
  * Remove a reference to the removed view hzrdr.gmf_family
  * Engine-Server: support for multiple platform installations
  * Removed the complete_logic_tree flags
  * Fixed setup.py
  * Removed the SourceProgress table
  * New risk demos
  * Run a risk calculation
  * Remove validation on site models
  * Removed the rest of the stuff related to the supervisor
  * Removed the supervisor, redis, kombu and related stuff
  * Removed a wrong import
  * An import ordering issue is breaking Jenkins
  * Various small fixes for oq_create_db script
  * Do not register a progress handler if it is not passed
  * Engine Unit test fix
  * Geonode integration
  * Progress Bar support
  * Finally fixed the dependency from the blocksize in the event based
    calculator
  * A simple fix for engine_test.py
  * Replace numpy arrays with postgres array fields in output tables
  * Dump and restore Stochastic Event Set
  * Removed the old distribution and used parallelize as default distribution
    mechanism everywhere
  * Change the distribution in the risk calculators
  * Save in job_stats how much the database increased during the current
    computation
  * Removed calc_num task properly
  * Change dist classical
  * Improve the table job_stats
  * Now the CacheImporter infers the fields from the database, in the right
    order
  * Removed parsed_rupture_model from the db
  * The revoke command should not terminate the workers
  * Remove JobCompletedError
  * Override hazard investigation time in risk event based calculator
  * Companion of https://github.com/gem/oq-engine/pull/1298/
  * Companion of https://github.com/gem/oq-nrmllib/pull/116
  * Simplify schema
  * Filter the sources before storing them in the database
  * Improve the parallelize distribution
  * Fix disaggregation
  * Changed the distance in hazardlib
  * Improve memory consumption in the GMF calculation
  * The file with the exported disagg matrix must contain the poe in the name
  * The multiple sites QA test (classical/case_13) broke
  * Solve the dependency from the parameter concurrent_tasks
  * QA test for multiple sites
  * Cross domain ajax fix for view methods [r=matley] [f=*1234765]
  * Tweaks to make platform calcs work [r=matley] [f=*1234765]
  * Create job and calculation objects in a transaction
  * Make test fixtures optional
  * Get the list of the available magnitude scaling relationships at runtime
  * Save memory when exporting the GMF
  * Fixed a typo in an ordering query
  * Insured loss curves statistics
  * When exporting the GMF, we need to export the rupture tags, not the ids
  * Hazard Curve Parser import update [r=micheles] [f=*trivial]
  * To save space in the db and to avoid running into the text field size
    limit, change model_content.raw_content to store gzipped content
  * Add a tag to the ruptures
  * Change the dump/restore procedures to work with directories, not tarfiles
  * Fix risk QA tests fixtures
  * Documentation for the REST API
  * Fix hazard_curve_multi export path
  * Revise insured losses algorithm
  * Post-calculation migration
  * Correction of baseline DB revision
  * Review Risk demos
  * A couple of fixes to scenario tests
  * Compute standard deviation of losses
  * Validate time_event
  * Add 404 responses in the case of non-existent artifacts
  * Run calcs, part 2
  * Minor loss map export fix
  * Fix for installing source code via pip/git
  * Remove cache from HazardCurveGetterPerAsset
  * Changed an import from nrmllib
  * Pyflakes fixes to the calculators and engine module
  * Reading logic trees from DB - follow up (fix for a careless refactoring
    error)
  * Raise an error when no gmvs are available in a scenario computation
  * Small fix in dump_hazards.py: the filenames list contained duplicates
  * Add 'engine' functionality to disable the job supervisor
  * Read logic trees from DB (instead of the filesystem)
  * Extend forms.CharField to allow null values
  * Small fixes to the script restore_hazards.py
  * Update test fixtures used for risk scenario calculations
  * Trivial: Some small tweaks/cleanups
  * File parsing fix
  * Risk BaseCalculator refactoring
  * Run calculations via REST API (initial sketch)
  * Better input loading (update to 'engine' API)
  * Update Risk Event Based QA test
  * Fixed a very subtle bug with the ordering of sites
  * Added index to hzrdi.hazard_site
  * Updated tests to the new interface
    of 'openquake.engine.db.models.SiteCollection'
  * Compute ground motion values from Stochastic Event Set
    in a risk calculation
  * "List calc results" views
  * Misc. engine fixes to stabilize the build
  * Record all OQ software versions in oq_job
  * Export to path or file (not just path)
  * Minor fix to risk QA test collection
  * Engine API improvements
  * Hazard map GeoJSON export
  * Refactoring: moved risk calculation logic to risklib
  * GeoJSON loss map support
  * GeoJSON export prep
  * Include API version in URLs
  * 'calc info' views
  * Rough sketch of the 'list calculations' views
  * Export loss_fraction quantile fix
  * Fix 'hazard_curve_multi' export
  * Fix Risk QA test collection (nosetests)
  * Remove site_collection column from the database
  * Pack and risk demos LP: #1197737
  * Added more monitoring to the hazard calculators

 -- Matteo Nastasi (GEM Foundation) <nastasi@openquake.org>  Wed, 10 Dec 2014 11:17:03 +0100

python-oq-engine (1.0.0-1) precise; urgency=low

  * 'occupants' is now a float
  * Hazard curve import tool: updated NRML hazard curve parser
  * Made sure that the task_ids are stored in the performance table soon enough
    (LP: #1180271)
  * Added fixtures for risk tests
  * Some support to compute avg and std for the GMFs (LP: #1192413)
  * Renamed the GMF tables (LP: #1192512)
  * Kill running celery tasks on job failure (LP: #1180271)
  * Removed 'patches' folder
  * Event loss csv: fix delimiting character (LP: #1192179)
  * Fixed restore_hazards_test.py (LP: #1189772)
  * Fix restore hazards (LP: #1189772)
  * Fix risk/classical/case_3 (LP: #1190569)
  * Fix get_asset_chunk unit test
  * Added dumping of ses_collection/ses/ses_rupture (LP: #1189750)
  * Fixed the issue with sequences in restore_hazards.py (LP: #1189772)
  * Risk Probabilistic Event Based Calculator - QA Test
  * Fix the GMF export and tables (LP: #1169078,#1187413)
  * Some work to fix qa_tests/risk/event_based_bcr (LP: #1188497)
  * Run risk demos to test the package (LP: #1188117)
  * Update risk demos
  * renamed units -> number_of_units. Support for asset_category == "population"
    (LP: #1188104)
  * Fixed the z1pt0<->z2pt5 inversion problem (LP: #1186490)
  * Removed the special case for gmf_scenario
  * Exposure DB schema update (LP: #1185488)
  * Fix the site_data table to store one site per row; change gmf_agg to point
    to site_data (LP: #1184603)
  * Fix export of Benefit Cost Ratio calculator outputs. (LP: #1181182)
  * Inserted the GMFs with the CacheInserter instead of the BulkInserter
    (LP: #1184624)
  * Added better instrumentation to the hazard getters
  * Make the engine smart enough to infer the right block size (LP: #1183329)
  * New risk demos (LP: #1180698,#1181182)
  * Time event validation fix (LP: #1181235)
  * Unicode list cast fix
  * Implement distribution by SES in the event based hazard calculator
    (LP: #1040141)
  * Remove gmf scenario (LP: #1170628)
  * Purge gmf table (LP: #1170632)
  * Parallelize the queries of kind "insert into gmf agg" by using the standard
    mechanism (LP: #1178054)
  * Skipped hazard/event_based/case_4/test.py (LP: #1181908)
  * Remove the dependency from the gmf/gmf_set tables in the XML export
    procedure (LP: #1169078)
  * Saved memory in the hazard getters by returning only the distinct GMFs
    (LP: #1175941)
  * Fixed the case of no gmfcollections and cleaned up the post processing
    mechanism (LP: #1176887)
  * Filter the ruptures according to the maximum_distance criterium
    (LP: #1178571)
  * New hazard demos (LP: #1168756)
  * Parallelize insert into gmf_agg table (LP: #1178054)
  * Removed some verbose logs in debug mode (LP: #1170938)
  * lxc sandbox - improved CI with sandboxed source tests (LP: #1177319)
  * Report "calculation", not the job (LP: #1178583)
  * Fix performance_monitor_test.py on Mac OS X (LP: #1177403)
  * Remove config.gem files from demos
  * Vulnerability functions for contents, occupants and non-structural damage
    (LP: #1174231)
  * Improved the memory profiling (LP: #1175941)
  * Cleanup of the hazard getters and small improvements to help the performance
    analysis of risk calculators (LP: #1175941)
  * Add a facility to import hazard_curves from XML files (LP: #1175452)
  * Refactoring of risk calculators (LP: #1175702)
  * Added references to RiskCalculation model
  * --config-file option (LP: #1174316)
  * Update calls to risklib to the latest interface (LP: #1174301)
  * Event-Based Hazard: Better hazard curve / GMF validation (LP: #1167302)
  * Improved hazard doc
  * CONTRIBUTORS.txt
  * DB cleanup
  * --optimize-source-model pre-processing option (LP: #1096867)
  * Relax validation rules on interest rate for benefit-cost ratio analysis
    (LP: #1172324)
  * Support non-unique taxonomy -> IMT association across different
    vulnerability files (LP: #1171782)
  * Point source block size (LP: #1096867)
  * Use "hazard curve multi imt" also when all the realizations are considered
    (LP: #1171389)
  * Fix aggregate loss curve computation (LP: #1171361)
  * Add instrumentation via the EnginePerformanceMonitor to all the calculators
    (LP: #1171060)
  * Replaced run_job_sp with run_hazard_job (LP: #1153512)
  * Cleanup input reuse
  * Simplify hazard getter query
  * Add a forgotten constrain ON DELETE CASCADE on the table gmf_agg
    (LP: #1170637)
  * Mean loss curve computation updated (LP: #1168454,#1169886,#1170630)
  * Changed the generation of hazard_curves to use the gmf_agg table
    (LP: #1169703)
  * Add geospatial index on gmf_agg
  * Fix hazard map and UHS export filenames (include PoE) (LP: #1169988)
  * Lower the parameter ses_per_logic_tree_path in the event_based QA tests to
    make them much faster (LP: #1169883)
  * Fix Event based mean loss curve computation (LP: #1168454)
  * An attempt to solve the memory occupation issue for the event_based risk
    calculator (LP: #1169577)
  * Update event based mean/quantile loss curve computation (LP: #1168454)
  * Fix disagg export file name (LP: #1163276)
  * Include 'investigation_time' in exported UHS XML (LP: #1169106)
  * Raise warnings when invalid/unknown/unnecessary params are specified
    (LP: #1164324)
  * Fix characteristic fault rupture serialization (LP: #1169069)
  * Fixed a bug in event_based/core_test.py due to the version of mock used
    (LP: #1167310)
  * Make sure the generated XML are valid according to NRML (LP: #1169106)
  * Fix the tests of the event_based depending on random number details
    (LP: #1167310)
  * Scenario risk is using "default" connection on a cluster (LP: #1167969)
  * Add a mechanism to populate the db from CSV files, without the need to run
    a fake calculation (LP: #1167310,#1167693)
  * Source model NRML to hazardlib conversion now throws useful error messages
    (LP: #1154512)
  * Organization of hazard exports (LP: #1163276)
  * Some trivial optimizations in Risk Event Based calculator
  * Do not use 'default' user on raw cursors. (LP: #1167776)
  * Removed a bunch of old test fixtures
  * release updated
  * hazard curves in multiple imts (LP: #1160427)
  * Critical fix to disaggregation interpolation (LP: #1167245)
  * Fix setup.py version number
  * Fix char source logic tree validation (LP: #1166756)
  * Update version to 1.0
  * Reflect latest interface changes in risklib (LP: #1166252)
  * Event base performance (LP: #1168233)
  * Fix a "reproducibility" issue when getting hazard sites from exposure
    (LP: #1163818)
  * Disaggregation in event based risk calculator (LP: #1160993)
  * Read 'sites' from 'sites_csv' (LP: #1097618)
  * add debconf tool to manage postgresql.conf file modification
  * Issue 1160993 (LP: #1160993,#1160845)
  * Importing GMF from XML: step 2 (LP: #1160398)
  * Disaggregation of losses by taxonomy (LP: #1160845)
  * Vulnerability model validation (LP: #1157072)
  * Big docs cleanup
  * Mean and quantile Loss map support (LP: #1159865)
  * Event-Based Hazard: Save multi-surface ruptures (LP: #1144225)
  * Fix loss curve export (LP: #1157072)
  * Fix an incorrect parameter in event-based hazard QA tests, cases 2 and 4
  * end-to-end qa tests for Scenario Risk and Scenario Damage
  * Trivial fix for setup.py
  * New E2E regression tests
  * Updated QA tests due to change in risklib
  * Engine cleanup
  * Characteristic source logic tree support (LP: #1144225)
  * Added a script to dump the hazard outputs needed for the risk (LP: #1156998)
  * Remove complete logic tree flags when redundant (LP: #1155904)
  * Do not read risk inputs from fylesystem but from ModelContent
  * Remove --force-inputs feature (LP: #1154552)
  * UHS Export (LP: #1082312)
  * UHS post-processing (LP: #1082312)
  * Fragility model using structure dependent IMT (LP: #1154549)
  * Correct bin/openquake help string for --log-level
  * Hazard post-processing code cleanup (LP: #1082312)
  * Allow Event-Based hazard post-processing to run without celery
  * More event-based hazard QA tests (LP: #1088864)
  * Real errors are masked in the qa_test since the real computation runs in a
    subprocess (LP: #1153512)
  * Minor simplification of the hazard_getter query
  * Correlation model qa tests (LP: #1097646)
  * Vulnerability model using structure dependent intensity measure types
    (LP: #1149270)
  * Fix a broken scenario hazard export test
  * Support for Characteristic Fault Sources (LP: #1144225)
  * Added a missing KILOMETERS_TO_METERS conversion in the hazard_getters
  * Average Losses (LP: #1152237)
  * Improved the error message for unavailable gsims
  * Companion changes to https://github.com/gem/oq-risklib/pull/38
  * Fix 1144741 (LP: #1144741)
  * Fix 1144388 (LP: #1144388)
  * Fixed ordering bug in the XML export of gmf_scenario (LP: #1152172)
  * Don't save hazard curves to the DB which are all zeros (LP: #1096926)
  * Add hazard nose attribute to the hazard QA test
  * Avoid fully qualified name in the XML <uncertaintyModel> tag (LP: #1116398)
  * Fix Scenario Risk calculator
  * New CLI functionality: delete old calculations (LP: #1117052)
  * DB security cleanup (LP: #1117052)
  * Event-Based Hazard Spatial Correlation QA tests (LP: #1099467)
  * Correct OQ engine version in db script
  * Preloaded exposure (LP: #1132902)
  * 1132708 and 1132731 (LP: #1132731)
  * Stabilize classical hazard QA test case 11
  * DB schema bootstrap script now runs silently by default
  * Fix aggregate loss export test
  * Fix a broken disagg/core test
  * Easy hazard getters optimization (LP: #1132708)
  * Fix progress risk
  * Event loss tables (LP: #1132699)
  * Fix the memory occupation issue for the scenario_risk calculator
    (LP: #1132018,#1132017)
  * Performance monitor to measure times and memory occupation of bottleneck
    code (LP: #1132017)
  * Scenario insured losses
  * Version fix (already present fix in master, add a test to verify it)
  * Classical Hazard QA test, SA IMT case (LP: #1073591)
  * Optimize hazard curve insertion (LP: #1100332)
  * updates due to the latest risklib api changes
  * Fixed the bug introduced by change the location field from Geometry to
    Geography
  * "openquake --version broked" fix
  * Fixed bug in the distribution of the realizations logic
  * Simplified the hazard getters so that they are pickleable without effort
  * Update to disaggregation equation (LP: #1116262)
  * Scenario Aggregated Loss
  * Risk maximum distance (LP: #1095582)
  * Add timestamps to calculation summary output (LP: #1129271)
  * More efficient hazard curve update transactions. (LP: #1121825)
  * Scenario risk tests
  * Added parameter taxonomies_from_fragility_model (LP: #1122817)
  * Add a check for missing taxonomies in the scenario_damage calculator
    (LP: #1122817)
  * Add '_update_progress' for clearer profiling (LP: #1121825)
  * Removed many global dictionaries and adopted a convention-over-configuration
    approach
  * Generation of ground motion fields only within a certain distance from the
    rupture (LP: #1121940)
  * Link between Rupture / Stochastic Event Set and Ground motion field outputs
    (LP: #1119553)
  * Fixed the qa_test for scenario_damage
  * Fix HazardCalculation.get_imts()
  * Donot save absolute losses (LP: #1096881)
  * Scenario hazard: fix a reference to the site collection
  * Fixes scenario hazard correlation
  * Scenario risk
  * Changed DmgState to have a foreign key to OqJob, not to Output; also removed
    the CollapseMap special treatment (LP: #1100371)
  * Drop upload table
  * Remove several global dictionaries from the engine
  * Mean and quantile Loss curve computation (LP: #1101270)
  * Cache the SiteCollection to avoid redundant recreation (LP: #1096915)
  * Scenario hazard correlation model (LP: #1097646)

 -- Matteo Nastasi (GEM Foundation) <nastasi@openquake.org>  Mon, 24 Jun 2013 17:39:07 +0200

python-oq-engine (0.9.1-1) precise; urgency=low

  * upstream release

 -- Matteo Nastasi (GEM Foundation) <nastasi@openquake.org>  Mon, 11 Feb 2013 11:00:54 +0100

python-oq-engine (0.8.3-3) precise; urgency=low

  * Add missing monitor.py source

 -- Muharem Hrnjadovic <mh@foldr3.com>  Tue, 23 Oct 2012 10:16:18 +0200

python-oq-engine (0.8.3-2) precise; urgency=low

  * Use arch-independent JAVA_HOME env. variable values (LP: #1069804)

 -- Muharem Hrnjadovic <mh@foldr3.com>  Mon, 22 Oct 2012 15:30:39 +0200

python-oq-engine (0.8.3-1) precise; urgency=low

  * upstream release

 -- Muharem Hrnjadovic <mh@foldr3.com>  Fri, 19 Oct 2012 19:53:00 +0200

python-oq-engine (0.8.2-5) precise; urgency=low

  * Make sure the vs30_type param is capitalized (LP: #1050792)

 -- Muharem Hrnjadovic <mh@foldr3.com>  Fri, 21 Sep 2012 12:01:34 +0200

python-oq-engine (0.8.2-4) precise; urgency=low

  * fix JAVA_HOME value so it works in ubuntu 12.04 LTS (LP: #1051941)

 -- Muharem Hrnjadovic <mh@foldr3.com>  Mon, 17 Sep 2012 14:52:12 +0200

python-oq-engine (0.8.2-3) precise; urgency=low

  * Insured loss probabilistic event based calculator (LP: #1045318)

 -- Muharem Hrnjadovic <mh@foldr3.com>  Wed, 05 Sep 2012 09:22:36 +0200

python-oq-engine (0.8.2-2) precise; urgency=low

  * remove namespace/module ambiguity

 -- Muharem Hrnjadovic <mh@foldr3.com>  Tue, 04 Sep 2012 17:08:17 +0200

python-oq-engine (0.8.2-1) precise; urgency=low

  * Upstream release (LP: #1045214)

 -- Muharem Hrnjadovic <mh@foldr3.com>  Tue, 04 Sep 2012 08:52:53 +0200

python-oq-engine (0.8.1-5) precise; urgency=low

  * rm threaded serialization patch (since it increases overall run time)

 -- Muharem Hrnjadovic <mh@foldr3.com>  Wed, 25 Jul 2012 17:01:32 +0200

python-oq-engine (0.8.1-4) precise; urgency=low

  * Try threaded serialization in order to fix performance regression
    (LP: #1027874)

 -- Muharem Hrnjadovic <mh@foldr3.com>  Mon, 23 Jul 2012 13:21:32 +0200

python-oq-engine (0.8.1-3) precise; urgency=low

  * Fix import exception when DJANGO_SETTINGS_MODULE is not set (LP: #1027776)

 -- Muharem Hrnjadovic <mh@foldr3.com>  Mon, 23 Jul 2012 09:08:01 +0200

python-oq-engine (0.8.1-2) precise; urgency=low

  * Fix for region discretization bug (LP: #1027041)

 -- Muharem Hrnjadovic <mh@foldr3.com>  Sun, 22 Jul 2012 10:12:25 +0200

python-oq-engine (0.8.1-1) precise; urgency=low

  * new upstream release (LP: #1027030)

 -- Muharem Hrnjadovic <mh@foldr3.com>  Fri, 20 Jul 2012 15:06:18 +0200

python-oq-engine (0.7.0-4) precise; urgency=low

  * fix typo in oq_restart script (LP: #994565)

 -- Muharem Hrnjadovic <mh@foldr3.com>  Fri, 04 May 2012 15:01:54 +0200

python-oq-engine (0.7.0-3) precise; urgency=low

  * Correct the version displayed by OpenQuake (on demand).

 -- Muharem Hrnjadovic <mh@foldr3.com>  Fri, 04 May 2012 08:20:18 +0200

python-oq-engine (0.7.0-2) oneiric; urgency=low

  * Fix bug in the classical PSHA calculator (LP: #984055)

 -- Muharem Hrnjadovic <mh@foldr3.com>  Wed, 02 May 2012 22:00:59 +0200

python-oq-engine (0.7.0-1) oneiric; urgency=low

  * Upstream release, rev. 0.7.0

 -- Muharem Hrnjadovic <mh@foldr3.com>  Wed, 02 May 2012 21:34:03 +0200

python-oq-engine (0.6.1-9) oneiric; urgency=low

  * Fix db router config for the oqmif schema (LP: #993256)

 -- Muharem Hrnjadovic <mh@foldr3.com>  Wed, 02 May 2012 15:23:40 +0200

python-oq-engine (0.6.1-8) oneiric; urgency=low

  * Re-apply fix for ERROR: role "oq_ged4gem" does not exist (LP: #968056)

 -- Muharem Hrnjadovic <mh@foldr3.com>  Wed, 02 May 2012 10:23:40 +0200

python-oq-engine (0.6.1-7) oneiric; urgency=low

  * delete obsolete .pyc files in /usr/openquake (LP: #984912)

 -- Muharem Hrnjadovic <mh@foldr3.com>  Thu, 19 Apr 2012 10:28:45 +0200

python-oq-engine (0.6.1-6) oneiric; urgency=low

  * Remove spurious 'oqmif' db user from settings.py (LP: #980769)

 -- Muharem Hrnjadovic <mh@foldr3.com>  Fri, 13 Apr 2012 14:35:54 +0200

python-oq-engine (0.6.1-5) oneiric; urgency=low

  * Pass the postgres port to the 'createlang' command as well.

 -- Muharem Hrnjadovic <mh@foldr3.com>  Fri, 13 Apr 2012 10:37:26 +0200

python-oq-engine (0.6.1-4) oneiric; urgency=low

  * Fix psql invocation.

 -- Muharem Hrnjadovic <mh@foldr3.com>  Fri, 13 Apr 2012 06:01:12 +0200

python-oq-engine (0.6.1-3) oneiric; urgency=low

  * Support machines with multiple postgres versions (LP: #979881)

 -- Muharem Hrnjadovic <mh@foldr3.com>  Fri, 13 Apr 2012 05:49:41 +0200

python-oq-engine (0.6.1-2) oneiric; urgency=low

  * Fix oq_restart_workers script so it uses the correct db table (oq_job)

 -- Muharem Hrnjadovic <mh@foldr3.com>  Wed, 04 Apr 2012 11:29:36 +0200

python-oq-engine (0.6.1-1) oneiric; urgency=low

  * OpenQuake 0.6.1 upstream release (LP: #971541)

 -- Muharem Hrnjadovic <mh@foldr3.com>  Tue, 03 Apr 2012 08:52:39 +0200

python-oq-engine (0.6.0-15) oneiric; urgency=low

  * Support machines with multiple postgres versions (LP: #979881)

 -- Muharem Hrnjadovic <mh@foldr3.com>  Thu, 12 Apr 2012 18:56:58 +0200

python-oq-engine (0.6.0-14) oneiric; urgency=low

  * Improved version string, post-installation actions

 -- Muharem Hrnjadovic <mh@foldr3.com>  Fri, 30 Mar 2012 17:21:40 +0200

python-oq-engine (0.6.0-13) oneiric; urgency=low

  * proper fix for GMF serialization problem (LP: #969014)

 -- Muharem Hrnjadovic <mh@foldr3.com>  Fri, 30 Mar 2012 15:14:41 +0200

python-oq-engine (0.6.0-12) oneiric; urgency=low

  * Fix GMF serialization in the hazard event based calculator (LP: #969014)

 -- Muharem Hrnjadovic <mh@foldr3.com>  Fri, 30 Mar 2012 12:15:44 +0200

python-oq-engine (0.6.0-11) oneiric; urgency=low

  * Fix ERROR: role "oq_ged4gem" does not exist (LP: #968056)

 -- Muharem Hrnjadovic <mh@foldr3.com>  Thu, 29 Mar 2012 10:44:23 +0200

python-oq-engine (0.6.0-10) oneiric; urgency=low

  * Fix BaseHazardCalculator, so self.calc gets initialized.

 -- Muharem Hrnjadovic <mh@foldr3.com>  Fri, 23 Mar 2012 07:20:47 +0100

python-oq-engine (0.6.0-9) oneiric; urgency=low

  * Turn off accidental worker-side logic tree processing (LP: #962788)

 -- Muharem Hrnjadovic <mh@foldr3.com>  Fri, 23 Mar 2012 06:27:36 +0100

python-oq-engine (0.6.0-8) oneiric; urgency=low

  * Package tested and ready for deployment.

 -- Muharem Hrnjadovic <mh@foldr3.com>  Tue, 20 Mar 2012 15:54:31 +0100

python-oq-engine (0.6.0-7) oneiric; urgency=low

  * All demos pass, rebuild this package

 -- Muharem Hrnjadovic <mh@foldr3.com>  Wed, 07 Mar 2012 18:12:26 +0100

python-oq-engine (0.6.0-6) oneiric; urgency=low

  * Another db user fix

 -- Muharem Hrnjadovic <mh@foldr3.com>  Wed, 07 Mar 2012 17:18:31 +0100

python-oq-engine (0.6.0-5) oneiric; urgency=low

  * Fix database users

 -- Muharem Hrnjadovic <mh@foldr3.com>  Wed, 07 Mar 2012 16:39:49 +0100

python-oq-engine (0.6.0-4) oneiric; urgency=low

  * Fix distro series

 -- Muharem Hrnjadovic <mh@foldr3.com>  Wed, 07 Mar 2012 09:25:57 +0100

python-oq-engine (0.6.0-3) precise; urgency=low

  * Added license file

 -- Muharem Hrnjadovic <mh@foldr3.com>  Wed, 07 Mar 2012 08:35:12 +0100

python-oq-engine (0.6.0-2) oneiric; urgency=low

  * added sample celeryconfig.py file

 -- Muharem Hrnjadovic <mh@foldr3.com>  Mon, 05 Mar 2012 20:07:23 +0100

python-oq-engine (0.6.0-1) oneiric; urgency=low

  * OpenQuake rev. 0.6.0 upstream release (LP: #946879)
  * add postgresql-plpython-9.1 dependency (LP: #929429)

 -- Muharem Hrnjadovic <mh@foldr3.com>  Mon, 05 Mar 2012 11:05:22 +0100

python-oq-engine (0.5.1-2) oneiric; urgency=low

  * add postrm script (LP: #906613)

 -- Muharem Hrnjadovic <mh@foldr3.com>  Thu, 02 Feb 2012 13:00:06 +0100

python-oq-engine (0.5.1-1) oneiric; urgency=low

  * 0.5.1 upstream release (LP: #925339)

 -- Muharem Hrnjadovic <mh@foldr3.com>  Thu, 02 Feb 2012 10:11:58 +0100

python-oq-engine (0.5.0-9) oneiric; urgency=low

  * Fix error resulting from backporting code.

 -- Muharem Hrnjadovic <mh@foldr3.com>  Wed, 25 Jan 2012 16:27:49 +0100

python-oq-engine (0.5.0-8) oneiric; urgency=low

  * Fix hazard map serialization failure (LP: #921604)

 -- Muharem Hrnjadovic <mh@foldr3.com>  Wed, 25 Jan 2012 16:06:54 +0100

python-oq-engine (0.5.0-7) oneiric; urgency=low

  * Remove one last 'sudo' from db setup script

 -- Muharem Hrnjadovic <mh@foldr3.com>  Wed, 25 Jan 2012 12:17:35 +0100

python-oq-engine (0.5.0-6) oneiric; urgency=low

  * NRML files are written only once (LP: #914614)
  * optimize parallel results collection (LP: #914613)
  * fix "current realization" progress counter value (LP: #914477)

 -- Muharem Hrnjadovic <mh@foldr3.com>  Thu, 19 Jan 2012 15:16:51 +0100

python-oq-engine (0.5.0-5) oneiric; urgency=low

  * Revert to the usual database user names.

 -- Muharem Hrnjadovic <mh@foldr3.com>  Tue, 10 Jan 2012 10:49:49 +0100

python-oq-engine (0.5.0-4) oneiric; urgency=low

  * Remove "sudo" from db setup script (LP: #914139)

 -- Muharem Hrnjadovic <mh@foldr3.com>  Tue, 10 Jan 2012 08:18:14 +0100

python-oq-engine (0.5.0-3) oneiric; urgency=low

  * Fix demo files.

 -- Muharem Hrnjadovic <mh@foldr3.com>  Mon, 09 Jan 2012 21:10:08 +0100

python-oq-engine (0.5.0-2) oneiric; urgency=low

  * Calculation and serialization are to be carried out in parallel
    (LP: #910985)

 -- Muharem Hrnjadovic <mh@foldr3.com>  Mon, 09 Jan 2012 15:53:05 +0100

python-oq-engine (0.5.0-1) oneiric; urgency=low

  * Prepare rel. 0.5.0 of python-oq-engine (LP: #913540)
  * set JAVA_HOME for celeryd (LP: #911697)

 -- Muharem Hrnjadovic <mh@foldr3.com>  Mon, 09 Jan 2012 07:15:31 +0100

python-oq-engine (0.4.6-11) oneiric; urgency=low

  * Facilitate java-side kvs connection caching
    (LP: #894261, #907760, #907993).

 -- Muharem Hrnjadovic <mh@foldr3.com>  Mon, 02 Jan 2012 13:42:42 +0100

python-oq-engine (0.4.6-10) oneiric; urgency=low

  * Only use one amqp log handler per celery worker (LP: #907360).

 -- Muharem Hrnjadovic <mh@foldr3.com>  Mon, 02 Jan 2012 13:10:50 +0100

python-oq-engine (0.4.6-9) oneiric; urgency=low

  * add a debian/preinst script that makes sure we have no garbage
    from previous package installation lying around (LP: #906613).

 -- Muharem Hrnjadovic <mh@foldr3.com>  Tue, 20 Dec 2011 10:43:12 +0100

python-oq-engine (0.4.6-8) oneiric; urgency=low

  * Repackage 0.4.6-6 (no asynchronous classical PSHA code)
    for oneiric (also fix the postgres-9.1 issues).

 -- Muharem Hrnjadovic <mh@foldr3.com>  Fri, 16 Dec 2011 11:34:47 +0100

python-oq-engine (0.4.6-6) oneiric; urgency=low

  * Make sure /var/lib/openquake/disagg-results exists and has an
    appropriate owner and permissions (LP: #904659)

 -- Muharem Hrnjadovic <mh@foldr3.com>  Thu, 15 Dec 2011 12:26:28 +0100

python-oq-engine (0.4.6-5) natty; urgency=low

  * Make sure the demos that were broken in 0.4.6 are not installed
    (LP: #901112)

 -- Muharem Hrnjadovic <mh@foldr3.com>  Fri, 09 Dec 2011 16:40:50 +0100

python-oq-engine (0.4.6-4) natty; urgency=low

  * Tolerate the failure of chown and/or chmod on /var/lib/openquake
    (LP: #902083)

 -- Muharem Hrnjadovic <mh@foldr3.com>  Fri, 09 Dec 2011 10:38:46 +0100

python-oq-engine (0.4.6-3) natty; urgency=low

  * Remove UHS changes in order to fix python-java-bridge failures
    (LP: #900617)

 -- Muharem Hrnjadovic <mh@foldr3.com>  Fri, 09 Dec 2011 07:51:19 +0100

python-oq-engine (0.4.6-2) oneiric; urgency=low

  * Add missing dependency, python-h5py (LP: #900300)

 -- Muharem Hrnjadovic <mh@foldr3.com>  Mon, 05 Dec 2011 15:09:37 +0100

python-oq-engine (0.4.6-1) oneiric; urgency=low

  * Upstream release (LP: #898634)
  * Make postgres dependencies less version dependent (LP: #898622)

 -- Muharem Hrnjadovic <mh@foldr3.com>  Mon, 05 Dec 2011 10:51:46 +0100

python-oq-engine (0.4.4-19) oneiric; urgency=low

  * Functions called from celery tasks should not make use of logic trees
    (LP: #880743)

 -- Muharem Hrnjadovic <mh@foldr3.com>  Mon, 24 Oct 2011 14:37:41 +0200

python-oq-engine (0.4.4-18) oneiric; urgency=low

  * Add python-setuptools as a python-oq-engine dependency (LP: #877915)

 -- Muharem Hrnjadovic <mh@foldr3.com>  Sun, 23 Oct 2011 18:29:41 +0200

python-oq-engine (0.4.4-17) oneiric; urgency=low

  * Refresh the demos and make sure the newest ones are always installed
    under /usr/openquake/demos

 -- Muharem Hrnjadovic <mh@foldr3.com>  Sun, 23 Oct 2011 18:12:59 +0200

python-oq-engine (0.4.4-16) oneiric; urgency=low

  * Remove superfluous OPENQUAKE_ROOT import.

 -- Muharem Hrnjadovic <mh@foldr3.com>  Sun, 23 Oct 2011 16:42:17 +0200

python-oq-engine (0.4.4-15) oneiric; urgency=low

  * Added the python code needed for the new logic tree implementation
    (LP: #879451)

 -- Muharem Hrnjadovic <mh@foldr3.com>  Sun, 23 Oct 2011 12:27:15 +0200

python-oq-engine (0.4.4-14) oneiric; urgency=low

  * leave exceptions raised by celery tasks alone (LP: #878736)

 -- Muharem Hrnjadovic <mh@foldr3.com>  Thu, 20 Oct 2011 12:30:50 +0200

python-oq-engine (0.4.4-13) oneiric; urgency=low

  * Avoid failures while reraising exceptions (LP: #877992)

 -- Muharem Hrnjadovic <mh@foldr3.com>  Wed, 19 Oct 2011 15:03:58 +0200

python-oq-engine (0.4.4-12) natty; urgency=low

  * Impose upper limit on JVM memory usage (LP: #821002)

 -- Muharem Hrnjadovic <mh@foldr3.com>  Mon, 17 Oct 2011 17:35:40 +0200

python-oq-engine (0.4.4-11) oneiric; urgency=low

  * add python-oq-engine_0.4.4.orig.tar.gz to upload

 -- Muharem Hrnjadovic <mh@foldr3.com>  Fri, 14 Oct 2011 11:57:11 +0200

python-oq-engine (0.4.4-10) oneiric; urgency=low

  * Ubuntu 11.10 upload.

 -- Muharem Hrnjadovic <mh@foldr3.com>  Fri, 14 Oct 2011 11:37:17 +0200

python-oq-engine (0.4.4-9) natty; urgency=low

  * 'new_in_this_release' files apply to latest upgrade (LP: #873205)

 -- Muharem Hrnjadovic <mh@foldr3.com>  Thu, 13 Oct 2011 10:36:04 +0200

python-oq-engine (0.4.4-8) natty; urgency=low

  * Make sure all demo files are unzipped (LP: #872816)

 -- Muharem Hrnjadovic <mh@foldr3.com>  Thu, 13 Oct 2011 10:17:08 +0200

python-oq-engine (0.4.4-7) natty; urgency=low

  * More robust detection of the 'openquake' system group (LP #872814)

 -- Muharem Hrnjadovic <mh@foldr3.com>  Wed, 12 Oct 2011 14:37:40 +0200

python-oq-engine (0.4.4-6) natty; urgency=low

  * make the demo files writable by owner *and* group.

 -- Muharem Hrnjadovic <mh@foldr3.com>  Tue, 11 Oct 2011 16:09:51 +0200

python-oq-engine (0.4.4-5) natty; urgency=low

  * Remove unneeded database users (LP #872277)
  * fix smoketests (add DEPTHTO1PT0KMPERSEC, VS30_TYPE parameter defaults)

 -- Muharem Hrnjadovic <mh@foldr3.com>  Tue, 11 Oct 2011 15:48:20 +0200

python-oq-engine (0.4.4-4) natty; urgency=low

  * turn off -x flag in debian/postinst
  * unzip the example files in /usr/openquake/demos

 -- Muharem Hrnjadovic <mh@foldr3.com>  Tue, 11 Oct 2011 14:55:30 +0200

python-oq-engine (0.4.4-3) natty; urgency=low

  * fix lintian warning

 -- Muharem Hrnjadovic <mh@foldr3.com>  Tue, 11 Oct 2011 14:26:25 +0200

python-oq-engine (0.4.4-2) natty; urgency=low

  * Use dh_installexamples to include the smoketests in the package.

 -- Muharem Hrnjadovic <mh@foldr3.com>  Tue, 11 Oct 2011 12:23:06 +0200

python-oq-engine (0.4.4-1) natty; urgency=low

  * fix permissions for config files in /etc/openquake (LP #850766)
  * be more intelligent about pg_hba.conf files (LP #848579)
  * add smoke tests to the package (LP #810982)

 -- Muharem Hrnjadovic <mh@foldr3.com>  Tue, 11 Oct 2011 11:47:30 +0200

python-oq-engine (0.4.3-21) natty; urgency=low

  * Remove unneeded dependency on fabric (LP: #852004)

 -- Muharem Hrnjadovic <mh@foldr3.com>  Fri, 16 Sep 2011 20:47:49 +0000

python-oq-engine (0.4.3-20) natty; urgency=low

  * Shut down celery prior to restarting postgres and setting up the database
    (LP: #846388)

 -- Muharem Hrnjadovic <mh@foldr3.com>  Sat, 10 Sep 2011 19:47:56 +0200

python-oq-engine (0.4.3-19) natty; urgency=low

  * Close all db connections in order to prevent package upgrade failures
   (LP: 846279)

 -- Muharem Hrnjadovic <mh@foldr3.com>  Sat, 10 Sep 2011 09:37:34 +0200

python-oq-engine (0.4.3-18) natty; urgency=low

  * declare the "include_defaults" flag in the openquake script (LP: #845994)

 -- Muharem Hrnjadovic <mh@foldr3.com>  Fri, 09 Sep 2011 22:38:40 +0200

python-oq-engine (0.4.3-17) natty; urgency=low

  * package the correct software revision (LP: #845583)

 -- Muharem Hrnjadovic <mh@foldr3.com>  Fri, 09 Sep 2011 15:00:05 +0200

python-oq-engine (0.4.3-16) natty; urgency=low

  * Add all required db users to pg_hba.conf (LP: #845461)

 -- Muharem Hrnjadovic <mh@foldr3.com>  Fri, 09 Sep 2011 11:25:41 +0200

python-oq-engine (0.4.3-15) natty; urgency=low

  * Remove obsolete dependency on python-geoalchemy (LP: #845439)

 -- Muharem Hrnjadovic <mh@foldr3.com>  Fri, 09 Sep 2011 10:25:25 +0200

python-oq-engine (0.4.3-14) natty; urgency=low

  * turn off 'set -x' in debian/postinst

 -- Muharem Hrnjadovic <mh@foldr3.com>  Fri, 09 Sep 2011 07:18:34 +0200

python-oq-engine (0.4.3-13) natty; urgency=low

  * Better detection of postgresql-8.4

 -- Muharem Hrnjadovic <mh@foldr3.com>  Fri, 09 Sep 2011 07:16:11 +0200

python-oq-engine (0.4.3-12) natty; urgency=low

  * detect the absence of the rabbitmq and postgres services and refrain
    from the corresponding initialization actions  (LP: #845344)

 -- Muharem Hrnjadovic <mh@foldr3.com>  Fri, 09 Sep 2011 06:47:32 +0200

python-oq-engine (0.4.3-11) natty; urgency=low

  * Fix logging sink configuration file and location.

 -- Muharem Hrnjadovic <mh@foldr3.com>  Wed, 07 Sep 2011 14:31:51 +0200

python-oq-engine (0.4.3-10) natty; urgency=low

  * Fix database user/permissions for admin schema.

 -- Muharem Hrnjadovic <mh@foldr3.com>  Wed, 07 Sep 2011 14:07:30 +0200

python-oq-engine (0.4.3-9) natty; urgency=low

  * turn off 'set -x' in debian/postinst

 -- Muharem Hrnjadovic <mh@foldr3.com>  Tue, 06 Sep 2011 17:44:37 +0200

python-oq-engine (0.4.3-8) natty; urgency=low

  * Fixed database (user) setup and general breakage (LP: #842472)

 -- Muharem Hrnjadovic <mh@foldr3.com>  Tue, 06 Sep 2011 17:42:51 +0200

python-oq-engine (0.4.3-7) natty; urgency=low

  * Fix database (user) setup (LP: #842472)
  * Copy configuration file to /etc/openquake (LP: #842468)

 -- Muharem Hrnjadovic <mh@foldr3.com>  Tue, 06 Sep 2011 15:34:17 +0200

python-oq-engine (0.4.3-6) natty; urgency=low

  * Delay the import of openquake.engine.job to allow the user to see the version
    and/or help without errors (LP: #842604)

 -- Muharem Hrnjadovic <mh@foldr3.com>  Tue, 06 Sep 2011 14:37:06 +0200

python-oq-engine (0.4.3-5) natty; urgency=low

  * Copy configuration file to /usr/openquake (LP: #842468)

 -- Muharem Hrnjadovic <mh@foldr3.com>  Tue, 06 Sep 2011 11:45:55 +0200

python-oq-engine (0.4.3-4) natty; urgency=low

  * Fix 'Architecture' field in debian/control.

 -- Muharem Hrnjadovic <mh@foldr3.com>  Mon, 05 Sep 2011 21:35:10 +0200

python-oq-engine (0.4.3-3) natty; urgency=low

  * Add Django as a dependency (LP: #830974)

 -- Muharem Hrnjadovic <mh@foldr3.com>  Mon, 05 Sep 2011 21:33:01 +0200

python-oq-engine (0.4.3-2) natty; urgency=low

  * Make db error detection smarter (LP: #819710)

 -- Muharem Hrnjadovic <mh@foldr3.com>  Mon, 05 Sep 2011 21:30:16 +0200

python-oq-engine (0.4.3-1) natty; urgency=low

  * Upstream release (LP: #839424)

 -- Muharem Hrnjadovic <mh@foldr3.com>  Mon, 05 Sep 2011 18:13:42 +0200

python-oq-engine (0.4.1-12) natty; urgency=low

  * Better error detection for schema creation output (LP #819710)
  * Remove unneeded python-guppy dependency (LP #826487)

 -- Muharem Hrnjadovic <mh@foldr3.com>  Mon, 15 Aug 2011 03:16:43 +0200

python-oq-engine (0.4.1-11) natty; urgency=low

  * Add the cache garbage collector script (LP #817541)

 -- Muharem Hrnjadovic <mh@foldr3.com>  Thu, 28 Jul 2011 16:56:33 +0200

python-oq-engine (0.4.1-10) natty; urgency=low

  * The name of the default db should be 'openquake'

 -- Muharem Hrnjadovic <mh@foldr3.com>  Tue, 26 Jul 2011 15:47:18 +0200

python-oq-engine (0.4.1-9) natty; urgency=low

  * postgresql reload after pg_hba.conf modification was missing

 -- Muharem Hrnjadovic <mh@foldr3.com>  Tue, 26 Jul 2011 15:28:52 +0200

python-oq-engine (0.4.1-8) natty; urgency=low

  * log4j.properties needs to live in the openquake source code tree
    (LP #816397)

 -- Muharem Hrnjadovic <mh@foldr3.com>  Tue, 26 Jul 2011 14:52:20 +0200

python-oq-engine (0.4.1-7) natty; urgency=low

  * Fix obsolete celeryconfig.py file.

 -- Muharem Hrnjadovic <mh@foldr3.com>  Tue, 26 Jul 2011 14:24:25 +0200

python-oq-engine (0.4.1-6) natty; urgency=low

  * Move xml schemas to the openquake source code tree (LP #816375)

 -- Muharem Hrnjadovic <mh@foldr3.com>  Tue, 26 Jul 2011 13:52:56 +0200

python-oq-engine (0.4.1-5) natty; urgency=low

  * Fix mistake in postinst (db init output in now redirected correctly)

 -- Muharem Hrnjadovic <mh@foldr3.com>  Tue, 26 Jul 2011 12:16:20 +0200

python-oq-engine (0.4.1-4) natty; urgency=low

  * database initialisation is now checked for errors

 -- Muharem Hrnjadovic <mh@foldr3.com>  Tue, 26 Jul 2011 11:25:18 +0200

python-oq-engine (0.4.1-3) natty; urgency=low

  * when invoked from postinst the sudo commands in the create_oq_schema
    script break it (since the latter is run by the postgres user)

 -- Muharem Hrnjadovic <mh@foldr3.com>  Tue, 26 Jul 2011 07:58:31 +0200

python-oq-engine (0.4.1-2) natty; urgency=low

  * get_uiapi_writer_session() has defaults (LP #815912)
  * moved the db-rooted source code tree under openquake (LP #816232)

 -- Muharem Hrnjadovic <mh@foldr3.com>  Tue, 26 Jul 2011 06:35:03 +0200

python-oq-engine (0.4.1-1) natty; urgency=low

  * OpenQuake 0.4.1 release
  * add postgresql-8.4 as a recommended package (LP #810953)
  * configure the OpenQuake database if postgres is installed (LP #810955)
  * add dependencies (LP #813961)
  * add the sticky bit to /usr/openquake (LP #810985)

 -- Muharem Hrnjadovic <mh@foldr3.com>  Thu, 21 Jul 2011 11:48:36 +0200

python-oq-engine (0.3.9-6) natty; urgency=low

  * The rabbitmq-server and redis-server packages should be merely recommended
    since we may want to install the openquake package on worker machines but
    deploy the two daemons in question elsewhere.

 -- Muharem Hrnjadovic <mh@foldr3.com>  Tue, 14 Jun 2011 20:12:50 +0200

python-oq-engine (0.3.9-5) natty; urgency=low

  * The number of celery tasks is based on the number of CPUs/cores
    (when the HAZARD_TASKS parameter is not set).

 -- Muharem Hrnjadovic <mh@foldr3.com>  Thu, 09 Jun 2011 15:15:54 +0200

python-oq-engine (0.3.9-4) natty; urgency=low

  * Create /usr/openquake in postinst

 -- Muharem Hrnjadovic <mh@foldr3.com>  Tue, 07 Jun 2011 16:43:24 +0200

python-oq-engine (0.3.9-3) natty; urgency=low

  * Added java-oq dependency

 -- Muharem Hrnjadovic <mh@foldr3.com>  Tue, 07 Jun 2011 14:58:44 +0200

python-oq-engine (0.3.9-2) natty; urgency=low

  * Added the python-geoalchemy dependency.

 -- Muharem Hrnjadovic <mh@foldr3.com>  Tue, 07 Jun 2011 10:30:02 +0200

python-oq-engine (0.3.9-1) natty; urgency=low

  * Upstream OpenQuake python sources.

 -- Muharem Hrnjadovic <mh@foldr3.com>  Mon, 06 Jun 2011 11:42:24 +0200<|MERGE_RESOLUTION|>--- conflicted
+++ resolved
@@ -1,12 +1,10 @@
-<<<<<<< HEAD
   [Daniele Viganò]
   * Use the 'postgresql' meta package as dependency of the .deb
     package to support newer versions of Postgres; this makes
     Trusty package installable on Ubuntu 16.04 and Debian 8
-=======
+
   [Daniele Viganò, Michele Simionato]
   * Fixed a bug in `oq-engine --export-outputs`
->>>>>>> 1aaa522f
 
   [Daniele Viganò, Matteo Nastasi]
   * Allow installation of the binary package on Ubuntu derivatives
