--- conflicted
+++ resolved
@@ -1,13 +1,9 @@
-<<<<<<< HEAD
   [Nico Kuehn/Graeme Weatherill]
   * Implements Kuehn et al. (2020) NGA Subduction GMPE
-  
-=======
 
   [Chung-Han Chan/Jia-Cian Gao]
   * Implements Lin et al. (2011)
 
->>>>>>> 6ae4d134
   [Graeme Weatherill/Nico Kuehn]
   * Implements Si et al. (2020) NGA Subduction GMPE
 
