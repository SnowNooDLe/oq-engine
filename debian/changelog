--- conflicted
+++ resolved
@@ -1,10 +1,7 @@
   [Michele Simionato]
-<<<<<<< HEAD
   * Supported the syntax
     `source_model_logic_tree_file = ${mosaic}/XXX/in/ssmLT.xml`
-=======
   * Fixed a performance bug with ignore_master_seed=true
->>>>>>> a653a552
   * Added a command `oq info cfg` to show the configuration file paths
   * Added a check on the intensity measure levels with `--hc` is used
   * Bug fix: pointsource_distance = 0 was not honored
