<<<<<<< HEAD
  [Daniele Viganò]
  * added authentication support to the 'engineweb' and the 'engineserver'
=======
  [Michele Simionato]
  * the aggregate loss curves can be exported in CSV format
>>>>>>> 21b092aa

  [Matteo Nastasi]
  * added 'outtypes' attribute with list of possible output types for
    each output item in outputs list API command
  * added '/v1/calc/<id>/status' API command
  * added 'engineweb' django application as local web client for oq-engine

  [Michele Simionato]
  * Renamed the maximum_distance parameter of the risk calculators to
    asset_hazard_distance, to avoid confusion with the maximum_distance
    parameter of the hazard calculators, which has a different meaning;
    is it an error to set the maximum_distance in a job_risk.ini file
  * Added to the API an URL /v1/calc/:calc_id/remove to hide jobs
  * A new key is_running is added to the list of dictionaries returned by
    the URL /v1/calc/list
  * Replaced the mock tests for the engine server with real functional tests
  * Added a resource /v1/calc/:calc_id/traceback to get the traceback of a
    failed calculation
  * Now the logs are stored also in the database, both for the controller node
    and the worker nodes
  * Bypassed Django when deleting calculations from the database: this avoids
    running out of memory for large calculations
  * Fixed an issue in the scenario calculator: the GMFs were not filtered
    according to the distance to the rupture
  * Now critical errors appear in the log file
  * Added a --run command to run hazard and risk together
  * Fixed bug in the event based calculator; in the case
    number_of_logic_tree_samples > 0 it was generating incorrect hazard curves.
    Also improved (a lot) the performance in this case.
  * Fixed a tricky bug happening when some tectonic region type are filtered
    away.
  * The event based risk calculator now save only the non-zero losses in
    the table event_loss_asset.
  * Added a CSV exporter for the Stochastic Event Sets, for debugging purposes.
  * The GMF CSV exporter now sorts the output by rupture tag.

  [Matteo Nastasi]
  * Each pull request must be accompanied by an update of the debian
    changelog now.

python-oq-engine (1.3.0-1) precise; urgency=low

  [Matteo Nastasi]
  * gunzip xml demos files after copied into /usr/openquake/engine directory

 -- Matteo Nastasi (GEM Foundation) <nastasi@openquake.org>  Thu, 26 Feb 2015 16:35:20 +0100

python-oq-engine (1.3.0-0) precise; urgency=low

  [Michele Simionato]
  * Updated python-django dependency >= 1.6.1, (our repository already
    includes a backported version for Ubuntu 'precise' 12.04); this change
    makes unnecessary "standard_conforming_strings" postgresql configuration
    variable setting
  * The event based risk calculator is able to disaggregate the event loss
    table per asset. To enable this feature, just list the assets you are
    interested in in the job.ini file: "specific_assets = a1 a2 a3"
  * We have a new hazard calculator, which can be invoked by setting in the
    job.ini file: "calculation_mode = classical_tiling"
    This calculators is the same as the classical calculator (i.e. you will
    get the same numbers) but instead of considering all the hazard sites at
    once, it splits them in tiles and compute the hazard curves for each tile
    sequentially. The intended usage is for very large calculations that
    exceed the available memory. It is especially convenient when you have
    very large logic trees and you are interested only in the statistics (i.e.
    mean curves and quantile curves). In that case you should use it with the
    option individual_curves=false. Notice that this calculator is still in
    an experimental stage and at the moment is does not support UHS curves.
    Hazard maps and hazard curves are supported.
  * We have a new risk calculator, which can be invoked by setting in the
    job.ini file: "calculation_mode = classical_damage"
    This calculator is able to compute the damage distribution for each asset
    starting from the hazard curves produced by the classical
    (or classical_tiling) calculator and a set of fragility functions. Also
    this calculator should be considered in experimental stage.
  * A significant change has been made when the parameter
    number_of_logic_tree_samples is set to a non-zero value. Now, if a branch
    of the source model logic tree is sampled twice we will generate the
    ruptures twice; before the ruptures were generated once and counted twice.
    For the classical calculator there is no effect on the numbers (sampling
    the same branch twice will produce two copies of identical ruptures);
    however, for the event based calculator, sampling the same branch twice
    will produce different ruptures. For instance, in the case of a simple
    source model with a single tectonic region type, before we would have
    generated a single file with the stochastic event sets, now we generate
    number_of_logic_tree_samples files with different stochastic event sets.
    The previous behavior was an optimization-induced bug.
  * Better validation of the input files (fragility models, job.ini)
  * The ability to extract the sites from the site_model.xml file
  * Several missing QA tests have been added
  * The export mechanism has been enhanced and more outputs are being exported
    in CSV format
  * New parameter complex_fault_mesh_spacing
  * Some error messages have been improved
  * A lot of functionality has been ported from the engine to oq-lite,
    i.e.  a lite version of the engine that does not depend on
    PostgreSQL/PostGIS/Django nor from RabbitMQ/Celery. This version is
    much easier to install than the regular engine and it is meant for
    small/medium computation that do not require a cluster. The engine
    demos, have been moved to the oq-risklib repository, so that they can
    be run via the oq-lite command without installing the full engine.
  * Currently the following calculators have been ported (all are to be
    intended as experimental): classical hazard, classical tiling, event
    based hazard, scenario hazard, classical risk, scenario damage,
    classical damage.

 -- Matteo Nastasi (GEM Foundation) <nastasi@openquake.org>  Thu, 26 Feb 2015 10:44:03 +0100

python-oq-engine (1.2.2-0) precise; urgency=low

  * consistency in version management between debian/ubuntu package and
    library from git sources

 -- Matteo Nastasi (GEM Foundation) <nastasi@openquake.org>  Thu, 18 Dec 2014 16:25:05 +0100

python-oq-engine (1.2.1-2) precise; urgency=low

  * Fixed custom dependencies versions (again)

 -- Matteo Nastasi (GEM Foundation) <nastasi@openquake.org>  Tue, 16 Dec 2014 10:48:19 +0100

python-oq-engine (1.2.1-1) precise; urgency=low

  * Fixed custom dependencies versions

 -- Matteo Nastasi (GEM Foundation) <nastasi@openquake.org>  Tue, 16 Dec 2014 09:48:19 +0100

python-oq-engine (1.2.1-0) precise; urgency=low

  * Fixed the logging handler

 -- Matteo Nastasi (GEM Foundation) <nastasi@openquake.org>  Mon, 15 Dec 2014 10:17:30 +0100

python-oq-engine (1.2.0-3) precise; urgency=low

  * Add constraint on python-django dependency version

 -- Matteo Nastasi (GEM Foundation) <nastasi@openquake.org>  Thu, 11 Dec 2014 10:04:45 +0100

python-oq-engine (1.2.0-2) precise; urgency=low

  * More precise exception message

 -- Matteo Nastasi (GEM Foundation) <nastasi@openquake.org>  Wed, 10 Dec 2014 16:21:06 +0100

python-oq-engine (1.2.0-1) precise; urgency=low

  * Bugs fixed in 1.2 release: http://goo.gl/GjbF2r
  * Replace a reference to the 'openquake' command with 'oq-engine'
  * Moved the expected outputs of the ScenarioDamage QA tests in qa_tests_data
  * Moved the logic tree realizations into commonlib
  * It is now possible to compute the uniform spectra even when
    individual_curves is false
  * Reduced the precision when exporting GMFs to XML
  * Fixed test_job_from_file
  * Delayed the OqParam validation
  * Simplified the monitoring
  * Extract the QA tests data from the engine
  * Renamed commonlib.general -> baselib.general
  * Removed the dependency from oq-commonlib
  * Avoid warning no XML exporter for event_loss
  * Update packager and postinst to use the openquake2 db (new default one)
  * Use shallow-clone to improve CI builds speed
  * Download calculation results as files
  * Added an API to retrieve the engine version
  * Unified the export framework for hazard and risk
  * Fast export of the GMFs
  * Fast scenario export
  * Fixed test_is_readable_all_files_lack_permissions when run as root
  * Now 'test_script_lower_than_current_version' does not require an Internet
    connection
  * Warn the user if she asks for statistical outputs but using a single hazard
    output
  * Move the calculation of input/output weights into commonlib
  * Changed the export_dir in several tests
  * Now the packagers makes a HTML report with the performances of the demos
  * Remove hardcoded references to openquake2 in oq_create_db
  * Move JobStats creation inside job_from_file
  * Fixed precision
  * Align openquake_worker.cfg with openquake.cfg
  * Implement memory hard limit control
  * Using commonlib.readinput.get_source_models
  * Check that the hazard calculation mode is consistent with risk calculation
    mode
  * Rollback only if a transaction is on
  * Fixed a bug in export_risk
  * Daily html report
  * Reflected the API change in commonlib.readinput.get_oqparam
  * Updated the engine to cope with the changes in risklib and commonlib
  * Fixed the name of the SES file
  * Changed some hard-coded weights in general.py
  * Changed the import of the calc module
  * Drop risk calculation table
  * Simplified the risk calculators
  * Reflected the API change in hazardlib.calc.gmf.GmfComputer
  * Added a test for duplicated tags in import_gmf_scenario.py
  * Implemented losses per event per asset
  * Dependency check
  * Removed more risk unit tests
  * Removed another couple of redundant tests
  * Remove check on setup.py version since now it's taken from init
  * Fixed _calc_to_response_data
  * Fixed bug when running risk calculations from the platform
  * openquake wrapper script
  * Changed version number in setup.py too
  * Updated version to 1.2
  * Renamed nrml_version->commonlib_version
  * Fixed a bug in the engine server (wrong calculation_id)
  * Fix oq-engine command name in output list
  * Removed the dependency from nrmllib
  * Fixed two merge errors
  * Important fixes pre-2.0 copied from the better-risk branch
  * Renamed the command openquake->oq-engine
  * Change ses collection
  * Fixed the migration script 0007
  * Fixed a bug with the quantile_hazard_curves attribute
  * Removed EventBasedHazardCalculatorTestCase
  * Remove the hazard_calculation table
  * correct complex source for wrong order in edges points
  * missing file open fixed
  * Removed routing tests
  * Added the script correct_complex_sources
  * Complex surf validation
  * Insert the IMT in the db, if not already there
  * The intensity measure types are now sorted also in the scenario calculator
  * Simplified the QA test scenario_damage/case_4
  * Enable 'set -x' when $GEM_SET_DEBUG is true
  * Remove a try finally in engine server task.py
  * Simplification because now the maximum_distance is mandatory
  * Fixed a wrong source model used in the Event Based export test
  * Fixed the what_if_I_upgrade check
  * Added a table imt_taxonomy
  * Fixed the management of missing db upgrades
  * Now the engine is using the new validation mechanism for the hazard sources
  * Fixed the name of a field (risk_job_id->job_id)
  * Special case when the hazard is known at the exact sites of the assets
  * Moved the epsilons from the getters to the database
  * Update the database name in openquake_worker.cfg
  * Removed the old validation mechanism
  * The parameter concurrent_tasks must be available to the workers too
  * Solved the problem with UHS
  * Fixed master https://ci.openquake.org/job/master_oq-engine/1208
  * If individual_curves is set, multi-imt curves must not be generated
  * --what-if-I-upgrade functionality
  * Stats only
  * Short output summary
  * Removed task_no
  * Hazard curves from gmfs
  * Fixed a critical bug with --hazard-output-id
  * Fix the test check_limits_event_based
  * Changed the output_weight for the event based calculator
  * Introduced --hazard-job-id and made it possible to reuse exposures imported
    in the hazard part of the computation
  * Replaced the ScenarioGetter with the GroundMotionFieldGetter
  * Return loss matrix
  * Removed --schema-path from oq_create_db
  * Calculation limits
  * Fixed a bug on tablespace permissions
  * Make the event based calculator more debuggable
  * Added the column uniq_ruptures to the table source_info
  * Db migrations
  * Db migrations 2
  * Saved more sources in source_info
  * Perform means and quantiles in memory
  * Parallel filtering
  * Reintroduce the 'terminate_job_when_celery_is_down' config option
  * Fix risk disaggregation
  * Ordering the sources after filtering-splitting
  * Source ordering
  * Gmf from ruptures
  * Fixed a stupid bug with OQ_TERMINATE_JOB_WHEN_CELERY_IS_DOWN
  * Introduced a variable OQ_TERMINATE_JOB_WHEN_CELERY_IS_DOWN
  * The random seeds have now a default value of 42
  * Added a check for invalid quantile computations
  * Now hazard calculations can be deleted safely
  * Add a file openquake_worker.cfg to be read in the workers
  * Simplified the LOG_FORMAT by removing the name
  * Avoid an ugly error when no tasks are spawned
  * Added a view on the event loss table for convenience of analysis
  * Epsilon sampling feature
  * Distribute-by-rupture phase 2
  * Restored distribution-by-rupture in the event based calculator
  * Provide a good error message when a source model contains GSIMs not in the
    file gsim_logic_tree
  * Moved parse_config from the engine to commonlib
  * Added a test checking the existence of the __init__.py files and fixed the
    QA test classical/case_15
  * Refactored initialize_realizations and added a warning when
    num_samples > num_realizations
  * Fixed a missing import
  * Saving the rupture hypocenter fully into the database
  * Removed an offending ALTER OWNER
  * Source info table
  * Added a test for sampling a large source model logic tree
  * Hazard curves from gmfs
  * Removed num_sites and num_sources from job_stats
  * Removed redundant tests
  * Retrieved the correct output directly, not via an order by
  * Making use of commonlib.parallel in the engine
  * Enhanced qatest_1, so that it subsumes regression_1 and regression_2
  * Taking advantage of the new riskloaders in commonlib
  * Added a missing integer cast
  * Changed disagg/case_1 to use full enumeration
  * Fixed the ordering of the ruptures in the event based calculator
  * Fixed a bug in the GroundMotionValuesGetter
  * Reflected the API change in refactor-risk-model
  * Sent the tectonic region types with less sources first, and fixed
    an ordering bug in a QA test
  * Turn AMQPChannelExceptions into warnings
  * Hide the SES output from a scenario calculator
  * Add a debug flag to enable set -x in packager.sh
  * Better task spawning
  * Reflected the changes to the GmfComputer in hazardlib
  * Fixed the bug in the risk event based calculator with multiple realizations
  * Fix gmf duplication
  * Removed the need for logictree.enumerate_paths
  * Fixed a small bug
  * Removed a commonlib dependency breaking the oqcreate script
  * Now the indices of the filtered sites are stored in the
    ProbabilisticRupture table
  * Fixed another import
  * Fixed a wrong import
  * Moved logictree to commonlib and fixed all the tests
  * Removed the obsolete table hzrdr.ses and small refactoring
  * Tasks with fewer assets are submitted first
  * Better parallelization of the risk calculators
  * Reducing the celery timeout from 30s to 3s
  * Fixed a tricky bug in the scenario calculator with duplicate imts
  * Fixed the ScenarioExportTestCase by changing the position of the points
  * The scenario calculator is now block-size independent
  * Use only the relevant tectonic region types to build the GMPE logic tree
  * Fixed a broadcasting in the classical calculator
  * Saving memory on the controller node
  * Restored the source model sampling feature
  * Complex logic tree test
  * Solved the block size dependence in the risk calculators
  * Fixed a critical ordering bug
  * Changed the _do_run_calc signature
  * Avoid returning duplicated data in the classical calculator
  * Changed the order of the statements in 01-remove-cnode_stats.sql
  * Added a cache on the GSIMs for the probabilities of no exceedence in the
    classical calculator
  * Fix the export of GmfSets in the case of multiple source models
  * Fixed underflow error in postgres
  * Fixed a bug with celery ping
  * Avoid errors on signals when the engine is run through the server
  * Errors in a task are converted into a RuntimeError
  * Remove calculation unit
  * The IML must be extrapolated to zero for large poes
  * Log a warning when more than 80% of the memory is used
  * Refactored the hazard getters
  * Removed the SES table
  * Added a nice error message for far away sources
  * Add support in the engine for a local_settings.py
  * Send the site collection via rabbitmq, not via the database
  * Improvements to the CeleryNodeMonitor
  * Minimal tweaks to the risk calculators
  * Save the number of sites in JobStats as soon as it is available
  * Fix branch var to be compliant within the new CI git plugin
  * Restored the lost fine monitoring on the hazard getters
  * Cluster monitor
  * Celery check
  * Removed the obsolete table uiapi.cnode_stats
  * Make use of the light site collection introduced in hazardlib
  * Optimize the disaggregation calculator
  * Fix a memory leak of celery
  * Remove python-gdal and fix issue with postinst
  * Manual pickling/unpickling
  * Updates Copyright to 2014
  * The rupture tag must be unique
  * Turn SIGTERM into SIGINT
  * Remove another engine-server test script from pylint
  * Removed the dependency on the current working directory from
    utils_config_test
  * Replace README.txt with README.md in the packager script
  * Increase the tolerance in the disaggregation test
  * Readme merge
  * Avoid storing copies of the ruptures
  * Untrapped exceptions in oqtask give ugly error messages
  * Support for posting zipfiles to the engine-server
  * Using iter_native in celery
  * Added test for the loss_fraction exporter
  * Fixed a missing loss_type in export_loss_fraction_xml
  * Merging the engine server inside the engine repository
  * Removing ruptures phase 2
  * Restored qatest 1
  * Added tests for failing computations
  * Removed the progress handler from the engine
  * Better error and logging management
  * Exclude tests folder from pylint check
  * Fixing the build master_oq-engine #790
  * Ruptures are not read from the database anymore, only written
  * In development mode celery is automatically started/stopped together with
    the engine server
  * Remove common directory from risk demos
  * Remove duplication hazard risk
  * Removing the duplication run_hazard/run_risk in engine.py
  * Renamed directories and packages to be consistent with GEM conventions
  * Fixed test_initialize_sources
  * Getting a more uniform distribution of the tasks
  * Remove celery
  * Remove time_span from disaggregation calculator
  * Return the traceback from celery to the controller node
  * If there are no GMVs within the maximum distance for the given assets, the
    computation should not fail with an ugly error but print a warning
  * Better error management
  * Fixed a stupid error in compute_hazard_curves
  * Support for non-parametric sources
  * Fixed the issue of slow sources
  * Fixed the two upgrade scripts breaking the migration from 1.0 to 1.1
  * Add --export-hazard-outputs and --export-risk-outputs switches; also add
    geojson export for hazard curves
  * Light monitor
  * Set CELERY_MAX_CACHED_RESULTS = 1
  * Changed from relative path to full path
  * Fix the feature "import gmf scenario data from file"
  * version: remove warning for pkg install + git program installed case
  * Remove block_size and point_source_block_size
  * Move the unit tests inside the openquake.engine directory
  * Version visualization improvement
  * Added missing CASCADE on a DB migration script
  * Raised the tolerance in ClassicalHazardCase13TestCase
  * In the event based calculator split by ruptures, not by SES
  * BROKER_POOL_LIMIT is causing problem so set it to none
  * Split area sources
  * Force BROKER_POOL_LIMIT to 10
  * Fixed an upgrade script
  * Prefiltering sources in all calculators
  * Savaged the easy part of the work on the decouple-logic-trees branch
  * Changed the way hazard map are interpolated
  * Fixed a bug with static urls
  * Remove database related code
  * Removed hazard curve progress
  * Improved the IMT management in the engine by leveraging the new
    functionality in hazardlib
  * Configuration file for storing oq-platform connection parameters
  * Add loss type to risk outputs
  * Remove parsed source
  * Fix remove demos symlinks
  * gmf.lt_realization_id can be NULL
  * Fixed the _prep_geometry feature of Risk and Hazard calculations
  * Remove a reference to the removed view hzrdr.gmf_family
  * Engine-Server: support for multiple platform installations
  * Removed the complete_logic_tree flags
  * Fixed setup.py
  * Removed the SourceProgress table
  * New risk demos
  * Run a risk calculation
  * Remove validation on site models
  * Removed the rest of the stuff related to the supervisor
  * Removed the supervisor, redis, kombu and related stuff
  * Removed a wrong import
  * An import ordering issue is breaking Jenkins
  * Various small fixes for oq_create_db script
  * Do not register a progress handler if it is not passed
  * Engine Unit test fix
  * Geonode integration
  * Progress Bar support
  * Finally fixed the dependency from the blocksize in the event based
    calculator
  * A simple fix for engine_test.py
  * Replace numpy arrays with postgres array fields in output tables
  * Dump and restore Stochastic Event Set
  * Removed the old distribution and used parallelize as default distribution
    mechanism everywhere
  * Change the distribution in the risk calculators
  * Save in job_stats how much the database increased during the current
    computation
  * Removed calc_num task properly
  * Change dist classical
  * Improve the table job_stats
  * Now the CacheImporter infers the fields from the database, in the right
    order
  * Removed parsed_rupture_model from the db
  * The revoke command should not terminate the workers
  * Remove JobCompletedError
  * Override hazard investigation time in risk event based calculator
  * Companion of https://github.com/gem/oq-engine/pull/1298/
  * Companion of https://github.com/gem/oq-nrmllib/pull/116
  * Simplify schema
  * Filter the sources before storing them in the database
  * Improve the parallelize distribution
  * Fix disaggregation
  * Changed the distance in hazardlib
  * Improve memory consumption in the GMF calculation
  * The file with the exported disagg matrix must contain the poe in the name
  * The multiple sites QA test (classical/case_13) broke
  * Solve the dependency from the parameter concurrent_tasks
  * QA test for multiple sites
  * Cross domain ajax fix for view methods [r=matley] [f=*1234765]
  * Tweaks to make platform calcs work [r=matley] [f=*1234765]
  * Create job and calculation objects in a transaction
  * Make test fixtures optional
  * Get the list of the available magnitude scaling relationships at runtime
  * Save memory when exporting the GMF
  * Fixed a typo in an ordering query
  * Insured loss curves statistics
  * When exporting the GMF, we need to export the rupture tags, not the ids
  * Hazard Curve Parser import update [r=micheles] [f=*trivial]
  * To save space in the db and to avoid running into the text field size
    limit, change model_content.raw_content to store gzipped content
  * Add a tag to the ruptures
  * Change the dump/restore procedures to work with directories, not tarfiles
  * Fix risk QA tests fixtures
  * Documentation for the REST API
  * Fix hazard_curve_multi export path
  * Revise insured losses algorithm
  * Post-calculation migration
  * Correction of baseline DB revision
  * Review Risk demos
  * A couple of fixes to scenario tests
  * Compute standard deviation of losses
  * Validate time_event
  * Add 404 responses in the case of non-existent artifacts
  * Run calcs, part 2
  * Minor loss map export fix
  * Fix for installing source code via pip/git
  * Remove cache from HazardCurveGetterPerAsset
  * Changed an import from nrmllib
  * Pyflakes fixes to the calculators and engine module
  * Reading logic trees from DB - follow up (fix for a careless refactoring
    error)
  * Raise an error when no gmvs are available in a scenario computation
  * Small fix in dump_hazards.py: the filenames list contained duplicates
  * Add 'engine' functionality to disable the job supervisor
  * Read logic trees from DB (instead of the filesystem)
  * Extend forms.CharField to allow null values
  * Small fixes to the script restore_hazards.py
  * Update test fixtures used for risk scenario calculations
  * Trivial: Some small tweaks/cleanups
  * File parsing fix
  * Risk BaseCalculator refactoring
  * Run calculations via REST API (initial sketch)
  * Better input loading (update to 'engine' API)
  * Update Risk Event Based QA test
  * Fixed a very subtle bug with the ordering of sites
  * Added index to hzrdi.hazard_site
  * Updated tests to the new interface
    of 'openquake.engine.db.models.SiteCollection'
  * Compute ground motion values from Stochastic Event Set
    in a risk calculation
  * "List calc results" views
  * Misc. engine fixes to stabilize the build
  * Record all OQ software versions in oq_job
  * Export to path or file (not just path)
  * Minor fix to risk QA test collection
  * Engine API improvements
  * Hazard map GeoJSON export
  * Refactoring: moved risk calculation logic to risklib
  * GeoJSON loss map support
  * GeoJSON export prep
  * Include API version in URLs
  * 'calc info' views
  * Rough sketch of the 'list calculations' views
  * Export loss_fraction quantile fix
  * Fix 'hazard_curve_multi' export
  * Fix Risk QA test collection (nosetests)
  * Remove site_collection column from the database
  * Pack and risk demos LP: #1197737
  * Added more monitoring to the hazard calculators

 -- Matteo Nastasi (GEM Foundation) <nastasi@openquake.org>  Wed, 10 Dec 2014 11:17:03 +0100

python-oq-engine (1.0.0-1) precise; urgency=low

  * 'occupants' is now a float
  * Hazard curve import tool: updated NRML hazard curve parser
  * Made sure that the task_ids are stored in the performance table soon enough
    (LP: #1180271)
  * Added fixtures for risk tests
  * Some support to compute avg and std for the GMFs (LP: #1192413)
  * Renamed the GMF tables (LP: #1192512)
  * Kill running celery tasks on job failure (LP: #1180271)
  * Removed 'patches' folder
  * Event loss csv: fix delimiting character (LP: #1192179)
  * Fixed restore_hazards_test.py (LP: #1189772)
  * Fix restore hazards (LP: #1189772)
  * Fix risk/classical/case_3 (LP: #1190569)
  * Fix get_asset_chunk unit test
  * Added dumping of ses_collection/ses/ses_rupture (LP: #1189750)
  * Fixed the issue with sequences in restore_hazards.py (LP: #1189772)
  * Risk Probabilistic Event Based Calculator - QA Test
  * Fix the GMF export and tables (LP: #1169078,#1187413)
  * Some work to fix qa_tests/risk/event_based_bcr (LP: #1188497)
  * Run risk demos to test the package (LP: #1188117)
  * Update risk demos
  * renamed units -> number_of_units. Support for asset_category == "population"
    (LP: #1188104)
  * Fixed the z1pt0<->z2pt5 inversion problem (LP: #1186490)
  * Removed the special case for gmf_scenario
  * Exposure DB schema update (LP: #1185488)
  * Fix the site_data table to store one site per row; change gmf_agg to point
    to site_data (LP: #1184603)
  * Fix export of Benefit Cost Ratio calculator outputs. (LP: #1181182)
  * Inserted the GMFs with the CacheInserter instead of the BulkInserter
    (LP: #1184624)
  * Added better instrumentation to the hazard getters
  * Make the engine smart enough to infer the right block size (LP: #1183329)
  * New risk demos (LP: #1180698,#1181182)
  * Time event validation fix (LP: #1181235)
  * Unicode list cast fix
  * Implement distribution by SES in the event based hazard calculator
    (LP: #1040141)
  * Remove gmf scenario (LP: #1170628)
  * Purge gmf table (LP: #1170632)
  * Parallelize the queries of kind "insert into gmf agg" by using the standard
    mechanism (LP: #1178054)
  * Skipped hazard/event_based/case_4/test.py (LP: #1181908)
  * Remove the dependency from the gmf/gmf_set tables in the XML export
    procedure (LP: #1169078)
  * Saved memory in the hazard getters by returning only the distinct GMFs
    (LP: #1175941)
  * Fixed the case of no gmfcollections and cleaned up the post processing
    mechanism (LP: #1176887)
  * Filter the ruptures according to the maximum_distance criterium
    (LP: #1178571)
  * New hazard demos (LP: #1168756)
  * Parallelize insert into gmf_agg table (LP: #1178054)
  * Removed some verbose logs in debug mode (LP: #1170938)
  * lxc sandbox - improved CI with sandboxed source tests (LP: #1177319)
  * Report "calculation", not the job (LP: #1178583)
  * Fix performance_monitor_test.py on Mac OS X (LP: #1177403)
  * Remove config.gem files from demos
  * Vulnerability functions for contents, occupants and non-structural damage
    (LP: #1174231)
  * Improved the memory profiling (LP: #1175941)
  * Cleanup of the hazard getters and small improvements to help the performance
    analysis of risk calculators (LP: #1175941)
  * Add a facility to import hazard_curves from XML files (LP: #1175452)
  * Refactoring of risk calculators (LP: #1175702)
  * Added references to RiskCalculation model
  * --config-file option (LP: #1174316)
  * Update calls to risklib to the latest interface (LP: #1174301)
  * Event-Based Hazard: Better hazard curve / GMF validation (LP: #1167302)
  * Improved hazard doc
  * CONTRIBUTORS.txt
  * DB cleanup
  * --optimize-source-model pre-processing option (LP: #1096867)
  * Relax validation rules on interest rate for benefit-cost ratio analysis
    (LP: #1172324)
  * Support non-unique taxonomy -> IMT association across different
    vulnerability files (LP: #1171782)
  * Point source block size (LP: #1096867)
  * Use "hazard curve multi imt" also when all the realizations are considered
    (LP: #1171389)
  * Fix aggregate loss curve computation (LP: #1171361)
  * Add instrumentation via the EnginePerformanceMonitor to all the calculators
    (LP: #1171060)
  * Replaced run_job_sp with run_hazard_job (LP: #1153512)
  * Cleanup input reuse
  * Simplify hazard getter query
  * Add a forgotten constrain ON DELETE CASCADE on the table gmf_agg
    (LP: #1170637)
  * Mean loss curve computation updated (LP: #1168454,#1169886,#1170630)
  * Changed the generation of hazard_curves to use the gmf_agg table
    (LP: #1169703)
  * Add geospatial index on gmf_agg
  * Fix hazard map and UHS export filenames (include PoE) (LP: #1169988)
  * Lower the parameter ses_per_logic_tree_path in the event_based QA tests to
    make them much faster (LP: #1169883)
  * Fix Event based mean loss curve computation (LP: #1168454)
  * An attempt to solve the memory occupation issue for the event_based risk
    calculator (LP: #1169577)
  * Update event based mean/quantile loss curve computation (LP: #1168454)
  * Fix disagg export file name (LP: #1163276)
  * Include 'investigation_time' in exported UHS XML (LP: #1169106)
  * Raise warnings when invalid/unknown/unnecessary params are specified
    (LP: #1164324)
  * Fix characteristic fault rupture serialization (LP: #1169069)
  * Fixed a bug in event_based/core_test.py due to the version of mock used
    (LP: #1167310)
  * Make sure the generated XML are valid according to NRML (LP: #1169106)
  * Fix the tests of the event_based depending on random number details
    (LP: #1167310)
  * Scenario risk is using "default" connection on a cluster (LP: #1167969)
  * Add a mechanism to populate the db from CSV files, without the need to run
    a fake calculation (LP: #1167310,#1167693)
  * Source model NRML to hazardlib conversion now throws useful error messages
    (LP: #1154512)
  * Organization of hazard exports (LP: #1163276)
  * Some trivial optimizations in Risk Event Based calculator
  * Do not use 'default' user on raw cursors. (LP: #1167776)
  * Removed a bunch of old test fixtures
  * release updated
  * hazard curves in multiple imts (LP: #1160427)
  * Critical fix to disaggregation interpolation (LP: #1167245)
  * Fix setup.py version number
  * Fix char source logic tree validation (LP: #1166756)
  * Update version to 1.0
  * Reflect latest interface changes in risklib (LP: #1166252)
  * Event base performance (LP: #1168233)
  * Fix a "reproducibility" issue when getting hazard sites from exposure
    (LP: #1163818)
  * Disaggregation in event based risk calculator (LP: #1160993)
  * Read 'sites' from 'sites_csv' (LP: #1097618)
  * add debconf tool to manage postgresql.conf file modification
  * Issue 1160993 (LP: #1160993,#1160845)
  * Importing GMF from XML: step 2 (LP: #1160398)
  * Disaggregation of losses by taxonomy (LP: #1160845)
  * Vulnerability model validation (LP: #1157072)
  * Big docs cleanup
  * Mean and quantile Loss map support (LP: #1159865)
  * Event-Based Hazard: Save multi-surface ruptures (LP: #1144225)
  * Fix loss curve export (LP: #1157072)
  * Fix an incorrect parameter in event-based hazard QA tests, cases 2 and 4
  * end-to-end qa tests for Scenario Risk and Scenario Damage
  * Trivial fix for setup.py
  * New E2E regression tests
  * Updated QA tests due to change in risklib
  * Engine cleanup
  * Characteristic source logic tree support (LP: #1144225)
  * Added a script to dump the hazard outputs needed for the risk (LP: #1156998)
  * Remove complete logic tree flags when redundant (LP: #1155904)
  * Do not read risk inputs from fylesystem but from ModelContent
  * Remove --force-inputs feature (LP: #1154552)
  * UHS Export (LP: #1082312)
  * UHS post-processing (LP: #1082312)
  * Fragility model using structure dependent IMT (LP: #1154549)
  * Correct bin/openquake help string for --log-level
  * Hazard post-processing code cleanup (LP: #1082312)
  * Allow Event-Based hazard post-processing to run without celery
  * More event-based hazard QA tests (LP: #1088864)
  * Real errors are masked in the qa_test since the real computation runs in a
    subprocess (LP: #1153512)
  * Minor simplification of the hazard_getter query
  * Correlation model qa tests (LP: #1097646)
  * Vulnerability model using structure dependent intensity measure types
    (LP: #1149270)
  * Fix a broken scenario hazard export test
  * Support for Characteristic Fault Sources (LP: #1144225)
  * Added a missing KILOMETERS_TO_METERS conversion in the hazard_getters
  * Average Losses (LP: #1152237)
  * Improved the error message for unavailable gsims
  * Companion changes to https://github.com/gem/oq-risklib/pull/38
  * Fix 1144741 (LP: #1144741)
  * Fix 1144388 (LP: #1144388)
  * Fixed ordering bug in the XML export of gmf_scenario (LP: #1152172)
  * Don't save hazard curves to the DB which are all zeros (LP: #1096926)
  * Add hazard nose attribute to the hazard QA test
  * Avoid fully qualified name in the XML <uncertaintyModel> tag (LP: #1116398)
  * Fix Scenario Risk calculator
  * New CLI functionality: delete old calculations (LP: #1117052)
  * DB security cleanup (LP: #1117052)
  * Event-Based Hazard Spatial Correlation QA tests (LP: #1099467)
  * Correct OQ engine version in db script
  * Preloaded exposure (LP: #1132902)
  * 1132708 and 1132731 (LP: #1132731)
  * Stabilize classical hazard QA test case 11
  * DB schema bootstrap script now runs silently by default
  * Fix aggregate loss export test
  * Fix a broken disagg/core test
  * Easy hazard getters optimization (LP: #1132708)
  * Fix progress risk
  * Event loss tables (LP: #1132699)
  * Fix the memory occupation issue for the scenario_risk calculator
    (LP: #1132018,#1132017)
  * Performance monitor to measure times and memory occupation of bottleneck
    code (LP: #1132017)
  * Scenario insured losses
  * Version fix (already present fix in master, add a test to verify it)
  * Classical Hazard QA test, SA IMT case (LP: #1073591)
  * Optimize hazard curve insertion (LP: #1100332)
  * updates due to the latest risklib api changes
  * Fixed the bug introduced by change the location field from Geometry to
    Geography
  * "openquake --version broked" fix
  * Fixed bug in the distribution of the realizations logic
  * Simplified the hazard getters so that they are pickleable without effort
  * Update to disaggregation equation (LP: #1116262)
  * Scenario Aggregated Loss
  * Risk maximum distance (LP: #1095582)
  * Add timestamps to calculation summary output (LP: #1129271)
  * More efficient hazard curve update transactions. (LP: #1121825)
  * Scenario risk tests
  * Added parameter taxonomies_from_fragility_model (LP: #1122817)
  * Add a check for missing taxonomies in the scenario_damage calculator
    (LP: #1122817)
  * Add '_update_progress' for clearer profiling (LP: #1121825)
  * Removed many global dictionaries and adopted a convention-over-configuration
    approach
  * Generation of ground motion fields only within a certain distance from the
    rupture (LP: #1121940)
  * Link between Rupture / Stochastic Event Set and Ground motion field outputs
    (LP: #1119553)
  * Fixed the qa_test for scenario_damage
  * Fix HazardCalculation.get_imts()
  * Donot save absolute losses (LP: #1096881)
  * Scenario hazard: fix a reference to the site collection
  * Fixes scenario hazard correlation
  * Scenario risk
  * Changed DmgState to have a foreign key to OqJob, not to Output; also removed
    the CollapseMap special treatment (LP: #1100371)
  * Drop upload table
  * Remove several global dictionaries from the engine
  * Mean and quantile Loss curve computation (LP: #1101270)
  * Cache the SiteCollection to avoid redundant recreation (LP: #1096915)
  * Scenario hazard correlation model (LP: #1097646)

 -- Matteo Nastasi (GEM Foundation) <nastasi@openquake.org>  Mon, 24 Jun 2013 17:39:07 +0200

python-oq-engine (0.9.1-1) precise; urgency=low

  * upstream release

 -- Matteo Nastasi (GEM Foundation) <nastasi@openquake.org>  Mon, 11 Feb 2013 11:00:54 +0100

python-oq-engine (0.8.3-3) precise; urgency=low

  * Add missing monitor.py source

 -- Muharem Hrnjadovic <mh@foldr3.com>  Tue, 23 Oct 2012 10:16:18 +0200

python-oq-engine (0.8.3-2) precise; urgency=low

  * Use arch-independent JAVA_HOME env. variable values (LP: #1069804)

 -- Muharem Hrnjadovic <mh@foldr3.com>  Mon, 22 Oct 2012 15:30:39 +0200

python-oq-engine (0.8.3-1) precise; urgency=low

  * upstream release

 -- Muharem Hrnjadovic <mh@foldr3.com>  Fri, 19 Oct 2012 19:53:00 +0200

python-oq-engine (0.8.2-5) precise; urgency=low

  * Make sure the vs30_type param is capitalized (LP: #1050792)

 -- Muharem Hrnjadovic <mh@foldr3.com>  Fri, 21 Sep 2012 12:01:34 +0200

python-oq-engine (0.8.2-4) precise; urgency=low

  * fix JAVA_HOME value so it works in ubuntu 12.04 LTS (LP: #1051941)

 -- Muharem Hrnjadovic <mh@foldr3.com>  Mon, 17 Sep 2012 14:52:12 +0200

python-oq-engine (0.8.2-3) precise; urgency=low

  * Insured loss probabilistic event based calculator (LP: #1045318)

 -- Muharem Hrnjadovic <mh@foldr3.com>  Wed, 05 Sep 2012 09:22:36 +0200

python-oq-engine (0.8.2-2) precise; urgency=low

  * remove namespace/module ambiguity

 -- Muharem Hrnjadovic <mh@foldr3.com>  Tue, 04 Sep 2012 17:08:17 +0200

python-oq-engine (0.8.2-1) precise; urgency=low

  * Upstream release (LP: #1045214)

 -- Muharem Hrnjadovic <mh@foldr3.com>  Tue, 04 Sep 2012 08:52:53 +0200

python-oq-engine (0.8.1-5) precise; urgency=low

  * rm threaded serialization patch (since it increases overall run time)

 -- Muharem Hrnjadovic <mh@foldr3.com>  Wed, 25 Jul 2012 17:01:32 +0200

python-oq-engine (0.8.1-4) precise; urgency=low

  * Try threaded serialization in order to fix performance regression
    (LP: #1027874)

 -- Muharem Hrnjadovic <mh@foldr3.com>  Mon, 23 Jul 2012 13:21:32 +0200

python-oq-engine (0.8.1-3) precise; urgency=low

  * Fix import exception when DJANGO_SETTINGS_MODULE is not set (LP: #1027776)

 -- Muharem Hrnjadovic <mh@foldr3.com>  Mon, 23 Jul 2012 09:08:01 +0200

python-oq-engine (0.8.1-2) precise; urgency=low

  * Fix for region discretization bug (LP: #1027041)

 -- Muharem Hrnjadovic <mh@foldr3.com>  Sun, 22 Jul 2012 10:12:25 +0200

python-oq-engine (0.8.1-1) precise; urgency=low

  * new upstream release (LP: #1027030)

 -- Muharem Hrnjadovic <mh@foldr3.com>  Fri, 20 Jul 2012 15:06:18 +0200

python-oq-engine (0.7.0-4) precise; urgency=low

  * fix typo in oq_restart script (LP: #994565)

 -- Muharem Hrnjadovic <mh@foldr3.com>  Fri, 04 May 2012 15:01:54 +0200

python-oq-engine (0.7.0-3) precise; urgency=low

  * Correct the version displayed by OpenQuake (on demand).

 -- Muharem Hrnjadovic <mh@foldr3.com>  Fri, 04 May 2012 08:20:18 +0200

python-oq-engine (0.7.0-2) oneiric; urgency=low

  * Fix bug in the classical PSHA calculator (LP: #984055)

 -- Muharem Hrnjadovic <mh@foldr3.com>  Wed, 02 May 2012 22:00:59 +0200

python-oq-engine (0.7.0-1) oneiric; urgency=low

  * Upstream release, rev. 0.7.0

 -- Muharem Hrnjadovic <mh@foldr3.com>  Wed, 02 May 2012 21:34:03 +0200

python-oq-engine (0.6.1-9) oneiric; urgency=low

  * Fix db router config for the oqmif schema (LP: #993256)

 -- Muharem Hrnjadovic <mh@foldr3.com>  Wed, 02 May 2012 15:23:40 +0200

python-oq-engine (0.6.1-8) oneiric; urgency=low

  * Re-apply fix for ERROR: role "oq_ged4gem" does not exist (LP: #968056)

 -- Muharem Hrnjadovic <mh@foldr3.com>  Wed, 02 May 2012 10:23:40 +0200

python-oq-engine (0.6.1-7) oneiric; urgency=low

  * delete obsolete .pyc files in /usr/openquake (LP: #984912)

 -- Muharem Hrnjadovic <mh@foldr3.com>  Thu, 19 Apr 2012 10:28:45 +0200

python-oq-engine (0.6.1-6) oneiric; urgency=low

  * Remove spurious 'oqmif' db user from settings.py (LP: #980769)

 -- Muharem Hrnjadovic <mh@foldr3.com>  Fri, 13 Apr 2012 14:35:54 +0200

python-oq-engine (0.6.1-5) oneiric; urgency=low

  * Pass the postgres port to the 'createlang' command as well.

 -- Muharem Hrnjadovic <mh@foldr3.com>  Fri, 13 Apr 2012 10:37:26 +0200

python-oq-engine (0.6.1-4) oneiric; urgency=low

  * Fix psql invocation.

 -- Muharem Hrnjadovic <mh@foldr3.com>  Fri, 13 Apr 2012 06:01:12 +0200

python-oq-engine (0.6.1-3) oneiric; urgency=low

  * Support machines with multiple postgres versions (LP: #979881)

 -- Muharem Hrnjadovic <mh@foldr3.com>  Fri, 13 Apr 2012 05:49:41 +0200

python-oq-engine (0.6.1-2) oneiric; urgency=low

  * Fix oq_restart_workers script so it uses the correct db table (oq_job)

 -- Muharem Hrnjadovic <mh@foldr3.com>  Wed, 04 Apr 2012 11:29:36 +0200

python-oq-engine (0.6.1-1) oneiric; urgency=low

  * OpenQuake 0.6.1 upstream release (LP: #971541)

 -- Muharem Hrnjadovic <mh@foldr3.com>  Tue, 03 Apr 2012 08:52:39 +0200

python-oq-engine (0.6.0-15) oneiric; urgency=low

  * Support machines with multiple postgres versions (LP: #979881)

 -- Muharem Hrnjadovic <mh@foldr3.com>  Thu, 12 Apr 2012 18:56:58 +0200

python-oq-engine (0.6.0-14) oneiric; urgency=low

  * Improved version string, post-installation actions

 -- Muharem Hrnjadovic <mh@foldr3.com>  Fri, 30 Mar 2012 17:21:40 +0200

python-oq-engine (0.6.0-13) oneiric; urgency=low

  * proper fix for GMF serialization problem (LP: #969014)

 -- Muharem Hrnjadovic <mh@foldr3.com>  Fri, 30 Mar 2012 15:14:41 +0200

python-oq-engine (0.6.0-12) oneiric; urgency=low

  * Fix GMF serialization in the hazard event based calculator (LP: #969014)

 -- Muharem Hrnjadovic <mh@foldr3.com>  Fri, 30 Mar 2012 12:15:44 +0200

python-oq-engine (0.6.0-11) oneiric; urgency=low

  * Fix ERROR: role "oq_ged4gem" does not exist (LP: #968056)

 -- Muharem Hrnjadovic <mh@foldr3.com>  Thu, 29 Mar 2012 10:44:23 +0200

python-oq-engine (0.6.0-10) oneiric; urgency=low

  * Fix BaseHazardCalculator, so self.calc gets initialized.

 -- Muharem Hrnjadovic <mh@foldr3.com>  Fri, 23 Mar 2012 07:20:47 +0100

python-oq-engine (0.6.0-9) oneiric; urgency=low

  * Turn off accidental worker-side logic tree processing (LP: #962788)

 -- Muharem Hrnjadovic <mh@foldr3.com>  Fri, 23 Mar 2012 06:27:36 +0100

python-oq-engine (0.6.0-8) oneiric; urgency=low

  * Package tested and ready for deployment.

 -- Muharem Hrnjadovic <mh@foldr3.com>  Tue, 20 Mar 2012 15:54:31 +0100

python-oq-engine (0.6.0-7) oneiric; urgency=low

  * All demos pass, rebuild this package

 -- Muharem Hrnjadovic <mh@foldr3.com>  Wed, 07 Mar 2012 18:12:26 +0100

python-oq-engine (0.6.0-6) oneiric; urgency=low

  * Another db user fix

 -- Muharem Hrnjadovic <mh@foldr3.com>  Wed, 07 Mar 2012 17:18:31 +0100

python-oq-engine (0.6.0-5) oneiric; urgency=low

  * Fix database users

 -- Muharem Hrnjadovic <mh@foldr3.com>  Wed, 07 Mar 2012 16:39:49 +0100

python-oq-engine (0.6.0-4) oneiric; urgency=low

  * Fix distro series

 -- Muharem Hrnjadovic <mh@foldr3.com>  Wed, 07 Mar 2012 09:25:57 +0100

python-oq-engine (0.6.0-3) precise; urgency=low

  * Added license file

 -- Muharem Hrnjadovic <mh@foldr3.com>  Wed, 07 Mar 2012 08:35:12 +0100

python-oq-engine (0.6.0-2) oneiric; urgency=low

  * added sample celeryconfig.py file

 -- Muharem Hrnjadovic <mh@foldr3.com>  Mon, 05 Mar 2012 20:07:23 +0100

python-oq-engine (0.6.0-1) oneiric; urgency=low

  * OpenQuake rev. 0.6.0 upstream release (LP: #946879)
  * add postgresql-plpython-9.1 dependency (LP: #929429)

 -- Muharem Hrnjadovic <mh@foldr3.com>  Mon, 05 Mar 2012 11:05:22 +0100

python-oq-engine (0.5.1-2) oneiric; urgency=low

  * add postrm script (LP: #906613)

 -- Muharem Hrnjadovic <mh@foldr3.com>  Thu, 02 Feb 2012 13:00:06 +0100

python-oq-engine (0.5.1-1) oneiric; urgency=low

  * 0.5.1 upstream release (LP: #925339)

 -- Muharem Hrnjadovic <mh@foldr3.com>  Thu, 02 Feb 2012 10:11:58 +0100

python-oq-engine (0.5.0-9) oneiric; urgency=low

  * Fix error resulting from backporting code.

 -- Muharem Hrnjadovic <mh@foldr3.com>  Wed, 25 Jan 2012 16:27:49 +0100

python-oq-engine (0.5.0-8) oneiric; urgency=low

  * Fix hazard map serialization failure (LP: #921604)

 -- Muharem Hrnjadovic <mh@foldr3.com>  Wed, 25 Jan 2012 16:06:54 +0100

python-oq-engine (0.5.0-7) oneiric; urgency=low

  * Remove one last 'sudo' from db setup script

 -- Muharem Hrnjadovic <mh@foldr3.com>  Wed, 25 Jan 2012 12:17:35 +0100

python-oq-engine (0.5.0-6) oneiric; urgency=low

  * NRML files are written only once (LP: #914614)
  * optimize parallel results collection (LP: #914613)
  * fix "current realization" progress counter value (LP: #914477)

 -- Muharem Hrnjadovic <mh@foldr3.com>  Thu, 19 Jan 2012 15:16:51 +0100

python-oq-engine (0.5.0-5) oneiric; urgency=low

  * Revert to the usual database user names.

 -- Muharem Hrnjadovic <mh@foldr3.com>  Tue, 10 Jan 2012 10:49:49 +0100

python-oq-engine (0.5.0-4) oneiric; urgency=low

  * Remove "sudo" from db setup script (LP: #914139)

 -- Muharem Hrnjadovic <mh@foldr3.com>  Tue, 10 Jan 2012 08:18:14 +0100

python-oq-engine (0.5.0-3) oneiric; urgency=low

  * Fix demo files.

 -- Muharem Hrnjadovic <mh@foldr3.com>  Mon, 09 Jan 2012 21:10:08 +0100

python-oq-engine (0.5.0-2) oneiric; urgency=low

  * Calculation and serialization are to be carried out in parallel
    (LP: #910985)

 -- Muharem Hrnjadovic <mh@foldr3.com>  Mon, 09 Jan 2012 15:53:05 +0100

python-oq-engine (0.5.0-1) oneiric; urgency=low

  * Prepare rel. 0.5.0 of python-oq-engine (LP: #913540)
  * set JAVA_HOME for celeryd (LP: #911697)

 -- Muharem Hrnjadovic <mh@foldr3.com>  Mon, 09 Jan 2012 07:15:31 +0100

python-oq-engine (0.4.6-11) oneiric; urgency=low

  * Facilitate java-side kvs connection caching
    (LP: #894261, #907760, #907993).

 -- Muharem Hrnjadovic <mh@foldr3.com>  Mon, 02 Jan 2012 13:42:42 +0100

python-oq-engine (0.4.6-10) oneiric; urgency=low

  * Only use one amqp log handler per celery worker (LP: #907360).

 -- Muharem Hrnjadovic <mh@foldr3.com>  Mon, 02 Jan 2012 13:10:50 +0100

python-oq-engine (0.4.6-9) oneiric; urgency=low

  * add a debian/preinst script that makes sure we have no garbage
    from previous package installation lying around (LP: #906613).

 -- Muharem Hrnjadovic <mh@foldr3.com>  Tue, 20 Dec 2011 10:43:12 +0100

python-oq-engine (0.4.6-8) oneiric; urgency=low

  * Repackage 0.4.6-6 (no asynchronous classical PSHA code)
    for oneiric (also fix the postgres-9.1 issues).

 -- Muharem Hrnjadovic <mh@foldr3.com>  Fri, 16 Dec 2011 11:34:47 +0100

python-oq-engine (0.4.6-6) oneiric; urgency=low

  * Make sure /var/lib/openquake/disagg-results exists and has an
    appropriate owner and permissions (LP: #904659)

 -- Muharem Hrnjadovic <mh@foldr3.com>  Thu, 15 Dec 2011 12:26:28 +0100

python-oq-engine (0.4.6-5) natty; urgency=low

  * Make sure the demos that were broken in 0.4.6 are not installed
    (LP: #901112)

 -- Muharem Hrnjadovic <mh@foldr3.com>  Fri, 09 Dec 2011 16:40:50 +0100

python-oq-engine (0.4.6-4) natty; urgency=low

  * Tolerate the failure of chown and/or chmod on /var/lib/openquake
    (LP: #902083)

 -- Muharem Hrnjadovic <mh@foldr3.com>  Fri, 09 Dec 2011 10:38:46 +0100

python-oq-engine (0.4.6-3) natty; urgency=low

  * Remove UHS changes in order to fix python-java-bridge failures
    (LP: #900617)

 -- Muharem Hrnjadovic <mh@foldr3.com>  Fri, 09 Dec 2011 07:51:19 +0100

python-oq-engine (0.4.6-2) oneiric; urgency=low

  * Add missing dependency, python-h5py (LP: #900300)

 -- Muharem Hrnjadovic <mh@foldr3.com>  Mon, 05 Dec 2011 15:09:37 +0100

python-oq-engine (0.4.6-1) oneiric; urgency=low

  * Upstream release (LP: #898634)
  * Make postgres dependencies less version dependent (LP: #898622)

 -- Muharem Hrnjadovic <mh@foldr3.com>  Mon, 05 Dec 2011 10:51:46 +0100

python-oq-engine (0.4.4-19) oneiric; urgency=low

  * Functions called from celery tasks should not make use of logic trees
    (LP: #880743)

 -- Muharem Hrnjadovic <mh@foldr3.com>  Mon, 24 Oct 2011 14:37:41 +0200

python-oq-engine (0.4.4-18) oneiric; urgency=low

  * Add python-setuptools as a python-oq-engine dependency (LP: #877915)

 -- Muharem Hrnjadovic <mh@foldr3.com>  Sun, 23 Oct 2011 18:29:41 +0200

python-oq-engine (0.4.4-17) oneiric; urgency=low

  * Refresh the demos and make sure the newest ones are always installed
    under /usr/openquake/demos

 -- Muharem Hrnjadovic <mh@foldr3.com>  Sun, 23 Oct 2011 18:12:59 +0200

python-oq-engine (0.4.4-16) oneiric; urgency=low

  * Remove superfluous OPENQUAKE_ROOT import.

 -- Muharem Hrnjadovic <mh@foldr3.com>  Sun, 23 Oct 2011 16:42:17 +0200

python-oq-engine (0.4.4-15) oneiric; urgency=low

  * Added the python code needed for the new logic tree implementation
    (LP: #879451)

 -- Muharem Hrnjadovic <mh@foldr3.com>  Sun, 23 Oct 2011 12:27:15 +0200

python-oq-engine (0.4.4-14) oneiric; urgency=low

  * leave exceptions raised by celery tasks alone (LP: #878736)

 -- Muharem Hrnjadovic <mh@foldr3.com>  Thu, 20 Oct 2011 12:30:50 +0200

python-oq-engine (0.4.4-13) oneiric; urgency=low

  * Avoid failures while reraising exceptions (LP: #877992)

 -- Muharem Hrnjadovic <mh@foldr3.com>  Wed, 19 Oct 2011 15:03:58 +0200

python-oq-engine (0.4.4-12) natty; urgency=low

  * Impose upper limit on JVM memory usage (LP: #821002)

 -- Muharem Hrnjadovic <mh@foldr3.com>  Mon, 17 Oct 2011 17:35:40 +0200

python-oq-engine (0.4.4-11) oneiric; urgency=low

  * add python-oq-engine_0.4.4.orig.tar.gz to upload

 -- Muharem Hrnjadovic <mh@foldr3.com>  Fri, 14 Oct 2011 11:57:11 +0200

python-oq-engine (0.4.4-10) oneiric; urgency=low

  * Ubuntu 11.10 upload.

 -- Muharem Hrnjadovic <mh@foldr3.com>  Fri, 14 Oct 2011 11:37:17 +0200

python-oq-engine (0.4.4-9) natty; urgency=low

  * 'new_in_this_release' files apply to latest upgrade (LP: #873205)

 -- Muharem Hrnjadovic <mh@foldr3.com>  Thu, 13 Oct 2011 10:36:04 +0200

python-oq-engine (0.4.4-8) natty; urgency=low

  * Make sure all demo files are unzipped (LP: #872816)

 -- Muharem Hrnjadovic <mh@foldr3.com>  Thu, 13 Oct 2011 10:17:08 +0200

python-oq-engine (0.4.4-7) natty; urgency=low

  * More robust detection of the 'openquake' system group (LP #872814)

 -- Muharem Hrnjadovic <mh@foldr3.com>  Wed, 12 Oct 2011 14:37:40 +0200

python-oq-engine (0.4.4-6) natty; urgency=low

  * make the demo files writable by owner *and* group.

 -- Muharem Hrnjadovic <mh@foldr3.com>  Tue, 11 Oct 2011 16:09:51 +0200

python-oq-engine (0.4.4-5) natty; urgency=low

  * Remove unneeded database users (LP #872277)
  * fix smoketests (add DEPTHTO1PT0KMPERSEC, VS30_TYPE parameter defaults)

 -- Muharem Hrnjadovic <mh@foldr3.com>  Tue, 11 Oct 2011 15:48:20 +0200

python-oq-engine (0.4.4-4) natty; urgency=low

  * turn off -x flag in debian/postinst
  * unzip the example files in /usr/openquake/demos

 -- Muharem Hrnjadovic <mh@foldr3.com>  Tue, 11 Oct 2011 14:55:30 +0200

python-oq-engine (0.4.4-3) natty; urgency=low

  * fix lintian warning

 -- Muharem Hrnjadovic <mh@foldr3.com>  Tue, 11 Oct 2011 14:26:25 +0200

python-oq-engine (0.4.4-2) natty; urgency=low

  * Use dh_installexamples to include the smoketests in the package.

 -- Muharem Hrnjadovic <mh@foldr3.com>  Tue, 11 Oct 2011 12:23:06 +0200

python-oq-engine (0.4.4-1) natty; urgency=low

  * fix permissions for config files in /etc/openquake (LP #850766)
  * be more intelligent about pg_hba.conf files (LP #848579)
  * add smoke tests to the package (LP #810982)

 -- Muharem Hrnjadovic <mh@foldr3.com>  Tue, 11 Oct 2011 11:47:30 +0200

python-oq-engine (0.4.3-21) natty; urgency=low

  * Remove unneeded dependency on fabric (LP: #852004)

 -- Muharem Hrnjadovic <mh@foldr3.com>  Fri, 16 Sep 2011 20:47:49 +0000

python-oq-engine (0.4.3-20) natty; urgency=low

  * Shut down celery prior to restarting postgres and setting up the database
    (LP: #846388)

 -- Muharem Hrnjadovic <mh@foldr3.com>  Sat, 10 Sep 2011 19:47:56 +0200

python-oq-engine (0.4.3-19) natty; urgency=low

  * Close all db connections in order to prevent package upgrade failures
   (LP: 846279)

 -- Muharem Hrnjadovic <mh@foldr3.com>  Sat, 10 Sep 2011 09:37:34 +0200

python-oq-engine (0.4.3-18) natty; urgency=low

  * declare the "include_defaults" flag in the openquake script (LP: #845994)

 -- Muharem Hrnjadovic <mh@foldr3.com>  Fri, 09 Sep 2011 22:38:40 +0200

python-oq-engine (0.4.3-17) natty; urgency=low

  * package the correct software revision (LP: #845583)

 -- Muharem Hrnjadovic <mh@foldr3.com>  Fri, 09 Sep 2011 15:00:05 +0200

python-oq-engine (0.4.3-16) natty; urgency=low

  * Add all required db users to pg_hba.conf (LP: #845461)

 -- Muharem Hrnjadovic <mh@foldr3.com>  Fri, 09 Sep 2011 11:25:41 +0200

python-oq-engine (0.4.3-15) natty; urgency=low

  * Remove obsolete dependency on python-geoalchemy (LP: #845439)

 -- Muharem Hrnjadovic <mh@foldr3.com>  Fri, 09 Sep 2011 10:25:25 +0200

python-oq-engine (0.4.3-14) natty; urgency=low

  * turn off 'set -x' in debian/postinst

 -- Muharem Hrnjadovic <mh@foldr3.com>  Fri, 09 Sep 2011 07:18:34 +0200

python-oq-engine (0.4.3-13) natty; urgency=low

  * Better detection of postgresql-8.4

 -- Muharem Hrnjadovic <mh@foldr3.com>  Fri, 09 Sep 2011 07:16:11 +0200

python-oq-engine (0.4.3-12) natty; urgency=low

  * detect the absence of the rabbitmq and postgres services and refrain
    from the corresponding initialization actions  (LP: #845344)

 -- Muharem Hrnjadovic <mh@foldr3.com>  Fri, 09 Sep 2011 06:47:32 +0200

python-oq-engine (0.4.3-11) natty; urgency=low

  * Fix logging sink configuration file and location.

 -- Muharem Hrnjadovic <mh@foldr3.com>  Wed, 07 Sep 2011 14:31:51 +0200

python-oq-engine (0.4.3-10) natty; urgency=low

  * Fix database user/permissions for admin schema.

 -- Muharem Hrnjadovic <mh@foldr3.com>  Wed, 07 Sep 2011 14:07:30 +0200

python-oq-engine (0.4.3-9) natty; urgency=low

  * turn off 'set -x' in debian/postinst

 -- Muharem Hrnjadovic <mh@foldr3.com>  Tue, 06 Sep 2011 17:44:37 +0200

python-oq-engine (0.4.3-8) natty; urgency=low

  * Fixed database (user) setup and general breakage (LP: #842472)

 -- Muharem Hrnjadovic <mh@foldr3.com>  Tue, 06 Sep 2011 17:42:51 +0200

python-oq-engine (0.4.3-7) natty; urgency=low

  * Fix database (user) setup (LP: #842472)
  * Copy configuration file to /etc/openquake (LP: #842468)

 -- Muharem Hrnjadovic <mh@foldr3.com>  Tue, 06 Sep 2011 15:34:17 +0200

python-oq-engine (0.4.3-6) natty; urgency=low

  * Delay the import of openquake.engine.job to allow the user to see the version
    and/or help without errors (LP: #842604)

 -- Muharem Hrnjadovic <mh@foldr3.com>  Tue, 06 Sep 2011 14:37:06 +0200

python-oq-engine (0.4.3-5) natty; urgency=low

  * Copy configuration file to /usr/openquake (LP: #842468)

 -- Muharem Hrnjadovic <mh@foldr3.com>  Tue, 06 Sep 2011 11:45:55 +0200

python-oq-engine (0.4.3-4) natty; urgency=low

  * Fix 'Architecture' field in debian/control.

 -- Muharem Hrnjadovic <mh@foldr3.com>  Mon, 05 Sep 2011 21:35:10 +0200

python-oq-engine (0.4.3-3) natty; urgency=low

  * Add Django as a dependency (LP: #830974)

 -- Muharem Hrnjadovic <mh@foldr3.com>  Mon, 05 Sep 2011 21:33:01 +0200

python-oq-engine (0.4.3-2) natty; urgency=low

  * Make db error detection smarter (LP: #819710)

 -- Muharem Hrnjadovic <mh@foldr3.com>  Mon, 05 Sep 2011 21:30:16 +0200

python-oq-engine (0.4.3-1) natty; urgency=low

  * Upstream release (LP: #839424)

 -- Muharem Hrnjadovic <mh@foldr3.com>  Mon, 05 Sep 2011 18:13:42 +0200

python-oq-engine (0.4.1-12) natty; urgency=low

  * Better error detection for schema creation output (LP #819710)
  * Remove unneeded python-guppy dependency (LP #826487)

 -- Muharem Hrnjadovic <mh@foldr3.com>  Mon, 15 Aug 2011 03:16:43 +0200

python-oq-engine (0.4.1-11) natty; urgency=low

  * Add the cache garbage collector script (LP #817541)

 -- Muharem Hrnjadovic <mh@foldr3.com>  Thu, 28 Jul 2011 16:56:33 +0200

python-oq-engine (0.4.1-10) natty; urgency=low

  * The name of the default db should be 'openquake'

 -- Muharem Hrnjadovic <mh@foldr3.com>  Tue, 26 Jul 2011 15:47:18 +0200

python-oq-engine (0.4.1-9) natty; urgency=low

  * postgresql reload after pg_hba.conf modification was missing

 -- Muharem Hrnjadovic <mh@foldr3.com>  Tue, 26 Jul 2011 15:28:52 +0200

python-oq-engine (0.4.1-8) natty; urgency=low

  * log4j.properties needs to live in the openquake source code tree
    (LP #816397)

 -- Muharem Hrnjadovic <mh@foldr3.com>  Tue, 26 Jul 2011 14:52:20 +0200

python-oq-engine (0.4.1-7) natty; urgency=low

  * Fix obsolete celeryconfig.py file.

 -- Muharem Hrnjadovic <mh@foldr3.com>  Tue, 26 Jul 2011 14:24:25 +0200

python-oq-engine (0.4.1-6) natty; urgency=low

  * Move xml schemas to the openquake source code tree (LP #816375)

 -- Muharem Hrnjadovic <mh@foldr3.com>  Tue, 26 Jul 2011 13:52:56 +0200

python-oq-engine (0.4.1-5) natty; urgency=low

  * Fix mistake in postinst (db init output in now redirected correctly)

 -- Muharem Hrnjadovic <mh@foldr3.com>  Tue, 26 Jul 2011 12:16:20 +0200

python-oq-engine (0.4.1-4) natty; urgency=low

  * database initialisation is now checked for errors

 -- Muharem Hrnjadovic <mh@foldr3.com>  Tue, 26 Jul 2011 11:25:18 +0200

python-oq-engine (0.4.1-3) natty; urgency=low

  * when invoked from postinst the sudo commands in the create_oq_schema
    script break it (since the latter is run by the postgres user)

 -- Muharem Hrnjadovic <mh@foldr3.com>  Tue, 26 Jul 2011 07:58:31 +0200

python-oq-engine (0.4.1-2) natty; urgency=low

  * get_uiapi_writer_session() has defaults (LP #815912)
  * moved the db-rooted source code tree under openquake (LP #816232)

 -- Muharem Hrnjadovic <mh@foldr3.com>  Tue, 26 Jul 2011 06:35:03 +0200

python-oq-engine (0.4.1-1) natty; urgency=low

  * OpenQuake 0.4.1 release
  * add postgresql-8.4 as a recommended package (LP #810953)
  * configure the OpenQuake database if postgres is installed (LP #810955)
  * add dependencies (LP #813961)
  * add the sticky bit to /usr/openquake (LP #810985)

 -- Muharem Hrnjadovic <mh@foldr3.com>  Thu, 21 Jul 2011 11:48:36 +0200

python-oq-engine (0.3.9-6) natty; urgency=low

  * The rabbitmq-server and redis-server packages should be merely recommended
    since we may want to install the openquake package on worker machines but
    deploy the two daemons in question elsewhere.

 -- Muharem Hrnjadovic <mh@foldr3.com>  Tue, 14 Jun 2011 20:12:50 +0200

python-oq-engine (0.3.9-5) natty; urgency=low

  * The number of celery tasks is based on the number of CPUs/cores
    (when the HAZARD_TASKS parameter is not set).

 -- Muharem Hrnjadovic <mh@foldr3.com>  Thu, 09 Jun 2011 15:15:54 +0200

python-oq-engine (0.3.9-4) natty; urgency=low

  * Create /usr/openquake in postinst

 -- Muharem Hrnjadovic <mh@foldr3.com>  Tue, 07 Jun 2011 16:43:24 +0200

python-oq-engine (0.3.9-3) natty; urgency=low

  * Added java-oq dependency

 -- Muharem Hrnjadovic <mh@foldr3.com>  Tue, 07 Jun 2011 14:58:44 +0200

python-oq-engine (0.3.9-2) natty; urgency=low

  * Added the python-geoalchemy dependency.

 -- Muharem Hrnjadovic <mh@foldr3.com>  Tue, 07 Jun 2011 10:30:02 +0200

python-oq-engine (0.3.9-1) natty; urgency=low

  * Upstream OpenQuake python sources.

 -- Muharem Hrnjadovic <mh@foldr3.com>  Mon, 06 Jun 2011 11:42:24 +0200<|MERGE_RESOLUTION|>--- conflicted
+++ resolved
@@ -1,10 +1,8 @@
-<<<<<<< HEAD
   [Daniele Viganò]
   * added authentication support to the 'engineweb' and the 'engineserver'
-=======
+
   [Michele Simionato]
   * the aggregate loss curves can be exported in CSV format
->>>>>>> 21b092aa
 
   [Matteo Nastasi]
   * added 'outtypes' attribute with list of possible output types for
