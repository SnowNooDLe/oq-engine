  [Michele Simionato]
<<<<<<< HEAD
  * Added an exporter for the rupture data, including the occurrence rate
=======
  * Refactored the CSV exporters
  * Moved celeryconfig.py; now celery must be started with
    `celery worker --config openquake.engine.celeryconfig`
>>>>>>> 884747b6
  * Added a default location `~/oqdata/dbserver.log` for the DbServer log
  * Added an early check on the SA periods supported by the GSIMs
  * Now the gsim_logic_tree file is parsed only once
  * Added a document about the architecture of the engine
  * The realizations are now exported as a CSV file
  * Escaped taxonomies in the datastore
  * The Web UI log tool is now escaping the HTML
  * Moved openquake.commonlib.commands -> openquake.commands and
    openquake.commonlib.valid -> openquake.risklib.valid to have a
    linear tower of internal dependencies
  * Supported all versions of Django >= 1.5
  * Provided a better error message in the case of absence of openquake.cfg
  * Removed the check on the export_dir when using the WebUI
  * Reduce the data transfer of the realization association object
  * If uniform_hazard_spectra is true, the UHS curves must be generated
    even if hazard_maps is false; the hazard maps must not be exported
  * Optimized the filtering of PointSources
  * Initial work on the UCERF event based hazard calculator
  * Added a test calculation crossing the International Date Line (Alaska)

  [Daniele Viganò]
  * Remove the dependency from the python 'pwd' package which is not
    available on Windows
  * Supervisord init scripts are now provided for the dbserver, celery
    and the webui. Celery is not started by default, other two are.

  [Michele Simionato]
  * Another export fix: made sure it is run by the current user
  * Fixed the export: if the export directory does not exists, it is created
  * Introduced the configuration variable `multi_user`, false for source
    installations and true for package installations
  * Fixed the WebUI export
  * Removed the .txt outputs from the WebUI page engine/<output_id>/outputs
    (they are useful only internally)
  * Fixed the export: first the xml exporter is tried and then the csv exporter;
    if both are available, only the first is used, not both of them

  [Daniele Viganò]
  * Add support for Ubuntu 16.04 (xenial) packages
  * Removed the openquake_worker.cfg file because it is not used anymore

  [Michele Simionato]
  * Replaced PostgreSQL with SQLite
  * Introduced a dbserver to mediate the interaction with the database
  * Restored the signal handler to manage properly `kill` signals so that
    the workers are revoked when a process is killed manually
  * Fixed in a more robust way the duplicated log bug
  * Made more robust the killing of processes by patching concurrent.futures
  * Fixed a critical bug with celery not being used even when `use_celery`
    was true.
  * Improved the validation of NRML files
  * Added a command `oq-engine --show-log <job_id>`

  [Daniele Viganò]
  * Use the 'postgresql' meta package as dependency of the .deb
    package to support newer versions of Postgres; this makes
    Trusty package installable on Ubuntu 16.04 and Debian 8

  [Daniele Viganò, Michele Simionato]
  * Fixed a bug in `oq-engine --export-outputs`

  [Daniele Viganò, Matteo Nastasi]
  * Allow installation of the binary package on Ubuntu derivatives

  [Michele Simionato]
  * Removed openquake/engine/settings.py
  * Made the dependency on celery required only in cluster installations
  * Integrated the authentication database in the engine server database
  * Fixed the description in the Web UI (before it was temporarily set to
    the string "A job").

python-oq-engine (1.9.1-0~precise01) precise; urgency=low

  [Michele Simionato]
  * Fixed a bug in the Web UI when running a risk calculation starting
    from a previous calculation

 -- Matteo Nastasi (GEM Foundation) <nastasi@openquake.org>  Mon, 07 Mar 2016 11:11:59 +0100

python-oq-engine (1.9.0-0~precise01) precise; urgency=low

  [Michele Simionato]
  * Fixed a bug such that in some circumstances the logging stream handler
    was instantiated twice, resulting in duplicated logs
  * Changed the default job status to 'executing' (was 'pre_executing')
  * Fixed the ordering of the logs in the Web UI
  * Removed the dependency from PostGIS
  * Restored the monitoring which was accidentally removed
  * Removed the obsolete option `--hazard-output-id`
  * Printed the names of the files exported by the engine, even when there
    are multiple files for a single output
  * Introduced four new tables job, output, log, performance: all the other
    60+ database tables are not used anymore

 -- Matteo Nastasi (GEM Foundation) <nastasi@openquake.org>  Wed, 02 Mar 2016 14:33:38 +0100

python-oq-engine (1.8.0-0~precise01) precise; urgency=low

  [Michele Simionato]
  * Removed two `oq-engine` switches (`--export-stats` and `--list-inputs`)
    and fixed `--show-view`; unified `--delete-hazard-calculation` and
    `--delete-risk-calculation` into a single `--delete-calculation`
  * Updated `make_html_report.py` to extract the full report from the
    datastore
  * If `use_celery` is true, use celery to determine a good default for
    the parameter `concurrent_tasks`
  * Made celery required only in cluster situations
  * Fixed the duplication of exported result in the classical_damage
    calculator when there is more than one realization
  * Removed several obsolete or deprecated switches from the `oq-engine` command
  * Replaced all classical calculators with their lite counterparts
  * Fixed the site-ordering in the UHS exporter (by lon-lat)

  [Paolo Tormene]
  * Added API to validate NRML

  [Michele Simionato]
  * The engine can now zip files larger than 2 GB (used in the export)
  * Now the loss maps and curves are exported with a fixed ordering: first
    by lon-lat, then by asset ID
  * Replaced the old disaggregation calculator with the oq-lite one

 -- Matteo Nastasi (GEM Foundation) <nastasi@openquake.org>  Mon, 15 Feb 2016 12:06:54 +0100

python-oq-engine (1.7.0-0~precise01) precise; urgency=low

  [Michele Simionato]
  * Fixed an encoding bug in --lhc
  * Fixed an export bug: it is now possible to export the outputs generated
    by another user, if the read permissions are set correctly

 -- Matteo Nastasi (GEM Foundation) <nastasi@openquake.org>  Mon, 14 Dec 2015 10:40:26 +0100

python-oq-engine (1.6.0-0~precise01) precise; urgency=low

  [Daniele Viganò]
  * Added the oq_reset_db script. It removes and recreates the database and
    the datastore

  [Matteo Nastasi]
  * Demos moved to /usr/share/openquake/risklib

  [Michele Simionato]
  * Removed the 'view' button from the Web UI
  * Removed the epsilon_sampling configuration parameter
  * Made customizable the display_name of datastore outputs (before it was
    identical to the datastore key)
  * The zip files generated for internal use of the Web UI are now hidden
  * Made visible to the engine only the exportable outputs of the datastore
  * Closed explicitly the datastore after each calculation
  * Replaced the old scenario calculators with the HDF5-based calculators
  * Fixed a very subtle bug in the association queries: some sites outside
    of the region constraint were not discarded in some situations
  * Removed the self-termination feature `terminate_job_when_celery_is_down`
  * Removed the epsilon sampling "feature" from the scenario_risk calculator
  * Replaced the event based calculators based on Postgres with the new ones
    based on the HDF5 technology

 -- Matteo Nastasi (GEM Foundation) <nastasi@openquake.org>  Tue, 17 Nov 2015 11:29:47 +0100

python-oq-engine (1.5.1-0~precise01) precise; urgency=low

  [Michele Simionato]
  * Fixed a bug affecting exposures with multiple assets on the same site

 -- Matteo Nastasi (GEM Foundation) <nastasi@openquake.org>  Fri, 25 Sep 2015 14:22:08 +0200

python-oq-engine (1.5.0-0~precise01) precise; urgency=low

  [Michele Simionato]
  * The event based calculators in the engine are now officially deprecated
    and they raise a warning when used
  * Optimization: we do not generate the full epsilon matrix if all
    coefficients of variation are zero
  * Fixed two subtle bugs in the management of the epsilons: it means that
    all event based risk calculations with nonzero coefficients of variations
    will produce slightly different numbers with respect to before
  * Removed excessive checking on the exposure attributes 'deductible' and
    'insuredLimit' that made it impossible to run legitimate calculations
  * Changed the meaning of 'average_loss' for the aggregated curves: now it
    is the sum of the aggregated losses in the event loss table,
    before it was extracted from the aggregated loss curve
  * Changed the way the average losses (and insured average losses) are
    computed by the event based risk calculator: now they are extracted
    from the event loss table, before they were extracted from the loss curves
  * Set to NULL the stddev_losses and stddev_insured_losses for the event based
    risk calculator, since they were computed incorrectly
  * Introduced a new experimental command
    'oq-engine --show-view CALCULATION_ID VIEW_NAME'; the only view available
    for the moment is 'mean_avg_losses'
  * Negative calculation IDs are interpreted in a Pythonic way, i.e. -1
    means the last calculation, -2 the calculation before the last one, etc.
  * If a site parameter is more distant than 5 kilometers from its closest
    site, a warning is logged
  * Changed the splitting of fault sources to reduce the number of generated
    sources and avoid data transfer failures if rupture_mesh_spacing is too
    small
  * Changed the event loss table export: now the CSV file does not contain
    the magnitude and the rows are ordered by rupture tag first and loss second
  * Removed the calculator EventBasedBCR
  * Longitude and latitude are now rounded to 5 digits
  * Fixed a very subtle bug in the vulnerability functions, potentially
    affecting calculations with nonzero coefficients of variation and nonzero
    minIML; the numbers produced by the engine were incorrect; see
    https://bugs.launchpad.net/oq-engine/+bug/1459926
  * 'investigation_time' has been replaced by 'risk_investigation_time' in
    risk configuration files
  * Initial support for Django 1.7

  [Daniele Viganò]
  * Removed the bin/openquake wrapper: now only bin/oq-engine is
    available

  [Michele Simionato]
  * Added parameter parallel_source_splitting in openquake.cfg

  [Daniele Viganò]
  * setup.py improvements
  * Added MANIFEST.in
  * celeryconfig.py moved from /usr/openquake/engine to
    /usr/share/openquake/engine

  [Matteo Nastasi]
  * Packaging system improvement

 -- Matteo Nastasi (GEM Foundation) <nastasi@openquake.org>  Wed, 23 Sep 2015 15:48:01 +0200

python-oq-engine (1.4.1-0~precise01) precise; urgency=low

  [Michele Simionato]
  * Added a new 'ebr' hazard/risk calculator
  * Fixed the engine core export: now it can export datastore outputs as
    zip files
  * Now the parameter concurrent_tasks is read from the .ini file
  * Parallelized the source splitting procedure
  * Fixed a bug in the hazard calculators which were not using the parameter
    concurrent_tasks from the configuration file

 -- Matteo Nastasi (GEM Foundation) <nastasi@openquake.org>  Fri, 15 May 2015 10:06:26 +0200

python-oq-engine (1.4.0-2~precise01) precise; urgency=low

  [Daniele Viganò]
  * Fixed debian/control: add missing lsb-release to build deps

 -- Matteo Nastasi (GEM Foundation) <nastasi@openquake.org>  Fri, 08 May 2015 14:33:26 +0200

python-oq-engine (1.4.0-1~precise01) precise; urgency=low

  [Matteo Nastasi, Daniele Viganò]
  * Fixed dependencies version management

 -- Matteo Nastasi (GEM Foundation) <nastasi@openquake.org>  Thu, 07 May 2015 14:14:09 +0200

python-oq-engine (1.4.0-0~precise01) precise; urgency=low

  [Matteo Nastasi, Daniele Viganò]
  * Add binary package support for both Ubuntu 12.04 (Precise)
    and Ubuntu 14.04 (Trusty)

  [Michele Simionato]
  * Removed the SiteModel table: now the association between the sites and the
    site model is done by using hazardlib.geo.geodetic.min_distance

  [Daniele Viganò]
  * added authentication support to the 'engineweb' and the 'engineserver'

  [Michele Simionato]
  * the aggregate loss curves can be exported in CSV format

  [Matteo Nastasi]
  * added 'outtypes' attribute with list of possible output types for
    each output item in outputs list API command
  * added '/v1/calc/<id>/status' API command
  * added 'engineweb' django application as local web client for oq-engine

  [Michele Simionato]
  * Renamed the maximum_distance parameter of the risk calculators to
    asset_hazard_distance, to avoid confusion with the maximum_distance
    parameter of the hazard calculators, which has a different meaning;
    is it an error to set the maximum_distance in a job_risk.ini file
  * Added to the API an URL /v1/calc/:calc_id/remove to hide jobs
  * A new key is_running is added to the list of dictionaries returned by
    the URL /v1/calc/list
  * Replaced the mock tests for the engine server with real functional tests
  * Added a resource /v1/calc/:calc_id/traceback to get the traceback of a
    failed calculation
  * Now the logs are stored also in the database, both for the controller node
    and the worker nodes
  * Bypassed Django when deleting calculations from the database: this avoids
    running out of memory for large calculations
  * Fixed an issue in the scenario calculator: the GMFs were not filtered
    according to the distance to the rupture
  * Now critical errors appear in the log file
  * Added a --run command to run hazard and risk together
  * Fixed bug in the event based calculator; in the case
    number_of_logic_tree_samples > 0 it was generating incorrect hazard curves.
    Also improved (a lot) the performance in this case.
  * Fixed a tricky bug happening when some tectonic region type are filtered
    away.
  * The event based risk calculator now save only the non-zero losses in
    the table event_loss_asset.
  * Added a CSV exporter for the Stochastic Event Sets, for debugging purposes.
  * The GMF CSV exporter now sorts the output by rupture tag.

  [Matteo Nastasi]
  * Each pull request must be accompanied by an update of the debian
    changelog now.

 -- Matteo Nastasi (GEM Foundation) <nastasi@openquake.org>  Thu, 07 May 2015 11:33:24 +0200

python-oq-engine (1.3.0-1) precise; urgency=low

  [Matteo Nastasi]
  * gunzip xml demos files after copied into /usr/openquake/engine directory

 -- Matteo Nastasi (GEM Foundation) <nastasi@openquake.org>  Thu, 26 Feb 2015 16:35:20 +0100

python-oq-engine (1.3.0-0) precise; urgency=low

  [Michele Simionato]
  * Updated python-django dependency >= 1.6.1, (our repository already
    includes a backported version for Ubuntu 'precise' 12.04); this change
    makes unnecessary "standard_conforming_strings" postgresql configuration
    variable setting
  * The event based risk calculator is able to disaggregate the event loss
    table per asset. To enable this feature, just list the assets you are
    interested in in the job.ini file: "specific_assets = a1 a2 a3"
  * We have a new hazard calculator, which can be invoked by setting in the
    job.ini file: "calculation_mode = classical_tiling"
    This calculators is the same as the classical calculator (i.e. you will
    get the same numbers) but instead of considering all the hazard sites at
    once, it splits them in tiles and compute the hazard curves for each tile
    sequentially. The intended usage is for very large calculations that
    exceed the available memory. It is especially convenient when you have
    very large logic trees and you are interested only in the statistics (i.e.
    mean curves and quantile curves). In that case you should use it with the
    option individual_curves=false. Notice that this calculator is still in
    an experimental stage and at the moment is does not support UHS curves.
    Hazard maps and hazard curves are supported.
  * We have a new risk calculator, which can be invoked by setting in the
    job.ini file: "calculation_mode = classical_damage"
    This calculator is able to compute the damage distribution for each asset
    starting from the hazard curves produced by the classical
    (or classical_tiling) calculator and a set of fragility functions. Also
    this calculator should be considered in experimental stage.
  * A significant change has been made when the parameter
    number_of_logic_tree_samples is set to a non-zero value. Now, if a branch
    of the source model logic tree is sampled twice we will generate the
    ruptures twice; before the ruptures were generated once and counted twice.
    For the classical calculator there is no effect on the numbers (sampling
    the same branch twice will produce two copies of identical ruptures);
    however, for the event based calculator, sampling the same branch twice
    will produce different ruptures. For instance, in the case of a simple
    source model with a single tectonic region type, before we would have
    generated a single file with the stochastic event sets, now we generate
    number_of_logic_tree_samples files with different stochastic event sets.
    The previous behavior was an optimization-induced bug.
  * Better validation of the input files (fragility models, job.ini)
  * The ability to extract the sites from the site_model.xml file
  * Several missing QA tests have been added
  * The export mechanism has been enhanced and more outputs are being exported
    in CSV format
  * New parameter complex_fault_mesh_spacing
  * Some error messages have been improved
  * A lot of functionality has been ported from the engine to oq-lite,
    i.e.  a lite version of the engine that does not depend on
    PostgreSQL/PostGIS/Django nor from RabbitMQ/Celery. This version is
    much easier to install than the regular engine and it is meant for
    small/medium computation that do not require a cluster. The engine
    demos, have been moved to the oq-risklib repository, so that they can
    be run via the oq-lite command without installing the full engine.
  * Currently the following calculators have been ported (all are to be
    intended as experimental): classical hazard, classical tiling, event
    based hazard, scenario hazard, classical risk, scenario damage,
    classical damage.

 -- Matteo Nastasi (GEM Foundation) <nastasi@openquake.org>  Thu, 26 Feb 2015 10:44:03 +0100

python-oq-engine (1.2.2-0) precise; urgency=low

  * consistency in version management between debian/ubuntu package and
    library from git sources

 -- Matteo Nastasi (GEM Foundation) <nastasi@openquake.org>  Thu, 18 Dec 2014 16:25:05 +0100

python-oq-engine (1.2.1-2) precise; urgency=low

  * Fixed custom dependencies versions (again)

 -- Matteo Nastasi (GEM Foundation) <nastasi@openquake.org>  Tue, 16 Dec 2014 10:48:19 +0100

python-oq-engine (1.2.1-1) precise; urgency=low

  * Fixed custom dependencies versions

 -- Matteo Nastasi (GEM Foundation) <nastasi@openquake.org>  Tue, 16 Dec 2014 09:48:19 +0100

python-oq-engine (1.2.1-0) precise; urgency=low

  * Fixed the logging handler

 -- Matteo Nastasi (GEM Foundation) <nastasi@openquake.org>  Mon, 15 Dec 2014 10:17:30 +0100

python-oq-engine (1.2.0-3) precise; urgency=low

  * Add constraint on python-django dependency version

 -- Matteo Nastasi (GEM Foundation) <nastasi@openquake.org>  Thu, 11 Dec 2014 10:04:45 +0100

python-oq-engine (1.2.0-2) precise; urgency=low

  * More precise exception message

 -- Matteo Nastasi (GEM Foundation) <nastasi@openquake.org>  Wed, 10 Dec 2014 16:21:06 +0100

python-oq-engine (1.2.0-1) precise; urgency=low

  * Bugs fixed in 1.2 release: http://goo.gl/GjbF2r
  * Replace a reference to the 'openquake' command with 'oq-engine'
  * Moved the expected outputs of the ScenarioDamage QA tests in qa_tests_data
  * Moved the logic tree realizations into commonlib
  * It is now possible to compute the uniform spectra even when
    individual_curves is false
  * Reduced the precision when exporting GMFs to XML
  * Fixed test_job_from_file
  * Delayed the OqParam validation
  * Simplified the monitoring
  * Extract the QA tests data from the engine
  * Renamed commonlib.general -> baselib.general
  * Removed the dependency from oq-commonlib
  * Avoid warning no XML exporter for event_loss
  * Update packager and postinst to use the openquake2 db (new default one)
  * Use shallow-clone to improve CI builds speed
  * Download calculation results as files
  * Added an API to retrieve the engine version
  * Unified the export framework for hazard and risk
  * Fast export of the GMFs
  * Fast scenario export
  * Fixed test_is_readable_all_files_lack_permissions when run as root
  * Now 'test_script_lower_than_current_version' does not require an Internet
    connection
  * Warn the user if she asks for statistical outputs but using a single hazard
    output
  * Move the calculation of input/output weights into commonlib
  * Changed the export_dir in several tests
  * Now the packagers makes a HTML report with the performances of the demos
  * Remove hardcoded references to openquake2 in oq_create_db
  * Move JobStats creation inside job_from_file
  * Fixed precision
  * Align openquake_worker.cfg with openquake.cfg
  * Implement memory hard limit control
  * Using commonlib.readinput.get_source_models
  * Check that the hazard calculation mode is consistent with risk calculation
    mode
  * Rollback only if a transaction is on
  * Fixed a bug in export_risk
  * Daily html report
  * Reflected the API change in commonlib.readinput.get_oqparam
  * Updated the engine to cope with the changes in risklib and commonlib
  * Fixed the name of the SES file
  * Changed some hard-coded weights in general.py
  * Changed the import of the calc module
  * Drop risk calculation table
  * Simplified the risk calculators
  * Reflected the API change in hazardlib.calc.gmf.GmfComputer
  * Added a test for duplicated tags in import_gmf_scenario.py
  * Implemented losses per event per asset
  * Dependency check
  * Removed more risk unit tests
  * Removed another couple of redundant tests
  * Remove check on setup.py version since now it's taken from init
  * Fixed _calc_to_response_data
  * Fixed bug when running risk calculations from the platform
  * openquake wrapper script
  * Changed version number in setup.py too
  * Updated version to 1.2
  * Renamed nrml_version->commonlib_version
  * Fixed a bug in the engine server (wrong calculation_id)
  * Fix oq-engine command name in output list
  * Removed the dependency from nrmllib
  * Fixed two merge errors
  * Important fixes pre-2.0 copied from the better-risk branch
  * Renamed the command openquake->oq-engine
  * Change ses collection
  * Fixed the migration script 0007
  * Fixed a bug with the quantile_hazard_curves attribute
  * Removed EventBasedHazardCalculatorTestCase
  * Remove the hazard_calculation table
  * correct complex source for wrong order in edges points
  * missing file open fixed
  * Removed routing tests
  * Added the script correct_complex_sources
  * Complex surf validation
  * Insert the IMT in the db, if not already there
  * The intensity measure types are now sorted also in the scenario calculator
  * Simplified the QA test scenario_damage/case_4
  * Enable 'set -x' when $GEM_SET_DEBUG is true
  * Remove a try finally in engine server task.py
  * Simplification because now the maximum_distance is mandatory
  * Fixed a wrong source model used in the Event Based export test
  * Fixed the what_if_I_upgrade check
  * Added a table imt_taxonomy
  * Fixed the management of missing db upgrades
  * Now the engine is using the new validation mechanism for the hazard sources
  * Fixed the name of a field (risk_job_id->job_id)
  * Special case when the hazard is known at the exact sites of the assets
  * Moved the epsilons from the getters to the database
  * Update the database name in openquake_worker.cfg
  * Removed the old validation mechanism
  * The parameter concurrent_tasks must be available to the workers too
  * Solved the problem with UHS
  * Fixed master https://ci.openquake.org/job/master_oq-engine/1208
  * If individual_curves is set, multi-imt curves must not be generated
  * --what-if-I-upgrade functionality
  * Stats only
  * Short output summary
  * Removed task_no
  * Hazard curves from gmfs
  * Fixed a critical bug with --hazard-output-id
  * Fix the test check_limits_event_based
  * Changed the output_weight for the event based calculator
  * Introduced --hazard-job-id and made it possible to reuse exposures imported
    in the hazard part of the computation
  * Replaced the ScenarioGetter with the GroundMotionFieldGetter
  * Return loss matrix
  * Removed --schema-path from oq_create_db
  * Calculation limits
  * Fixed a bug on tablespace permissions
  * Make the event based calculator more debuggable
  * Added the column uniq_ruptures to the table source_info
  * Db migrations
  * Db migrations 2
  * Saved more sources in source_info
  * Perform means and quantiles in memory
  * Parallel filtering
  * Reintroduce the 'terminate_job_when_celery_is_down' config option
  * Fix risk disaggregation
  * Ordering the sources after filtering-splitting
  * Source ordering
  * Gmf from ruptures
  * Fixed a stupid bug with OQ_TERMINATE_JOB_WHEN_CELERY_IS_DOWN
  * Introduced a variable OQ_TERMINATE_JOB_WHEN_CELERY_IS_DOWN
  * The random seeds have now a default value of 42
  * Added a check for invalid quantile computations
  * Now hazard calculations can be deleted safely
  * Add a file openquake_worker.cfg to be read in the workers
  * Simplified the LOG_FORMAT by removing the name
  * Avoid an ugly error when no tasks are spawned
  * Added a view on the event loss table for convenience of analysis
  * Epsilon sampling feature
  * Distribute-by-rupture phase 2
  * Restored distribution-by-rupture in the event based calculator
  * Provide a good error message when a source model contains GSIMs not in the
    file gsim_logic_tree
  * Moved parse_config from the engine to commonlib
  * Added a test checking the existence of the __init__.py files and fixed the
    QA test classical/case_15
  * Refactored initialize_realizations and added a warning when
    num_samples > num_realizations
  * Fixed a missing import
  * Saving the rupture hypocenter fully into the database
  * Removed an offending ALTER OWNER
  * Source info table
  * Added a test for sampling a large source model logic tree
  * Hazard curves from gmfs
  * Removed num_sites and num_sources from job_stats
  * Removed redundant tests
  * Retrieved the correct output directly, not via an order by
  * Making use of commonlib.parallel in the engine
  * Enhanced qatest_1, so that it subsumes regression_1 and regression_2
  * Taking advantage of the new riskloaders in commonlib
  * Added a missing integer cast
  * Changed disagg/case_1 to use full enumeration
  * Fixed the ordering of the ruptures in the event based calculator
  * Fixed a bug in the GroundMotionValuesGetter
  * Reflected the API change in refactor-risk-model
  * Sent the tectonic region types with less sources first, and fixed
    an ordering bug in a QA test
  * Turn AMQPChannelExceptions into warnings
  * Hide the SES output from a scenario calculator
  * Add a debug flag to enable set -x in packager.sh
  * Better task spawning
  * Reflected the changes to the GmfComputer in hazardlib
  * Fixed the bug in the risk event based calculator with multiple realizations
  * Fix gmf duplication
  * Removed the need for logictree.enumerate_paths
  * Fixed a small bug
  * Removed a commonlib dependency breaking the oqcreate script
  * Now the indices of the filtered sites are stored in the
    ProbabilisticRupture table
  * Fixed another import
  * Fixed a wrong import
  * Moved logictree to commonlib and fixed all the tests
  * Removed the obsolete table hzrdr.ses and small refactoring
  * Tasks with fewer assets are submitted first
  * Better parallelization of the risk calculators
  * Reducing the celery timeout from 30s to 3s
  * Fixed a tricky bug in the scenario calculator with duplicate imts
  * Fixed the ScenarioExportTestCase by changing the position of the points
  * The scenario calculator is now block-size independent
  * Use only the relevant tectonic region types to build the GMPE logic tree
  * Fixed a broadcasting in the classical calculator
  * Saving memory on the controller node
  * Restored the source model sampling feature
  * Complex logic tree test
  * Solved the block size dependence in the risk calculators
  * Fixed a critical ordering bug
  * Changed the _do_run_calc signature
  * Avoid returning duplicated data in the classical calculator
  * Changed the order of the statements in 01-remove-cnode_stats.sql
  * Added a cache on the GSIMs for the probabilities of no exceedence in the
    classical calculator
  * Fix the export of GmfSets in the case of multiple source models
  * Fixed underflow error in postgres
  * Fixed a bug with celery ping
  * Avoid errors on signals when the engine is run through the server
  * Errors in a task are converted into a RuntimeError
  * Remove calculation unit
  * The IML must be extrapolated to zero for large poes
  * Log a warning when more than 80% of the memory is used
  * Refactored the hazard getters
  * Removed the SES table
  * Added a nice error message for far away sources
  * Add support in the engine for a local_settings.py
  * Send the site collection via rabbitmq, not via the database
  * Improvements to the CeleryNodeMonitor
  * Minimal tweaks to the risk calculators
  * Save the number of sites in JobStats as soon as it is available
  * Fix branch var to be compliant within the new CI git plugin
  * Restored the lost fine monitoring on the hazard getters
  * Cluster monitor
  * Celery check
  * Removed the obsolete table uiapi.cnode_stats
  * Make use of the light site collection introduced in hazardlib
  * Optimize the disaggregation calculator
  * Fix a memory leak of celery
  * Remove python-gdal and fix issue with postinst
  * Manual pickling/unpickling
  * Updates Copyright to 2014
  * The rupture tag must be unique
  * Turn SIGTERM into SIGINT
  * Remove another engine-server test script from pylint
  * Removed the dependency on the current working directory from
    utils_config_test
  * Replace README.txt with README.md in the packager script
  * Increase the tolerance in the disaggregation test
  * Readme merge
  * Avoid storing copies of the ruptures
  * Untrapped exceptions in oqtask give ugly error messages
  * Support for posting zipfiles to the engine-server
  * Using iter_native in celery
  * Added test for the loss_fraction exporter
  * Fixed a missing loss_type in export_loss_fraction_xml
  * Merging the engine server inside the engine repository
  * Removing ruptures phase 2
  * Restored qatest 1
  * Added tests for failing computations
  * Removed the progress handler from the engine
  * Better error and logging management
  * Exclude tests folder from pylint check
  * Fixing the build master_oq-engine #790
  * Ruptures are not read from the database anymore, only written
  * In development mode celery is automatically started/stopped together with
    the engine server
  * Remove common directory from risk demos
  * Remove duplication hazard risk
  * Removing the duplication run_hazard/run_risk in engine.py
  * Renamed directories and packages to be consistent with GEM conventions
  * Fixed test_initialize_sources
  * Getting a more uniform distribution of the tasks
  * Remove celery
  * Remove time_span from disaggregation calculator
  * Return the traceback from celery to the controller node
  * If there are no GMVs within the maximum distance for the given assets, the
    computation should not fail with an ugly error but print a warning
  * Better error management
  * Fixed a stupid error in compute_hazard_curves
  * Support for non-parametric sources
  * Fixed the issue of slow sources
  * Fixed the two upgrade scripts breaking the migration from 1.0 to 1.1
  * Add --export-hazard-outputs and --export-risk-outputs switches; also add
    geojson export for hazard curves
  * Light monitor
  * Set CELERY_MAX_CACHED_RESULTS = 1
  * Changed from relative path to full path
  * Fix the feature "import gmf scenario data from file"
  * version: remove warning for pkg install + git program installed case
  * Remove block_size and point_source_block_size
  * Move the unit tests inside the openquake.engine directory
  * Version visualization improvement
  * Added missing CASCADE on a DB migration script
  * Raised the tolerance in ClassicalHazardCase13TestCase
  * In the event based calculator split by ruptures, not by SES
  * BROKER_POOL_LIMIT is causing problem so set it to none
  * Split area sources
  * Force BROKER_POOL_LIMIT to 10
  * Fixed an upgrade script
  * Prefiltering sources in all calculators
  * Savaged the easy part of the work on the decouple-logic-trees branch
  * Changed the way hazard map are interpolated
  * Fixed a bug with static urls
  * Remove database related code
  * Removed hazard curve progress
  * Improved the IMT management in the engine by leveraging the new
    functionality in hazardlib
  * Configuration file for storing oq-platform connection parameters
  * Add loss type to risk outputs
  * Remove parsed source
  * Fix remove demos symlinks
  * gmf.lt_realization_id can be NULL
  * Fixed the _prep_geometry feature of Risk and Hazard calculations
  * Remove a reference to the removed view hzrdr.gmf_family
  * Engine-Server: support for multiple platform installations
  * Removed the complete_logic_tree flags
  * Fixed setup.py
  * Removed the SourceProgress table
  * New risk demos
  * Run a risk calculation
  * Remove validation on site models
  * Removed the rest of the stuff related to the supervisor
  * Removed the supervisor, redis, kombu and related stuff
  * Removed a wrong import
  * An import ordering issue is breaking Jenkins
  * Various small fixes for oq_create_db script
  * Do not register a progress handler if it is not passed
  * Engine Unit test fix
  * Geonode integration
  * Progress Bar support
  * Finally fixed the dependency from the blocksize in the event based
    calculator
  * A simple fix for engine_test.py
  * Replace numpy arrays with postgres array fields in output tables
  * Dump and restore Stochastic Event Set
  * Removed the old distribution and used parallelize as default distribution
    mechanism everywhere
  * Change the distribution in the risk calculators
  * Save in job_stats how much the database increased during the current
    computation
  * Removed calc_num task properly
  * Change dist classical
  * Improve the table job_stats
  * Now the CacheImporter infers the fields from the database, in the right
    order
  * Removed parsed_rupture_model from the db
  * The revoke command should not terminate the workers
  * Remove JobCompletedError
  * Override hazard investigation time in risk event based calculator
  * Companion of https://github.com/gem/oq-engine/pull/1298/
  * Companion of https://github.com/gem/oq-nrmllib/pull/116
  * Simplify schema
  * Filter the sources before storing them in the database
  * Improve the parallelize distribution
  * Fix disaggregation
  * Changed the distance in hazardlib
  * Improve memory consumption in the GMF calculation
  * The file with the exported disagg matrix must contain the poe in the name
  * The multiple sites QA test (classical/case_13) broke
  * Solve the dependency from the parameter concurrent_tasks
  * QA test for multiple sites
  * Cross domain ajax fix for view methods [r=matley] [f=*1234765]
  * Tweaks to make platform calcs work [r=matley] [f=*1234765]
  * Create job and calculation objects in a transaction
  * Make test fixtures optional
  * Get the list of the available magnitude scaling relationships at runtime
  * Save memory when exporting the GMF
  * Fixed a typo in an ordering query
  * Insured loss curves statistics
  * When exporting the GMF, we need to export the rupture tags, not the ids
  * Hazard Curve Parser import update [r=micheles] [f=*trivial]
  * To save space in the db and to avoid running into the text field size
    limit, change model_content.raw_content to store gzipped content
  * Add a tag to the ruptures
  * Change the dump/restore procedures to work with directories, not tarfiles
  * Fix risk QA tests fixtures
  * Documentation for the REST API
  * Fix hazard_curve_multi export path
  * Revise insured losses algorithm
  * Post-calculation migration
  * Correction of baseline DB revision
  * Review Risk demos
  * A couple of fixes to scenario tests
  * Compute standard deviation of losses
  * Validate time_event
  * Add 404 responses in the case of non-existent artifacts
  * Run calcs, part 2
  * Minor loss map export fix
  * Fix for installing source code via pip/git
  * Remove cache from HazardCurveGetterPerAsset
  * Changed an import from nrmllib
  * Pyflakes fixes to the calculators and engine module
  * Reading logic trees from DB - follow up (fix for a careless refactoring
    error)
  * Raise an error when no gmvs are available in a scenario computation
  * Small fix in dump_hazards.py: the filenames list contained duplicates
  * Add 'engine' functionality to disable the job supervisor
  * Read logic trees from DB (instead of the filesystem)
  * Extend forms.CharField to allow null values
  * Small fixes to the script restore_hazards.py
  * Update test fixtures used for risk scenario calculations
  * Trivial: Some small tweaks/cleanups
  * File parsing fix
  * Risk BaseCalculator refactoring
  * Run calculations via REST API (initial sketch)
  * Better input loading (update to 'engine' API)
  * Update Risk Event Based QA test
  * Fixed a very subtle bug with the ordering of sites
  * Added index to hzrdi.hazard_site
  * Updated tests to the new interface
    of 'openquake.engine.db.models.SiteCollection'
  * Compute ground motion values from Stochastic Event Set
    in a risk calculation
  * "List calc results" views
  * Misc. engine fixes to stabilize the build
  * Record all OQ software versions in oq_job
  * Export to path or file (not just path)
  * Minor fix to risk QA test collection
  * Engine API improvements
  * Hazard map GeoJSON export
  * Refactoring: moved risk calculation logic to risklib
  * GeoJSON loss map support
  * GeoJSON export prep
  * Include API version in URLs
  * 'calc info' views
  * Rough sketch of the 'list calculations' views
  * Export loss_fraction quantile fix
  * Fix 'hazard_curve_multi' export
  * Fix Risk QA test collection (nosetests)
  * Remove site_collection column from the database
  * Pack and risk demos LP: #1197737
  * Added more monitoring to the hazard calculators

 -- Matteo Nastasi (GEM Foundation) <nastasi@openquake.org>  Wed, 10 Dec 2014 11:17:03 +0100

python-oq-engine (1.0.0-1) precise; urgency=low

  * 'occupants' is now a float
  * Hazard curve import tool: updated NRML hazard curve parser
  * Made sure that the task_ids are stored in the performance table soon enough
    (LP: #1180271)
  * Added fixtures for risk tests
  * Some support to compute avg and std for the GMFs (LP: #1192413)
  * Renamed the GMF tables (LP: #1192512)
  * Kill running celery tasks on job failure (LP: #1180271)
  * Removed 'patches' folder
  * Event loss csv: fix delimiting character (LP: #1192179)
  * Fixed restore_hazards_test.py (LP: #1189772)
  * Fix restore hazards (LP: #1189772)
  * Fix risk/classical/case_3 (LP: #1190569)
  * Fix get_asset_chunk unit test
  * Added dumping of ses_collection/ses/ses_rupture (LP: #1189750)
  * Fixed the issue with sequences in restore_hazards.py (LP: #1189772)
  * Risk Probabilistic Event Based Calculator - QA Test
  * Fix the GMF export and tables (LP: #1169078,#1187413)
  * Some work to fix qa_tests/risk/event_based_bcr (LP: #1188497)
  * Run risk demos to test the package (LP: #1188117)
  * Update risk demos
  * renamed units -> number_of_units. Support for asset_category == "population"
    (LP: #1188104)
  * Fixed the z1pt0<->z2pt5 inversion problem (LP: #1186490)
  * Removed the special case for gmf_scenario
  * Exposure DB schema update (LP: #1185488)
  * Fix the site_data table to store one site per row; change gmf_agg to point
    to site_data (LP: #1184603)
  * Fix export of Benefit Cost Ratio calculator outputs. (LP: #1181182)
  * Inserted the GMFs with the CacheInserter instead of the BulkInserter
    (LP: #1184624)
  * Added better instrumentation to the hazard getters
  * Make the engine smart enough to infer the right block size (LP: #1183329)
  * New risk demos (LP: #1180698,#1181182)
  * Time event validation fix (LP: #1181235)
  * Unicode list cast fix
  * Implement distribution by SES in the event based hazard calculator
    (LP: #1040141)
  * Remove gmf scenario (LP: #1170628)
  * Purge gmf table (LP: #1170632)
  * Parallelize the queries of kind "insert into gmf agg" by using the standard
    mechanism (LP: #1178054)
  * Skipped hazard/event_based/case_4/test.py (LP: #1181908)
  * Remove the dependency from the gmf/gmf_set tables in the XML export
    procedure (LP: #1169078)
  * Saved memory in the hazard getters by returning only the distinct GMFs
    (LP: #1175941)
  * Fixed the case of no gmfcollections and cleaned up the post processing
    mechanism (LP: #1176887)
  * Filter the ruptures according to the maximum_distance criterium
    (LP: #1178571)
  * New hazard demos (LP: #1168756)
  * Parallelize insert into gmf_agg table (LP: #1178054)
  * Removed some verbose logs in debug mode (LP: #1170938)
  * lxc sandbox - improved CI with sandboxed source tests (LP: #1177319)
  * Report "calculation", not the job (LP: #1178583)
  * Fix performance_monitor_test.py on Mac OS X (LP: #1177403)
  * Remove config.gem files from demos
  * Vulnerability functions for contents, occupants and non-structural damage
    (LP: #1174231)
  * Improved the memory profiling (LP: #1175941)
  * Cleanup of the hazard getters and small improvements to help the performance
    analysis of risk calculators (LP: #1175941)
  * Add a facility to import hazard_curves from XML files (LP: #1175452)
  * Refactoring of risk calculators (LP: #1175702)
  * Added references to RiskCalculation model
  * --config-file option (LP: #1174316)
  * Update calls to risklib to the latest interface (LP: #1174301)
  * Event-Based Hazard: Better hazard curve / GMF validation (LP: #1167302)
  * Improved hazard doc
  * CONTRIBUTORS.txt
  * DB cleanup
  * --optimize-source-model pre-processing option (LP: #1096867)
  * Relax validation rules on interest rate for benefit-cost ratio analysis
    (LP: #1172324)
  * Support non-unique taxonomy -> IMT association across different
    vulnerability files (LP: #1171782)
  * Point source block size (LP: #1096867)
  * Use "hazard curve multi imt" also when all the realizations are considered
    (LP: #1171389)
  * Fix aggregate loss curve computation (LP: #1171361)
  * Add instrumentation via the EnginePerformanceMonitor to all the calculators
    (LP: #1171060)
  * Replaced run_job_sp with run_hazard_job (LP: #1153512)
  * Cleanup input reuse
  * Simplify hazard getter query
  * Add a forgotten constrain ON DELETE CASCADE on the table gmf_agg
    (LP: #1170637)
  * Mean loss curve computation updated (LP: #1168454,#1169886,#1170630)
  * Changed the generation of hazard_curves to use the gmf_agg table
    (LP: #1169703)
  * Add geospatial index on gmf_agg
  * Fix hazard map and UHS export filenames (include PoE) (LP: #1169988)
  * Lower the parameter ses_per_logic_tree_path in the event_based QA tests to
    make them much faster (LP: #1169883)
  * Fix Event based mean loss curve computation (LP: #1168454)
  * An attempt to solve the memory occupation issue for the event_based risk
    calculator (LP: #1169577)
  * Update event based mean/quantile loss curve computation (LP: #1168454)
  * Fix disagg export file name (LP: #1163276)
  * Include 'investigation_time' in exported UHS XML (LP: #1169106)
  * Raise warnings when invalid/unknown/unnecessary params are specified
    (LP: #1164324)
  * Fix characteristic fault rupture serialization (LP: #1169069)
  * Fixed a bug in event_based/core_test.py due to the version of mock used
    (LP: #1167310)
  * Make sure the generated XML are valid according to NRML (LP: #1169106)
  * Fix the tests of the event_based depending on random number details
    (LP: #1167310)
  * Scenario risk is using "default" connection on a cluster (LP: #1167969)
  * Add a mechanism to populate the db from CSV files, without the need to run
    a fake calculation (LP: #1167310,#1167693)
  * Source model NRML to hazardlib conversion now throws useful error messages
    (LP: #1154512)
  * Organization of hazard exports (LP: #1163276)
  * Some trivial optimizations in Risk Event Based calculator
  * Do not use 'default' user on raw cursors. (LP: #1167776)
  * Removed a bunch of old test fixtures
  * release updated
  * hazard curves in multiple imts (LP: #1160427)
  * Critical fix to disaggregation interpolation (LP: #1167245)
  * Fix setup.py version number
  * Fix char source logic tree validation (LP: #1166756)
  * Update version to 1.0
  * Reflect latest interface changes in risklib (LP: #1166252)
  * Event base performance (LP: #1168233)
  * Fix a "reproducibility" issue when getting hazard sites from exposure
    (LP: #1163818)
  * Disaggregation in event based risk calculator (LP: #1160993)
  * Read 'sites' from 'sites_csv' (LP: #1097618)
  * add debconf tool to manage postgresql.conf file modification
  * Issue 1160993 (LP: #1160993,#1160845)
  * Importing GMF from XML: step 2 (LP: #1160398)
  * Disaggregation of losses by taxonomy (LP: #1160845)
  * Vulnerability model validation (LP: #1157072)
  * Big docs cleanup
  * Mean and quantile Loss map support (LP: #1159865)
  * Event-Based Hazard: Save multi-surface ruptures (LP: #1144225)
  * Fix loss curve export (LP: #1157072)
  * Fix an incorrect parameter in event-based hazard QA tests, cases 2 and 4
  * end-to-end qa tests for Scenario Risk and Scenario Damage
  * Trivial fix for setup.py
  * New E2E regression tests
  * Updated QA tests due to change in risklib
  * Engine cleanup
  * Characteristic source logic tree support (LP: #1144225)
  * Added a script to dump the hazard outputs needed for the risk (LP: #1156998)
  * Remove complete logic tree flags when redundant (LP: #1155904)
  * Do not read risk inputs from fylesystem but from ModelContent
  * Remove --force-inputs feature (LP: #1154552)
  * UHS Export (LP: #1082312)
  * UHS post-processing (LP: #1082312)
  * Fragility model using structure dependent IMT (LP: #1154549)
  * Correct bin/openquake help string for --log-level
  * Hazard post-processing code cleanup (LP: #1082312)
  * Allow Event-Based hazard post-processing to run without celery
  * More event-based hazard QA tests (LP: #1088864)
  * Real errors are masked in the qa_test since the real computation runs in a
    subprocess (LP: #1153512)
  * Minor simplification of the hazard_getter query
  * Correlation model qa tests (LP: #1097646)
  * Vulnerability model using structure dependent intensity measure types
    (LP: #1149270)
  * Fix a broken scenario hazard export test
  * Support for Characteristic Fault Sources (LP: #1144225)
  * Added a missing KILOMETERS_TO_METERS conversion in the hazard_getters
  * Average Losses (LP: #1152237)
  * Improved the error message for unavailable gsims
  * Companion changes to https://github.com/gem/oq-risklib/pull/38
  * Fix 1144741 (LP: #1144741)
  * Fix 1144388 (LP: #1144388)
  * Fixed ordering bug in the XML export of gmf_scenario (LP: #1152172)
  * Don't save hazard curves to the DB which are all zeros (LP: #1096926)
  * Add hazard nose attribute to the hazard QA test
  * Avoid fully qualified name in the XML <uncertaintyModel> tag (LP: #1116398)
  * Fix Scenario Risk calculator
  * New CLI functionality: delete old calculations (LP: #1117052)
  * DB security cleanup (LP: #1117052)
  * Event-Based Hazard Spatial Correlation QA tests (LP: #1099467)
  * Correct OQ engine version in db script
  * Preloaded exposure (LP: #1132902)
  * 1132708 and 1132731 (LP: #1132731)
  * Stabilize classical hazard QA test case 11
  * DB schema bootstrap script now runs silently by default
  * Fix aggregate loss export test
  * Fix a broken disagg/core test
  * Easy hazard getters optimization (LP: #1132708)
  * Fix progress risk
  * Event loss tables (LP: #1132699)
  * Fix the memory occupation issue for the scenario_risk calculator
    (LP: #1132018,#1132017)
  * Performance monitor to measure times and memory occupation of bottleneck
    code (LP: #1132017)
  * Scenario insured losses
  * Version fix (already present fix in master, add a test to verify it)
  * Classical Hazard QA test, SA IMT case (LP: #1073591)
  * Optimize hazard curve insertion (LP: #1100332)
  * updates due to the latest risklib api changes
  * Fixed the bug introduced by change the location field from Geometry to
    Geography
  * "openquake --version broked" fix
  * Fixed bug in the distribution of the realizations logic
  * Simplified the hazard getters so that they are pickleable without effort
  * Update to disaggregation equation (LP: #1116262)
  * Scenario Aggregated Loss
  * Risk maximum distance (LP: #1095582)
  * Add timestamps to calculation summary output (LP: #1129271)
  * More efficient hazard curve update transactions. (LP: #1121825)
  * Scenario risk tests
  * Added parameter taxonomies_from_fragility_model (LP: #1122817)
  * Add a check for missing taxonomies in the scenario_damage calculator
    (LP: #1122817)
  * Add '_update_progress' for clearer profiling (LP: #1121825)
  * Removed many global dictionaries and adopted a convention-over-configuration
    approach
  * Generation of ground motion fields only within a certain distance from the
    rupture (LP: #1121940)
  * Link between Rupture / Stochastic Event Set and Ground motion field outputs
    (LP: #1119553)
  * Fixed the qa_test for scenario_damage
  * Fix HazardCalculation.get_imts()
  * Donot save absolute losses (LP: #1096881)
  * Scenario hazard: fix a reference to the site collection
  * Fixes scenario hazard correlation
  * Scenario risk
  * Changed DmgState to have a foreign key to OqJob, not to Output; also removed
    the CollapseMap special treatment (LP: #1100371)
  * Drop upload table
  * Remove several global dictionaries from the engine
  * Mean and quantile Loss curve computation (LP: #1101270)
  * Cache the SiteCollection to avoid redundant recreation (LP: #1096915)
  * Scenario hazard correlation model (LP: #1097646)

 -- Matteo Nastasi (GEM Foundation) <nastasi@openquake.org>  Mon, 24 Jun 2013 17:39:07 +0200

python-oq-engine (0.9.1-1) precise; urgency=low

  * upstream release

 -- Matteo Nastasi (GEM Foundation) <nastasi@openquake.org>  Mon, 11 Feb 2013 11:00:54 +0100

python-oq-engine (0.8.3-3) precise; urgency=low

  * Add missing monitor.py source

 -- Muharem Hrnjadovic <mh@foldr3.com>  Tue, 23 Oct 2012 10:16:18 +0200

python-oq-engine (0.8.3-2) precise; urgency=low

  * Use arch-independent JAVA_HOME env. variable values (LP: #1069804)

 -- Muharem Hrnjadovic <mh@foldr3.com>  Mon, 22 Oct 2012 15:30:39 +0200

python-oq-engine (0.8.3-1) precise; urgency=low

  * upstream release

 -- Muharem Hrnjadovic <mh@foldr3.com>  Fri, 19 Oct 2012 19:53:00 +0200

python-oq-engine (0.8.2-5) precise; urgency=low

  * Make sure the vs30_type param is capitalized (LP: #1050792)

 -- Muharem Hrnjadovic <mh@foldr3.com>  Fri, 21 Sep 2012 12:01:34 +0200

python-oq-engine (0.8.2-4) precise; urgency=low

  * fix JAVA_HOME value so it works in ubuntu 12.04 LTS (LP: #1051941)

 -- Muharem Hrnjadovic <mh@foldr3.com>  Mon, 17 Sep 2012 14:52:12 +0200

python-oq-engine (0.8.2-3) precise; urgency=low

  * Insured loss probabilistic event based calculator (LP: #1045318)

 -- Muharem Hrnjadovic <mh@foldr3.com>  Wed, 05 Sep 2012 09:22:36 +0200

python-oq-engine (0.8.2-2) precise; urgency=low

  * remove namespace/module ambiguity

 -- Muharem Hrnjadovic <mh@foldr3.com>  Tue, 04 Sep 2012 17:08:17 +0200

python-oq-engine (0.8.2-1) precise; urgency=low

  * Upstream release (LP: #1045214)

 -- Muharem Hrnjadovic <mh@foldr3.com>  Tue, 04 Sep 2012 08:52:53 +0200

python-oq-engine (0.8.1-5) precise; urgency=low

  * rm threaded serialization patch (since it increases overall run time)

 -- Muharem Hrnjadovic <mh@foldr3.com>  Wed, 25 Jul 2012 17:01:32 +0200

python-oq-engine (0.8.1-4) precise; urgency=low

  * Try threaded serialization in order to fix performance regression
    (LP: #1027874)

 -- Muharem Hrnjadovic <mh@foldr3.com>  Mon, 23 Jul 2012 13:21:32 +0200

python-oq-engine (0.8.1-3) precise; urgency=low

  * Fix import exception when DJANGO_SETTINGS_MODULE is not set (LP: #1027776)

 -- Muharem Hrnjadovic <mh@foldr3.com>  Mon, 23 Jul 2012 09:08:01 +0200

python-oq-engine (0.8.1-2) precise; urgency=low

  * Fix for region discretization bug (LP: #1027041)

 -- Muharem Hrnjadovic <mh@foldr3.com>  Sun, 22 Jul 2012 10:12:25 +0200

python-oq-engine (0.8.1-1) precise; urgency=low

  * new upstream release (LP: #1027030)

 -- Muharem Hrnjadovic <mh@foldr3.com>  Fri, 20 Jul 2012 15:06:18 +0200

python-oq-engine (0.7.0-4) precise; urgency=low

  * fix typo in oq_restart script (LP: #994565)

 -- Muharem Hrnjadovic <mh@foldr3.com>  Fri, 04 May 2012 15:01:54 +0200

python-oq-engine (0.7.0-3) precise; urgency=low

  * Correct the version displayed by OpenQuake (on demand).

 -- Muharem Hrnjadovic <mh@foldr3.com>  Fri, 04 May 2012 08:20:18 +0200

python-oq-engine (0.7.0-2) oneiric; urgency=low

  * Fix bug in the classical PSHA calculator (LP: #984055)

 -- Muharem Hrnjadovic <mh@foldr3.com>  Wed, 02 May 2012 22:00:59 +0200

python-oq-engine (0.7.0-1) oneiric; urgency=low

  * Upstream release, rev. 0.7.0

 -- Muharem Hrnjadovic <mh@foldr3.com>  Wed, 02 May 2012 21:34:03 +0200

python-oq-engine (0.6.1-9) oneiric; urgency=low

  * Fix db router config for the oqmif schema (LP: #993256)

 -- Muharem Hrnjadovic <mh@foldr3.com>  Wed, 02 May 2012 15:23:40 +0200

python-oq-engine (0.6.1-8) oneiric; urgency=low

  * Re-apply fix for ERROR: role "oq_ged4gem" does not exist (LP: #968056)

 -- Muharem Hrnjadovic <mh@foldr3.com>  Wed, 02 May 2012 10:23:40 +0200

python-oq-engine (0.6.1-7) oneiric; urgency=low

  * delete obsolete .pyc files in /usr/openquake (LP: #984912)

 -- Muharem Hrnjadovic <mh@foldr3.com>  Thu, 19 Apr 2012 10:28:45 +0200

python-oq-engine (0.6.1-6) oneiric; urgency=low

  * Remove spurious 'oqmif' db user from settings.py (LP: #980769)

 -- Muharem Hrnjadovic <mh@foldr3.com>  Fri, 13 Apr 2012 14:35:54 +0200

python-oq-engine (0.6.1-5) oneiric; urgency=low

  * Pass the postgres port to the 'createlang' command as well.

 -- Muharem Hrnjadovic <mh@foldr3.com>  Fri, 13 Apr 2012 10:37:26 +0200

python-oq-engine (0.6.1-4) oneiric; urgency=low

  * Fix psql invocation.

 -- Muharem Hrnjadovic <mh@foldr3.com>  Fri, 13 Apr 2012 06:01:12 +0200

python-oq-engine (0.6.1-3) oneiric; urgency=low

  * Support machines with multiple postgres versions (LP: #979881)

 -- Muharem Hrnjadovic <mh@foldr3.com>  Fri, 13 Apr 2012 05:49:41 +0200

python-oq-engine (0.6.1-2) oneiric; urgency=low

  * Fix oq_restart_workers script so it uses the correct db table (oq_job)

 -- Muharem Hrnjadovic <mh@foldr3.com>  Wed, 04 Apr 2012 11:29:36 +0200

python-oq-engine (0.6.1-1) oneiric; urgency=low

  * OpenQuake 0.6.1 upstream release (LP: #971541)

 -- Muharem Hrnjadovic <mh@foldr3.com>  Tue, 03 Apr 2012 08:52:39 +0200

python-oq-engine (0.6.0-15) oneiric; urgency=low

  * Support machines with multiple postgres versions (LP: #979881)

 -- Muharem Hrnjadovic <mh@foldr3.com>  Thu, 12 Apr 2012 18:56:58 +0200

python-oq-engine (0.6.0-14) oneiric; urgency=low

  * Improved version string, post-installation actions

 -- Muharem Hrnjadovic <mh@foldr3.com>  Fri, 30 Mar 2012 17:21:40 +0200

python-oq-engine (0.6.0-13) oneiric; urgency=low

  * proper fix for GMF serialization problem (LP: #969014)

 -- Muharem Hrnjadovic <mh@foldr3.com>  Fri, 30 Mar 2012 15:14:41 +0200

python-oq-engine (0.6.0-12) oneiric; urgency=low

  * Fix GMF serialization in the hazard event based calculator (LP: #969014)

 -- Muharem Hrnjadovic <mh@foldr3.com>  Fri, 30 Mar 2012 12:15:44 +0200

python-oq-engine (0.6.0-11) oneiric; urgency=low

  * Fix ERROR: role "oq_ged4gem" does not exist (LP: #968056)

 -- Muharem Hrnjadovic <mh@foldr3.com>  Thu, 29 Mar 2012 10:44:23 +0200

python-oq-engine (0.6.0-10) oneiric; urgency=low

  * Fix BaseHazardCalculator, so self.calc gets initialized.

 -- Muharem Hrnjadovic <mh@foldr3.com>  Fri, 23 Mar 2012 07:20:47 +0100

python-oq-engine (0.6.0-9) oneiric; urgency=low

  * Turn off accidental worker-side logic tree processing (LP: #962788)

 -- Muharem Hrnjadovic <mh@foldr3.com>  Fri, 23 Mar 2012 06:27:36 +0100

python-oq-engine (0.6.0-8) oneiric; urgency=low

  * Package tested and ready for deployment.

 -- Muharem Hrnjadovic <mh@foldr3.com>  Tue, 20 Mar 2012 15:54:31 +0100

python-oq-engine (0.6.0-7) oneiric; urgency=low

  * All demos pass, rebuild this package

 -- Muharem Hrnjadovic <mh@foldr3.com>  Wed, 07 Mar 2012 18:12:26 +0100

python-oq-engine (0.6.0-6) oneiric; urgency=low

  * Another db user fix

 -- Muharem Hrnjadovic <mh@foldr3.com>  Wed, 07 Mar 2012 17:18:31 +0100

python-oq-engine (0.6.0-5) oneiric; urgency=low

  * Fix database users

 -- Muharem Hrnjadovic <mh@foldr3.com>  Wed, 07 Mar 2012 16:39:49 +0100

python-oq-engine (0.6.0-4) oneiric; urgency=low

  * Fix distro series

 -- Muharem Hrnjadovic <mh@foldr3.com>  Wed, 07 Mar 2012 09:25:57 +0100

python-oq-engine (0.6.0-3) precise; urgency=low

  * Added license file

 -- Muharem Hrnjadovic <mh@foldr3.com>  Wed, 07 Mar 2012 08:35:12 +0100

python-oq-engine (0.6.0-2) oneiric; urgency=low

  * added sample celeryconfig.py file

 -- Muharem Hrnjadovic <mh@foldr3.com>  Mon, 05 Mar 2012 20:07:23 +0100

python-oq-engine (0.6.0-1) oneiric; urgency=low

  * OpenQuake rev. 0.6.0 upstream release (LP: #946879)
  * add postgresql-plpython-9.1 dependency (LP: #929429)

 -- Muharem Hrnjadovic <mh@foldr3.com>  Mon, 05 Mar 2012 11:05:22 +0100

python-oq-engine (0.5.1-2) oneiric; urgency=low

  * add postrm script (LP: #906613)

 -- Muharem Hrnjadovic <mh@foldr3.com>  Thu, 02 Feb 2012 13:00:06 +0100

python-oq-engine (0.5.1-1) oneiric; urgency=low

  * 0.5.1 upstream release (LP: #925339)

 -- Muharem Hrnjadovic <mh@foldr3.com>  Thu, 02 Feb 2012 10:11:58 +0100

python-oq-engine (0.5.0-9) oneiric; urgency=low

  * Fix error resulting from backporting code.

 -- Muharem Hrnjadovic <mh@foldr3.com>  Wed, 25 Jan 2012 16:27:49 +0100

python-oq-engine (0.5.0-8) oneiric; urgency=low

  * Fix hazard map serialization failure (LP: #921604)

 -- Muharem Hrnjadovic <mh@foldr3.com>  Wed, 25 Jan 2012 16:06:54 +0100

python-oq-engine (0.5.0-7) oneiric; urgency=low

  * Remove one last 'sudo' from db setup script

 -- Muharem Hrnjadovic <mh@foldr3.com>  Wed, 25 Jan 2012 12:17:35 +0100

python-oq-engine (0.5.0-6) oneiric; urgency=low

  * NRML files are written only once (LP: #914614)
  * optimize parallel results collection (LP: #914613)
  * fix "current realization" progress counter value (LP: #914477)

 -- Muharem Hrnjadovic <mh@foldr3.com>  Thu, 19 Jan 2012 15:16:51 +0100

python-oq-engine (0.5.0-5) oneiric; urgency=low

  * Revert to the usual database user names.

 -- Muharem Hrnjadovic <mh@foldr3.com>  Tue, 10 Jan 2012 10:49:49 +0100

python-oq-engine (0.5.0-4) oneiric; urgency=low

  * Remove "sudo" from db setup script (LP: #914139)

 -- Muharem Hrnjadovic <mh@foldr3.com>  Tue, 10 Jan 2012 08:18:14 +0100

python-oq-engine (0.5.0-3) oneiric; urgency=low

  * Fix demo files.

 -- Muharem Hrnjadovic <mh@foldr3.com>  Mon, 09 Jan 2012 21:10:08 +0100

python-oq-engine (0.5.0-2) oneiric; urgency=low

  * Calculation and serialization are to be carried out in parallel
    (LP: #910985)

 -- Muharem Hrnjadovic <mh@foldr3.com>  Mon, 09 Jan 2012 15:53:05 +0100

python-oq-engine (0.5.0-1) oneiric; urgency=low

  * Prepare rel. 0.5.0 of python-oq-engine (LP: #913540)
  * set JAVA_HOME for celeryd (LP: #911697)

 -- Muharem Hrnjadovic <mh@foldr3.com>  Mon, 09 Jan 2012 07:15:31 +0100

python-oq-engine (0.4.6-11) oneiric; urgency=low

  * Facilitate java-side kvs connection caching
    (LP: #894261, #907760, #907993).

 -- Muharem Hrnjadovic <mh@foldr3.com>  Mon, 02 Jan 2012 13:42:42 +0100

python-oq-engine (0.4.6-10) oneiric; urgency=low

  * Only use one amqp log handler per celery worker (LP: #907360).

 -- Muharem Hrnjadovic <mh@foldr3.com>  Mon, 02 Jan 2012 13:10:50 +0100

python-oq-engine (0.4.6-9) oneiric; urgency=low

  * add a debian/preinst script that makes sure we have no garbage
    from previous package installation lying around (LP: #906613).

 -- Muharem Hrnjadovic <mh@foldr3.com>  Tue, 20 Dec 2011 10:43:12 +0100

python-oq-engine (0.4.6-8) oneiric; urgency=low

  * Repackage 0.4.6-6 (no asynchronous classical PSHA code)
    for oneiric (also fix the postgres-9.1 issues).

 -- Muharem Hrnjadovic <mh@foldr3.com>  Fri, 16 Dec 2011 11:34:47 +0100

python-oq-engine (0.4.6-6) oneiric; urgency=low

  * Make sure /var/lib/openquake/disagg-results exists and has an
    appropriate owner and permissions (LP: #904659)

 -- Muharem Hrnjadovic <mh@foldr3.com>  Thu, 15 Dec 2011 12:26:28 +0100

python-oq-engine (0.4.6-5) natty; urgency=low

  * Make sure the demos that were broken in 0.4.6 are not installed
    (LP: #901112)

 -- Muharem Hrnjadovic <mh@foldr3.com>  Fri, 09 Dec 2011 16:40:50 +0100

python-oq-engine (0.4.6-4) natty; urgency=low

  * Tolerate the failure of chown and/or chmod on /var/lib/openquake
    (LP: #902083)

 -- Muharem Hrnjadovic <mh@foldr3.com>  Fri, 09 Dec 2011 10:38:46 +0100

python-oq-engine (0.4.6-3) natty; urgency=low

  * Remove UHS changes in order to fix python-java-bridge failures
    (LP: #900617)

 -- Muharem Hrnjadovic <mh@foldr3.com>  Fri, 09 Dec 2011 07:51:19 +0100

python-oq-engine (0.4.6-2) oneiric; urgency=low

  * Add missing dependency, python-h5py (LP: #900300)

 -- Muharem Hrnjadovic <mh@foldr3.com>  Mon, 05 Dec 2011 15:09:37 +0100

python-oq-engine (0.4.6-1) oneiric; urgency=low

  * Upstream release (LP: #898634)
  * Make postgres dependencies less version dependent (LP: #898622)

 -- Muharem Hrnjadovic <mh@foldr3.com>  Mon, 05 Dec 2011 10:51:46 +0100

python-oq-engine (0.4.4-19) oneiric; urgency=low

  * Functions called from celery tasks should not make use of logic trees
    (LP: #880743)

 -- Muharem Hrnjadovic <mh@foldr3.com>  Mon, 24 Oct 2011 14:37:41 +0200

python-oq-engine (0.4.4-18) oneiric; urgency=low

  * Add python-setuptools as a python-oq-engine dependency (LP: #877915)

 -- Muharem Hrnjadovic <mh@foldr3.com>  Sun, 23 Oct 2011 18:29:41 +0200

python-oq-engine (0.4.4-17) oneiric; urgency=low

  * Refresh the demos and make sure the newest ones are always installed
    under /usr/openquake/demos

 -- Muharem Hrnjadovic <mh@foldr3.com>  Sun, 23 Oct 2011 18:12:59 +0200

python-oq-engine (0.4.4-16) oneiric; urgency=low

  * Remove superfluous OPENQUAKE_ROOT import.

 -- Muharem Hrnjadovic <mh@foldr3.com>  Sun, 23 Oct 2011 16:42:17 +0200

python-oq-engine (0.4.4-15) oneiric; urgency=low

  * Added the python code needed for the new logic tree implementation
    (LP: #879451)

 -- Muharem Hrnjadovic <mh@foldr3.com>  Sun, 23 Oct 2011 12:27:15 +0200

python-oq-engine (0.4.4-14) oneiric; urgency=low

  * leave exceptions raised by celery tasks alone (LP: #878736)

 -- Muharem Hrnjadovic <mh@foldr3.com>  Thu, 20 Oct 2011 12:30:50 +0200

python-oq-engine (0.4.4-13) oneiric; urgency=low

  * Avoid failures while reraising exceptions (LP: #877992)

 -- Muharem Hrnjadovic <mh@foldr3.com>  Wed, 19 Oct 2011 15:03:58 +0200

python-oq-engine (0.4.4-12) natty; urgency=low

  * Impose upper limit on JVM memory usage (LP: #821002)

 -- Muharem Hrnjadovic <mh@foldr3.com>  Mon, 17 Oct 2011 17:35:40 +0200

python-oq-engine (0.4.4-11) oneiric; urgency=low

  * add python-oq-engine_0.4.4.orig.tar.gz to upload

 -- Muharem Hrnjadovic <mh@foldr3.com>  Fri, 14 Oct 2011 11:57:11 +0200

python-oq-engine (0.4.4-10) oneiric; urgency=low

  * Ubuntu 11.10 upload.

 -- Muharem Hrnjadovic <mh@foldr3.com>  Fri, 14 Oct 2011 11:37:17 +0200

python-oq-engine (0.4.4-9) natty; urgency=low

  * 'new_in_this_release' files apply to latest upgrade (LP: #873205)

 -- Muharem Hrnjadovic <mh@foldr3.com>  Thu, 13 Oct 2011 10:36:04 +0200

python-oq-engine (0.4.4-8) natty; urgency=low

  * Make sure all demo files are unzipped (LP: #872816)

 -- Muharem Hrnjadovic <mh@foldr3.com>  Thu, 13 Oct 2011 10:17:08 +0200

python-oq-engine (0.4.4-7) natty; urgency=low

  * More robust detection of the 'openquake' system group (LP #872814)

 -- Muharem Hrnjadovic <mh@foldr3.com>  Wed, 12 Oct 2011 14:37:40 +0200

python-oq-engine (0.4.4-6) natty; urgency=low

  * make the demo files writable by owner *and* group.

 -- Muharem Hrnjadovic <mh@foldr3.com>  Tue, 11 Oct 2011 16:09:51 +0200

python-oq-engine (0.4.4-5) natty; urgency=low

  * Remove unneeded database users (LP #872277)
  * fix smoketests (add DEPTHTO1PT0KMPERSEC, VS30_TYPE parameter defaults)

 -- Muharem Hrnjadovic <mh@foldr3.com>  Tue, 11 Oct 2011 15:48:20 +0200

python-oq-engine (0.4.4-4) natty; urgency=low

  * turn off -x flag in debian/postinst
  * unzip the example files in /usr/openquake/demos

 -- Muharem Hrnjadovic <mh@foldr3.com>  Tue, 11 Oct 2011 14:55:30 +0200

python-oq-engine (0.4.4-3) natty; urgency=low

  * fix lintian warning

 -- Muharem Hrnjadovic <mh@foldr3.com>  Tue, 11 Oct 2011 14:26:25 +0200

python-oq-engine (0.4.4-2) natty; urgency=low

  * Use dh_installexamples to include the smoketests in the package.

 -- Muharem Hrnjadovic <mh@foldr3.com>  Tue, 11 Oct 2011 12:23:06 +0200

python-oq-engine (0.4.4-1) natty; urgency=low

  * fix permissions for config files in /etc/openquake (LP #850766)
  * be more intelligent about pg_hba.conf files (LP #848579)
  * add smoke tests to the package (LP #810982)

 -- Muharem Hrnjadovic <mh@foldr3.com>  Tue, 11 Oct 2011 11:47:30 +0200

python-oq-engine (0.4.3-21) natty; urgency=low

  * Remove unneeded dependency on fabric (LP: #852004)

 -- Muharem Hrnjadovic <mh@foldr3.com>  Fri, 16 Sep 2011 20:47:49 +0000

python-oq-engine (0.4.3-20) natty; urgency=low

  * Shut down celery prior to restarting postgres and setting up the database
    (LP: #846388)

 -- Muharem Hrnjadovic <mh@foldr3.com>  Sat, 10 Sep 2011 19:47:56 +0200

python-oq-engine (0.4.3-19) natty; urgency=low

  * Close all db connections in order to prevent package upgrade failures
   (LP: 846279)

 -- Muharem Hrnjadovic <mh@foldr3.com>  Sat, 10 Sep 2011 09:37:34 +0200

python-oq-engine (0.4.3-18) natty; urgency=low

  * declare the "include_defaults" flag in the openquake script (LP: #845994)

 -- Muharem Hrnjadovic <mh@foldr3.com>  Fri, 09 Sep 2011 22:38:40 +0200

python-oq-engine (0.4.3-17) natty; urgency=low

  * package the correct software revision (LP: #845583)

 -- Muharem Hrnjadovic <mh@foldr3.com>  Fri, 09 Sep 2011 15:00:05 +0200

python-oq-engine (0.4.3-16) natty; urgency=low

  * Add all required db users to pg_hba.conf (LP: #845461)

 -- Muharem Hrnjadovic <mh@foldr3.com>  Fri, 09 Sep 2011 11:25:41 +0200

python-oq-engine (0.4.3-15) natty; urgency=low

  * Remove obsolete dependency on python-geoalchemy (LP: #845439)

 -- Muharem Hrnjadovic <mh@foldr3.com>  Fri, 09 Sep 2011 10:25:25 +0200

python-oq-engine (0.4.3-14) natty; urgency=low

  * turn off 'set -x' in debian/postinst

 -- Muharem Hrnjadovic <mh@foldr3.com>  Fri, 09 Sep 2011 07:18:34 +0200

python-oq-engine (0.4.3-13) natty; urgency=low

  * Better detection of postgresql-8.4

 -- Muharem Hrnjadovic <mh@foldr3.com>  Fri, 09 Sep 2011 07:16:11 +0200

python-oq-engine (0.4.3-12) natty; urgency=low

  * detect the absence of the rabbitmq and postgres services and refrain
    from the corresponding initialization actions  (LP: #845344)

 -- Muharem Hrnjadovic <mh@foldr3.com>  Fri, 09 Sep 2011 06:47:32 +0200

python-oq-engine (0.4.3-11) natty; urgency=low

  * Fix logging sink configuration file and location.

 -- Muharem Hrnjadovic <mh@foldr3.com>  Wed, 07 Sep 2011 14:31:51 +0200

python-oq-engine (0.4.3-10) natty; urgency=low

  * Fix database user/permissions for admin schema.

 -- Muharem Hrnjadovic <mh@foldr3.com>  Wed, 07 Sep 2011 14:07:30 +0200

python-oq-engine (0.4.3-9) natty; urgency=low

  * turn off 'set -x' in debian/postinst

 -- Muharem Hrnjadovic <mh@foldr3.com>  Tue, 06 Sep 2011 17:44:37 +0200

python-oq-engine (0.4.3-8) natty; urgency=low

  * Fixed database (user) setup and general breakage (LP: #842472)

 -- Muharem Hrnjadovic <mh@foldr3.com>  Tue, 06 Sep 2011 17:42:51 +0200

python-oq-engine (0.4.3-7) natty; urgency=low

  * Fix database (user) setup (LP: #842472)
  * Copy configuration file to /etc/openquake (LP: #842468)

 -- Muharem Hrnjadovic <mh@foldr3.com>  Tue, 06 Sep 2011 15:34:17 +0200

python-oq-engine (0.4.3-6) natty; urgency=low

  * Delay the import of openquake.engine.job to allow the user to see the version
    and/or help without errors (LP: #842604)

 -- Muharem Hrnjadovic <mh@foldr3.com>  Tue, 06 Sep 2011 14:37:06 +0200

python-oq-engine (0.4.3-5) natty; urgency=low

  * Copy configuration file to /usr/openquake (LP: #842468)

 -- Muharem Hrnjadovic <mh@foldr3.com>  Tue, 06 Sep 2011 11:45:55 +0200

python-oq-engine (0.4.3-4) natty; urgency=low

  * Fix 'Architecture' field in debian/control.

 -- Muharem Hrnjadovic <mh@foldr3.com>  Mon, 05 Sep 2011 21:35:10 +0200

python-oq-engine (0.4.3-3) natty; urgency=low

  * Add Django as a dependency (LP: #830974)

 -- Muharem Hrnjadovic <mh@foldr3.com>  Mon, 05 Sep 2011 21:33:01 +0200

python-oq-engine (0.4.3-2) natty; urgency=low

  * Make db error detection smarter (LP: #819710)

 -- Muharem Hrnjadovic <mh@foldr3.com>  Mon, 05 Sep 2011 21:30:16 +0200

python-oq-engine (0.4.3-1) natty; urgency=low

  * Upstream release (LP: #839424)

 -- Muharem Hrnjadovic <mh@foldr3.com>  Mon, 05 Sep 2011 18:13:42 +0200

python-oq-engine (0.4.1-12) natty; urgency=low

  * Better error detection for schema creation output (LP #819710)
  * Remove unneeded python-guppy dependency (LP #826487)

 -- Muharem Hrnjadovic <mh@foldr3.com>  Mon, 15 Aug 2011 03:16:43 +0200

python-oq-engine (0.4.1-11) natty; urgency=low

  * Add the cache garbage collector script (LP #817541)

 -- Muharem Hrnjadovic <mh@foldr3.com>  Thu, 28 Jul 2011 16:56:33 +0200

python-oq-engine (0.4.1-10) natty; urgency=low

  * The name of the default db should be 'openquake'

 -- Muharem Hrnjadovic <mh@foldr3.com>  Tue, 26 Jul 2011 15:47:18 +0200

python-oq-engine (0.4.1-9) natty; urgency=low

  * postgresql reload after pg_hba.conf modification was missing

 -- Muharem Hrnjadovic <mh@foldr3.com>  Tue, 26 Jul 2011 15:28:52 +0200

python-oq-engine (0.4.1-8) natty; urgency=low

  * log4j.properties needs to live in the openquake source code tree
    (LP #816397)

 -- Muharem Hrnjadovic <mh@foldr3.com>  Tue, 26 Jul 2011 14:52:20 +0200

python-oq-engine (0.4.1-7) natty; urgency=low

  * Fix obsolete celeryconfig.py file.

 -- Muharem Hrnjadovic <mh@foldr3.com>  Tue, 26 Jul 2011 14:24:25 +0200

python-oq-engine (0.4.1-6) natty; urgency=low

  * Move xml schemas to the openquake source code tree (LP #816375)

 -- Muharem Hrnjadovic <mh@foldr3.com>  Tue, 26 Jul 2011 13:52:56 +0200

python-oq-engine (0.4.1-5) natty; urgency=low

  * Fix mistake in postinst (db init output in now redirected correctly)

 -- Muharem Hrnjadovic <mh@foldr3.com>  Tue, 26 Jul 2011 12:16:20 +0200

python-oq-engine (0.4.1-4) natty; urgency=low

  * database initialisation is now checked for errors

 -- Muharem Hrnjadovic <mh@foldr3.com>  Tue, 26 Jul 2011 11:25:18 +0200

python-oq-engine (0.4.1-3) natty; urgency=low

  * when invoked from postinst the sudo commands in the create_oq_schema
    script break it (since the latter is run by the postgres user)

 -- Muharem Hrnjadovic <mh@foldr3.com>  Tue, 26 Jul 2011 07:58:31 +0200

python-oq-engine (0.4.1-2) natty; urgency=low

  * get_uiapi_writer_session() has defaults (LP #815912)
  * moved the db-rooted source code tree under openquake (LP #816232)

 -- Muharem Hrnjadovic <mh@foldr3.com>  Tue, 26 Jul 2011 06:35:03 +0200

python-oq-engine (0.4.1-1) natty; urgency=low

  * OpenQuake 0.4.1 release
  * add postgresql-8.4 as a recommended package (LP #810953)
  * configure the OpenQuake database if postgres is installed (LP #810955)
  * add dependencies (LP #813961)
  * add the sticky bit to /usr/openquake (LP #810985)

 -- Muharem Hrnjadovic <mh@foldr3.com>  Thu, 21 Jul 2011 11:48:36 +0200

python-oq-engine (0.3.9-6) natty; urgency=low

  * The rabbitmq-server and redis-server packages should be merely recommended
    since we may want to install the openquake package on worker machines but
    deploy the two daemons in question elsewhere.

 -- Muharem Hrnjadovic <mh@foldr3.com>  Tue, 14 Jun 2011 20:12:50 +0200

python-oq-engine (0.3.9-5) natty; urgency=low

  * The number of celery tasks is based on the number of CPUs/cores
    (when the HAZARD_TASKS parameter is not set).

 -- Muharem Hrnjadovic <mh@foldr3.com>  Thu, 09 Jun 2011 15:15:54 +0200

python-oq-engine (0.3.9-4) natty; urgency=low

  * Create /usr/openquake in postinst

 -- Muharem Hrnjadovic <mh@foldr3.com>  Tue, 07 Jun 2011 16:43:24 +0200

python-oq-engine (0.3.9-3) natty; urgency=low

  * Added java-oq dependency

 -- Muharem Hrnjadovic <mh@foldr3.com>  Tue, 07 Jun 2011 14:58:44 +0200

python-oq-engine (0.3.9-2) natty; urgency=low

  * Added the python-geoalchemy dependency.

 -- Muharem Hrnjadovic <mh@foldr3.com>  Tue, 07 Jun 2011 10:30:02 +0200

python-oq-engine (0.3.9-1) natty; urgency=low

  * Upstream OpenQuake python sources.

 -- Muharem Hrnjadovic <mh@foldr3.com>  Mon, 06 Jun 2011 11:42:24 +0200<|MERGE_RESOLUTION|>--- conflicted
+++ resolved
@@ -1,11 +1,8 @@
   [Michele Simionato]
-<<<<<<< HEAD
   * Added an exporter for the rupture data, including the occurrence rate
-=======
   * Refactored the CSV exporters
   * Moved celeryconfig.py; now celery must be started with
     `celery worker --config openquake.engine.celeryconfig`
->>>>>>> 884747b6
   * Added a default location `~/oqdata/dbserver.log` for the DbServer log
   * Added an early check on the SA periods supported by the GSIMs
   * Now the gsim_logic_tree file is parsed only once
