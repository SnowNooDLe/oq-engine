  [Michele Simionato]
<<<<<<< HEAD
  * The ShakeMap id can now be a full URL, possibly starting with file://
=======
  * Fixed hdf5.dumps that was generating invalid JSON for Windows pathnames,
    thus breaking the QGIS plugin on Windows
  * Fixed `readinput.get_ruptures` to be able to read ruptures in engine 3.11
    format
  * scenario_risk calculations starting from ruptures in CSV format now
    honor the parameter number_of_ground_motion_fields

  [Nicolas Schmid]
  * Optimized spatial covariance calculations for ShakeMaps (more than 10x)
  * Adjusted logic in cross correlation matrix for ShakeMaps; now calculations
    are skipped for corr='no'

  [Michele Simionato]
>>>>>>> 371a6aae
  * Added a `cholesky_limit` to forbid large Cholesky decompositions in ShakeMap
    calculations
  * Weighted the heavy sources in parallel in event based calculations
  * Suppported zero coefficient of variations with the beta distribution
  * Fixed a bug in the agg_curves exporter with aggregate_by=id
  * Internal: changed how the agg_loss_table is stored
  * Fixed the avg_losses exporter when aggregate_by=id
  * Fully merged the calculators scenario_risk, event_based_risk and ebrisk and
    ensured independency from the number of tasks even for the "BT" and "PM"
    distributions
  * Storing the agg_loss_table as 64 bit floats instead of 32 bit floats
  * Changed the algorithm used to generate the epsilons to avoid storing the
    epsilon matrix

python3-oq-engine (3.11.2-1~xenial01) xenial; urgency=low

  [Matteo Nastasi]
  * Fixed setup.py 'pyproj' dependency

  [Antonio Ettorre]
  * Fixed docker builder

 -- Matteo Nastasi (GEM Foundation) <nastasi@openquake.org>  Tue, 02 Mar 2021 09:22:59 +0000

python3-oq-engine (3.11.1-1~xenial01) xenial; urgency=low

  [Michele Simionato]
  * Fixed memory regression in ebrisk calculations

 -- Matteo Nastasi (GEM Foundation) <nastasi@openquake.org>  Mon, 01 Mar 2021 09:30:46 +0000

python3-oq-engine (3.11.0-1~xenial01) xenial; urgency=low

  [Michele Simionato]
  * Extended the `collapse_logic_tree` feature to scenarios and event based
    calculations
  * Extended the taxonomy mapping feature to multiple loss types
  * The error was not stored in the database if the calculation failed
    before starting
  * Made ground_motion_fields=true mandatory in event_based_risk

  [Robin Gee]
  * Added a check for missing `soil_intensities` in classical calculations
    with site amplification

  [Michele Simionato]
  * Documented all the parameters in a job.ini file, and removed some
    obsolete ones
  * Added a CSV exporter for the output `avg_gmf`
  * Fixed reporting in case of `CorrelationButNoInterIntraStdDevs` errors
  * Better error message when the rupture is far away from the sitesa
  * Made the calculation report exportable with `--exports rst`
  * The boolean fields `vs30measured` and `backarc` where not cast correctly
    when read from a CSV field (the engine read them always as True)
  * Extended `oq plot` to draw more than 2 plots
  * Raised an early error for zero probabilities in the hypocenter distribution
    or the nodal plane distribution
  * Extended the autostart zmq distribution logic to celery and dask
  * Stored the _poes during the classical phase and not after, to save time
  * Implemented a memory-saving logic in the classical calculator based on
    the `memory.limit` parameter in openquake.cfg;

  [Richard Styron]
  * Added TaperedGRMFD to hazardlib

  [Michele Simionato]
  * Fixed a wrong check failing in the case of multi-exposures with multiple
    cost types
  * Removed a check causing a false error "Missing vulnerability function
    for taxonomy"
  * Consequence functions associated to a taxonomy missing in the exposure
    are now simply discarded, instead of raising an error
  * Added a warning when there are zero losses for nonzero GMFs
  * Added a command `oq plot avg_gmf?imt=IMT`
  * Internal: stored `avg_gmf` as a DataFrame
  * Honored the `individual_curves` parameter in avg_losses, agg_losses and
    and agg_curves (i.e. by default only expose the statistical results)
  * Refactored the `oq commands` and removed the redundant `oq help` since
    there is `oq --help` instead
  * Support for input URLs associated to an input archive
  * Introduced `deformation_component` parameter in the secondary perils
  * Optimized the storage of the risk model with a speedup of 60x
    for a calculation with ~50,000 fragility functions (2 minutes->2seconds)
    and a 3x reduction on disk space
  * Accepted aggregate_by=id in scenario/event based calculations
  * Accepted aggregate_by=site_id in scenario/event based calculations
  * Removed the generation of asset loss maps from event_based_risk
  * Made the "Aggregate Losses" output in scenario_risk consistent with
    event_based_risk and scenario_risk and supported `aggregate_by`
  * Perform the disaggregation checks before starting the classical part
  * Changed the "Aggregate Loss Curves" CSV exporter to generate a file for
    each realization, for consistency with the other exporters
  * The ebrisk outputs "Total Losses" and "Total Loss Curves" are now included
    in the outputs "Aggregate Losses" and "Aggregate Curves"
  * Introduced an `agg_loss_table` dataset and optimized the generation of
    aggregate loss curves (up to 100x speedup)
  * Removed misleading zero losses in agg_losses.csv
  * Fixed `oq recompute_losses` and renamed it to `oq reaggregate`
  * Bug fix: ignore_covs=true now sets the coefficient of variations to zero

  [Anirudh Rao]
  * Improved error handling of bad or zero coefficients of variation
    for the Beta distribution for vulnerability

  [Michele Simionato]
  * Fixed 32 bit rounding issues in scenario_risk: now the total losses and
    and the sum of the average losses are much closer
  * Internal: made the loss type `occupants` a bit less special
  * Documented `oq to_nrml`

  [Claudia Mascandola]
  * Added the Lanzano et al. (2019) GMPE

  [Michele Simionato]
  * Honored `minimum_asset_loss` also in the fully aggregated loss table,
    not only in the partially aggregated loss tables and average losses
  * Bug fixed: the log was disappearing in presence of an unrecognized
    variable in the job.ini
  * Implemented `minimum_asset_loss` in scenario_risk for consistency
    with the `ebrisk` calculator
  * Added a command `oq plot gridded_sources?`
  * Fixed `oq recompute_losses` to expose the outputs to the database
  * Fixed `oq engine --run --params` that was not working for
    the `pointsource_distance`
  * Changed the meaning of the `pointsource_distance` approximation

  [Marco Pagani, Michele Simionato, Thomas Chartier]
  * Added experimental version of KiteSource and KiteSurface

  [Michele Simionato]
  * Changed the serialization of ruptures to support MultiSurfaces
  * Fixed a small bug of logic in the WebUI: if the authentication is
    turned off, everyone must be able to see all calculations
  * Fixed a bug in the calculation of averages losses in scenario_risk
    calculations in presence of sites with zero hazard
  * Optimized the prefiltering by using a KDTree
  * Experimental: implemented gridding of point sources
  * Reduced slow tasks due to big complex fault sources
  * Moved the parameter `num_cores` into openquake.cfg
  * Internal: introduced the environment variable OQ_REDUCE
  * Using pandas to export the GMF in CSV format
  * Internal: required h5py == 2.10.0
  * Internal: made the classical ruptures pandas-friendly
  * Internal: made the damage distributions pandas-friendly

  [Marco Pagani]
  * Added a new type of undertainty for the seismic source characterisation
    logic tree called `TruncatedGRFromSlipAbsolute`
  * Added a get_fault_surface_area method to sources

  [Michele Simionato]
  * Changed the source seed algorithm in event based calculations
  * Added an estimate of the portfolio damage error due to the seed dependency
  * Stored the damage distributions in a pandas-friendly way and extended
    `DataStore.read_df` to accept multi-indices

  [Viktor Polak]
  * Added the Phung et al. (2020) GMPE

  [Michele Simionato]
  * Implemented `truncGutenbergRichterMFD` from slip rate and rigidity
  * Fixed bug when computing the damage distributions per asset and event
  * Simplified/optimized the UCERF filtering

  [Viktor Polak]
  * Added the Chao et al. (2020) GMPE

  [Michele Simionato]
  * Introduced an early memory check in classical calculations
  * Reduced the memory occupation in classical calculations
  * Implemented AvgPoeGMPE
  * Forbidded the usage of `aggregate_by` except in ebrisk calculations
  * Added a check on valid branch ID names: only letters, digits and
    the characters "#:-_." are accepted
  * Huge performance improvement for very complex logic trees
  * Shortened the logic tree paths when exporting the realizations

  [Graeme Weatherill]
  * Refactor of the Kotha et al. (2020) GMM and its adjustments for ESHM20

  [Michele Simionato]
  * Huge speedup in models with src_multiplicity > 1
  * Fixed bug in source model logic tree sampling with more than 2 branchsets
  * Fixed hazard maps all zeros for individual_curves=true and more than 1 site
  * Fixed a bug in `oq prepare_site_model` when sites.csv is
    the same as the vs30.csv file and there is a grid spacing
  * Speeding up the preclassical calculator
  * Added an entry point /extract/eids_by_gsim for the QGIS plugin
  * Internal: automatically convert the source IDs into unique IDs
  * Changed scenario calculations to depend on the `ses_seed`, not the
    `random_seed`
  * Added check on the versions of numpy, scipy and pandas between master and
    workers
  * Added a check for large seed dependency in the GMFs and an estimate of the
    portfolio error due to the seed dependency

  [Viktor Polak]
  * Added fpeak site parameter
  * Added the Hassani and Atkinson (2020) GMPE

  [Marco Pagani]
  * Added a check on DEFINED_FOR_REFERENCE_VELOCITY when using amplification
  * Added a method to create a TruncatedGRMFD from a value of scalar seismic
    moment
  * Added a method to the modifiable GMPE to add (or subtract) a delta std
  * Added a method to the modifiable GMPE to set the total std as the sum of
    tau plus a delta

 -- Matteo Nastasi (GEM Foundation) <nastasi@openquake.org>  Tue, 23 Feb 2021 13:54:18 +0000

python3-oq-engine (3.10.1-1~xenial01) xenial; urgency=low

  [Matteo Nastasi]
  * Add info to doc about OpenQuake manual path for linux and mac installers

  [Laurentiu Danciu and Athanasios Papadopoulos]
  * Implemented intensity prediction equations for use in the Swiss Risk Model.
    The new IPEs refer to models obtained from the ECOS (2009), Faccioli and
    Cauzzi (2006), Bindi et al. (2011), and Baumont et al. (2018) studies.
  * Added new float site parameter 'amplfactor'
  * Extended the ModifiableGMPE class to allow amplification of the
    intensity of the parent IPE based on the ‘amplfactor’ site parameter

  [Michele Simionato]
  * Avoided warnings in classical_damage due to PoE == 1
  * Changed the sourcewriter to not save the `area_source_discretization`
  * Restored reading from the workers in classical_risk and classical_damage
  * Implemented `sensitivity_analysis`
  * Fixed an npz saving error in /extract/assets affecting the QGIS plugin
  * Improved submitting calculations to the WebAPI: now they can be run on a zmq
    cluster, serialize_jobs is honored and the log level is configurable

  [Graeme Weatherill]
  * Adds new methods to the modifiable GMPE to apply linear scaling factors
    to the median and standard deviation (IMT-dependent and IMT-independent)

  [Michele Simionato]
  * Made it possible to control the log level of jobs spawned by the WebAPI
  * Reduced memory occupation in post_ebrisk
  * Optimized loss aggregation in ebrisk calculations
  * Extended `oq engine --reuse-input` to the exposure
  * Parallelized by `number_of_ground_motion_fields` in scenario calculations
    with many sites
  * Refactored ebrisk (with a 10x speedup in "aggregate risk" in at least one
    calculation for Canada) and reduced data transfer in event based

  [Viktor Polak]
  * Added the Parker et al. (2020) GMPE

  [Marco Pagani]
  * Added 'closest_point' metric

  [Michele Simionato]
  * Changed event based full enumeration to be consistent with sampling
  * Changed the GMF storage to be more pandas-friendly

 -- Matteo Nastasi (GEM Foundation) <nastasi@openquake.org>  Sun, 18 Oct 2020 19:55:40 +0000

python3-oq-engine (3.10.0-1~xenial01) xenial; urgency=low

  [Richard Styron]
  * Added secondary perils ZhuLiquefactionGeneral and HazusLateralSpreading,
    supplementing HazusLiquefaction and NewmarkDisplacement

  [Michele Simionato]
  * Fixed a bug with site models containing non-float parameters
  * Raised the limit on the asset ID from 20 to 50 characters
  * Changed the /extract/events API to extract only the relevant events
  * Removed the GMF npz exporter
  * Speed-up risk saving in scenario_risk and scenario_damage

  [Antonio Ettorre]
  * Bumped GDAL to version 3.1.2

  [Michele Simionato]
  * Optimized scenario_damage for the case of many sites
  * Implemented secondary perils
  * Fixed a 32 bit/64 bit bug in `oq prepare_site_model` when sites.csv is
    the same as the vs30.csv file
  * Parallelized by GSIM when there is a single rupture

  [Francis Bernales]
  * Added the Stewart et al. (2016) GMPE
  * Added the Bozorgnia & Campbell (2016) GMPE
  * Added the Gulerce et al. (2017) GMPE

  [Michele Simionato]
  * Unified source model logic tree sampling with gsim logic tree sampling
  * Added `early_latin` and `late_latin` sampling algorithms
  * Changed the logic tree sampling algorithm and made it possible to use
    both `early_weights` and `late_weights`
  * Restored magnitude-dependent maximum distance
  * Displaying the hazard maps in the WebUI for debugging purposes
  * Used the hazard map to get the disaggregation IML from the disaggregation
    PoE and added a warning for zero hazard
  * Internal: implemented multi-run functionality (``oq engine --multi --run``)
  * Reduced tremendously the data transfer in disaggregation calculations
  * Internal: introduced compress/decompress utilities
  * Reduced the memory and disk space occupation in classical calculations with
    few sites; also changed slightly the rupture collapsing mechanism
  * In disaggregation, force poes_disagg == poes
  * Fixed multi-site disaggregation: ruptures far away were not discarded,
    just considered distant 9999 km

  [Marco Pagani]
  * Added a prototype implementation of the kernel method

  [Michele Simionato]
  * Added zipcode site parameter
  * Added command `oq renumber_sm ssmLT.xml`

  [Robin Gee]
  * Set DEFINED_FOR_REFERENCE_VELOCITY for GMPEs modified for Switzerland

  [Michele Simionato]
  * Added parameter `max_num_loss_curves` to the job.ini file
  * Changed `oq engine --reuse-hazard` to just reuse the source model, if
    possible
  * Added command `oq recompute_losses <calc_id> <aggregate_by>`
  * Fixed `noDamageLimit`, `minIML`, `maxIML` not being honored in continuous
    fragility functions
  * Unified the scenario calculator with the event based one, with
    minor differences in the numbers akin to a change of seed
  * Fixed a bug in event based when a rupture occurs more than 65535 times
  * Added a demo EventBasedDamage
  * Fixed bug in event_based_damage: the number of buildings in no damage
    state was incorrect
  * Added commands `oq nrml_to csv` and  `oq nrml_to gpkg`
  * Supported year and ses_id >= 65536 in event based

  [Graeme Weatherill]
  * Implements a heteroskedastic standard deviation model for the Kotha et al.
    (2020) GMPE

  [Michele Simionato]
  * Called `check_complex_fault` when serializing the source in XML
  * Restored scenario_damage with fractional asset number
  * Added a view `oq extract disagg_by_src`
  * Fixed error with large ShakeMap calculations ('events' not found)
  * Raised an error when using `disagg_by_src` with too many point sources
  * The `minimum_magnitude` parameter was incorrectly ignored in UCERF

  [Iason Grigoratos]
  * Implemented the Zalachoris & Rathje (2019) GMM

  [Michele Simionato]
  * Optimized the disaggregation outputs, saving storage time

  [Graeme Weatherill]
  * Adds PGV coefficients to USGS CEUS GMPE tables (where applicable)

  [Michele Simionato]
  * Removed the `disagg_by_src` exporter
  * Internal: added filtering features to the datastore
  * Calculations with a number of levels non-homogenous across IMTs are
    now an error
  * Implemented rupture collapsing in disaggregation (off by default)
  * Fixed a bug in the dmg_by_event exporter: the damage distributions could
    be associated to the wrong GMPE in some cases
  * Solved a bug with nonparametric ruptures: due to rounding errors,
    the disaggregation matrix could contain (small) negative probabilities
  * Extended the scenario calculators to compute the statistical outputs
    if there is more than one GMPE
  * Fixed the formula used for the avg_damages-rlzs outputs in event based
    damage calculations
  * Raised an error if `investigation_time` is set in scenario calculations

  [Graeme Weatherill]
  * Fixed a bug in the mixture model application when running multiple GMPEs

  [Michele Simionato]
  * Replaced outputs `losses_by_asset` with `avg_losses-rlzs`, and
    `dmg_by_asset` with ``avg_damages-rlzs`, for consistency with the
    event based outputs
  * Extended the /extract/ API to manage JSON and removed the oqparam API
  * Added a check on ebrisk to avoid generating too many loss curves
  * Introduced an output "Source Loss Table" for event based risk calculations
  * Raised an early error when `max_sites_disagg` is below the number of
    sites in disaggregation calculations
  * Extended the amplification framework to use different intensity levels
    for different amplification functions
  * Optimized the disaggregation in the case of multiple realizations
  * Fixed bug in GMF amplification without intensity_measure_types_and_levels
  * Optimized the computation of the disaggregation PMFs by orders of magnitude
    by using numpy.prod
  * Changed the disaggregation calculator to distribute by magnitude bin,
    thus reducing a lot the data transfer
  * Vectorized the disaggregation formula
  * Do not perform the disaggregation by epsilon when not required
  * Introduced management of uncertainty in the GMF amplifi
  * Changed the disaggregation calculator to distribute by IMT, thus reducing
    a lot the data transfer in calculations with many IMTs
  * Changed /extract/disagg_layer to produce a single big layer
  * Changed the binning algorithm for lon, lat in disaggregation, to make
    sure that the number of bins is homogeneous across sites

  [Marco Pagani]
  * Fixed a bug in the ParseNDKtoGCMT parser + updated tests.
  * Ported the method serialise_to_hmtk_csv implemented in the corresponding
    class of the catalogue toolkit + added a test into the GCMTCatalogue class.
  * Added a modifiable GMPE using the site term of CY14.
  * Added a generalised modificable GMPE. This first version allows the
    definition of the epsilon of the within event residual.

  [Michele Simionato]
  * Introduced a mixed XML+HDF5 format for gridded sources
  * Internal: added a check on gridded sources: the arrays prob_occurs must
    have homogeneous length across ruptures
  * Removed the dependency from PyYAML, replaced the .yml files in the HMTK with
    .toml files and added an utility `utils/yaml2toml`

 -- Matteo Nastasi (GEM Foundation) <nastasi@openquake.org>  Tue, 29 Sep 2020 11:53:24 +0000

python3-oq-engine (3.9.0-1~xenial01) xenial; urgency=low

  [Michele Simionato]
  * Fixed a type error in the command `oq engine --run --params`
  * Restored the flag `split_sources` for testing purposes
  * Fixed a BOM bug in CSV exposures
  * When exporting the loss curves per asset now we also export the loss ratio
    and the inverse return period, for consistency with the other exporters
  * Fixed the exporter of the loss curves per asset: due to an ordering bug
    in some cases it was exporting wrong losses
  * Added a flag save_disk_space to avoid storing the inputs
  * Changed the logic underlying the pointsource_distance approximation and
    added the syntax pointsource_distance=?
  * Logged a warning when the pointsource_distance is too small

  [Graeme Weatherill]
  * Implemented Pitilakis et al. (2020) Site Amplification Model

  [Michele Simionato]
  * Fixed an export bug with modal_damage_state=true in scenario_damage
    calculations
  * Fixed a bug in calc_hazard_curves with multiple TRTs
  * Fixed how AvgGMPE was stored and made it applicable with correlation models
    if all underlying GMPEs are such

  [Paolo Tormene]
  * Added a second tectonic region type to the EventBasedPSHA demo

  [Michele Simionato]
  * Fixed an ordering bug in /extract/rupture_info affecting the QGIS plugin
  * Fixed `oq engine --eo output_id output_dir` for the Full Report output
  * Added year and ses_id to the events table
  * Removed NaNs in the low return period part of the loss curves
  * Fixed the tot_curves and tot_losses exporters in ebrisk calculations
  * Reduced the rupture storage in classical calculations by using compression
  * Improved the task distribution in the classical calculator, avoiding
    generating too few or too many tasks
  * Enhanced `oq check_input` to check complex fault geometries
  * Added a warning against magnitude-dependent maximum_distance

  [Marco Pagani]
  * Fixed a bug in the coeff table of YEA97

  [Graeme Weatherill]
  * Implemented support for Gaussian Mixture Model approach to characterise
    ground motion model uncertainty

  [Michele Simionato]
  * Enhanced `oq reduce_sm` to read the source models in parallel
  * Deprecated the usage of a different number of intensity levels per IMT

  [Matteo Nastasi]
  * Internal: added 'oq-taxonomy' to docker images

  [Michele Simionato]
  * Extended the `pointsource_distance` approximation to work on single site
    calculations, with a spectacular performance benefit in most calculations
  * Added Bindi2011, Bindi2014 and Cauzzi2014 scaled GMPEs contributed by
    the INGV
  * Added a check on classical calculations which are too large to run
  * Added a parameter `collapse_level` and a new collapsing algorithm
  * Added a check for missing TRTs in the GSIM logic tree file
  * Reduced the storage required for site specific calculations
    with complex logic trees by removing duplicated ruptures
  * Restored the computation of the mean disaggregation when multiple
    realizations are requested
  * Slightly changed the syntax of `oq info` (see `oq info --help`) and added
    information about the available IMTs, MFDs and source classes
  * Optimized get_composite_source_model (in the case of a complex source
    specific logic trees a speedup of 80x was measured)
  * Internal: fixed `oq info source_model_logic_tree.xml`
  * Avoided reading multiple times the source models in the case of complex
    logic trees
  * Moved the check on invalid TRTs earlier, before processing the source models
  * Removed the `ucerf_classical` calculator (just use the `classical` one)

  [Paolo Tormene]
  * Added a warning in `oq reduce_sm` listing duplicate source IDs

  [Michele Simionato]
  * Improved `oq reduce_sm` to reduce also duplicated source IDs if they
    belong to different source types
  * Removed the `ucerf_hazard` calculator (just use the `event_based` one)
  * Changed the seed algorithm in all event based calculators including UCERF
  * Fixed the ShakeMap code to use the formula for the median and not the mean
  * Added a check on excessive data transfer in disaggregation calculations
  * Changed back the disaggregation calculator to read the rupture data from
    the workers, thus saving a lot of memory and time
  * Fixed a bug that made it impossible to abort/remove a failed task
  * Added `extendModel` feature to the source model logic tree parser

  [Graeme Weatherill]
  * Fixed bug in the HMTK: the `bin_width` parameter was not passed to
    `mtkActiveFaultModel.build_fault_model`

  [Michele Simionato]
  * Avoided submitting too many tasks in the disaggregation calculator
  * Added a parameter `discard_trts` for manual reduction of GSIM logic tree
  * Fixed a bug in case of duplicated nodal planes affecting the Italy model
  * Removed dynamic reduction of the GSIM logic tree (i.e. now the
    logic tree is known upfront, before calculating the PoES)

  [Paolo Tormene]
  * Fixed an encoding issue in reading configuration files on Windows

  [Michele Simionato]
  * Internal: started the zmq workers when the DbServer starts
  * Fixed a bug when reading rupture.txt files
  * Internal: added an option `--calc-id` to `oq run`
  * Added a check against negative number of cores in openquake.cfg
  * Raised a clear error message if the enlarged bounding box of the sources
    does not contain any site or if it is larger than half the globe

  [Kendra Johnson]
  * Correction to catalogue plotting tool in hmtk to include the last bins
    in density plots

  [Paolo Tormene]
  * Added Classical PSHA Non-parametric sources Demo

  [Robin Gee]
  * Change the header of the exported sigma_epsilon_XX.csv file to indicate
  that values correspond to inter event sigma

  [Graeme Weatherill]
  * Adds independent verification tables for the USGS CEUS models and revises
    implementation for collapsed epistemic uncertainty on sigma and site
    amplification
  * Enhances SERA adaptation of the Abrahamson et al. (2015) `BC Hydro` GMPE to
    add in a configurable smoothed tapering term on the forearc/backarc scaling

  [Michele Simionato]
  * Added a check on the engine version between master and workers

  [Paolo Tormene]
  * Removed the `multi_node` flag, that is not used anymore

  [Michele Simionato]
  * Added a command `oq postzip` to send small calculations to the WebUI
  * Added a limit of 1000 sources when disagg_by_src=true
  * Internal: fixed `oq export input -e zip` that was flattening the tree
    structure of the input files in the exported zip archive
  * Implemented GMFs amplification
  * Introduced the flag `approx_ddd` to support the old algorithm in
    scenario_damage calculations; it is automatically used for exposures
    with fractional asset numbers

  [Paolo Tormene]
  * Modified the server views in order to allow using
    `numpy.load(allow_pickle=False)` in the QGIS IRMT plugin
  * Internal: changed some copy.deepcopy calls into copy.copy in hazardlib

  [Michele Simionato]
  * Removed implicit intensity_measure_types_and_levels
  * Added a check to forbid case-similar headers in the exposures
  * Improved the error message in case of CSV exposures with wrong headers
  * Reduced the slow tasks issue in event_based/ebrisk with many sites
  * Enhanced `oq compare` to accept a file with the control sites
  * Improved the error message for duplicate sites
  * Speedup of the ebrisk calculator
  * Extended the `minimum_intensity` feature to the classical calculator
  * Solved a memory bug when using the nrcan site term: due to a deepcopy
    the engine could run out of memory in the workers for large site collections
  * Added a check to forbid multiple `complexFaultGeometry` nodes
  * Internal: we are now shutting down the ProcessPool explicitly in order
    to support Python 3.8
  * Internal: removed the class hazardlib.gsim.base.IPE
  * Changed the aggregate loss curves generation to not use the partial
    asset loss table, with a huge memory reduction
  * Extended `oq check_input` to accept multiple files
  * Changed the scenario damage calculator to use discrete damage distributions
  * Forced the "number" attribute in the exposure must be an integer in the
    range 1..65535, extrema included

 -- Matteo Nastasi (GEM Foundation) <nastasi@openquake.org>  Mon, 27 Apr 2020 14:22:48 +0000

python3-oq-engine (3.8.1-1~xenial01) xenial; urgency=low

  [Michele Simionato]
  * Fixed random HDF5 bug in disaggregation calculations
  * Fixed memory issue in nrcan15_site_term.p
  * Fixed get_duplicates check in the SiteCollection
  * Fixed bug in case of MMI (log(imls) -> imls)

 -- Matteo Nastasi (GEM Foundation) <nastasi@openquake.org>  Wed, 12 Feb 2020 10:23:22 +0000

python3-oq-engine (3.8.0-1~xenial01) xenial; urgency=low

  [Graeme Weatherill]
  * Updates SERA Craton GMPE to incorporate NGA East site response and reflect
    changes in CEUS USGS model

  [Michele Simionato]
  * The total loss curves in event_based_risk are now built with pandas
  * Added an option `oq engine --param` to override the job.ini parameters
  * Internal: reduced the number of NGAEastUSGS classes from 39 to 1
  * Internal: reduced the number of NGAEast classes from 44 to 2
  * Internal: reduced the 15 NSHMP2014 classes to a single class
  * Internal: reduced the 22 NBCC2015_AA13 classes to a single class

  [Graeme Weatherill]
  * Added complete suite of GMPEs for the Central and Eastern US, as adopted
    within the 2018 US National Seismic Hazard Map
  * Implemented NGA East site amplification model within NGA East Base class

  [Michele Simionato]
  * Implemented hazard curves amplification by convolution
  * Improved the error message if the `event_id` does not start from zero in
    the gmfs.csv files
  * Changed the rupture exporter to export LINESTRINGs instead of degenerate
    POLYGONs
  * Introduced `minimum_loss_fraction` functionality in ebrisk
  * Refined the rupture prefiltering mechanism, possibly changing the numbers
    in calculations with nonzero coefficients of variations
  * Optimized the generation of aggregate loss curves in ebrisk
  * Introduced an experimental AvgGMPE and used it to implement (optional)
    reduction of the gsim logic tree

  [Graeme Weatherill]
  * Implemented Abrahamson et al (2018) update of the BC Hydro GMPE
  * Added configurable nonergodic sigma option to BC Hydro and SERA GMPEs
  * Small refactoring and bug fix in average SA GMPE

  [Michele Simionato]
  * Avoided reading multiple times the GSIM logic tree
  * Changed the GSIM logic tree sampling by ordering the branches by TRT
  * Ignored IMT-dependent weights when using sampling to make such calculations
    possible
  * Storing (partially) the asset loss table

  [Robin Gee]
  * Set DEFINED_FOR_REFERENCE_VELOCITY in CampbellBozorgnia2003NSHMP2007

  [Graeme Weatherill]
  * Re-adjustment of SERA Subduction model epistemic scaling factors

  [Michele Simionato]
  * Improved the task distribution in the ebrisk calculator
  * Fixed a bug in ebrisk with aggregate_by when building the rup_loss_table
  * Storing the asset loss table in scenario_risk, but only for assets and
    events above over a `loss_ratio_threshold` parameter
  * Storing the asset damage table in scenario_damage and event based damage,
    but only for assets and events above a `collapse_threshold` parameter
  * Avoided transferring the GMFs upfront in scenario_damage, scenario_risk
    and event_based_damage

  [Daniele Viganò]
  * Included pandas in the engine distribution

  [Michele Simionato]
  * Avoided reading multiple time the gsim logic tree file and relative files
  * Added a check for duplicate sites in the site model file
  * Implemented an event_based_damage calculator
  * Added an API /v1/calc/ID/extract/gmf_data?event_id=XXX
  * Added an API /v1/calc/ID/extract/num_events
  * Fixed the /v1/calc/ID/status endpoint to return an error 404 when needed
  * Removed the "sites are overdetermined" check, since it now unneeded
  * Turned the calculation of consequences into a plugin architecture

  [Matteo Nastasi]
  * Add '/v1/ini_defaults' web api entry point to retrieve all default
    values for ini attributes (attrs without a default are not returned)

  [Michele Simionato]
  * Renamed rlzi -> rlzi in the sigma-epsilon dataset and exporter
  * Renamed id -> asset_id in all the relevant CSV exporters
  * Renamed rlzi -> rlz_id in the dmg_by_event.csv output
  * Renamed rupid -> rup_id in the ruptures.csv output
  * Renamed id -> event_id in the events.csv output and gmfs.csv output
  * Renamed sid -> site_id in the gmfs.csv output
  * Renamed ordinal -> rlz_id in the realizations.csv output

  [Alberto Chiusole]
  * Changed the way how the available number of CPU cores is computed

  [Kendra Johnson, Robin Gee]
  * Added GMPEs for Rietbrock-Edwards (2019) and Yenier-Atkinson (2015)

  [Michele Simionato]
  * Added more check on the IMTs and made it possible to import a GMF.csv
    file with more IMTs than needed
  * Enabled magnitude-dependent pointsource_distance
  * Removed the syntax for magnitude-dependent maximum distance, since
    now it can be automatically determined by the engine
  * Saving more information in the case of single-site classical hazard
  * Extended `pointsource_distance` to generic sources
  * Removed the boundary information from the CSV rupture exporter
  * Changed the /extract/rupture/XXX API to returns a TOML that can be
    used by a scenario calculator
  * Added general support for file-reading GMPEs
  * Made it possible to disaggregate on multiple realizations
    with the parameters `rlz_index` or `num_rlzs_disagg`
  * Fixed downloading the ShakeMaps (again)
  * Better error message in case of too large maximum_distance
  * Optimized the case of point sources with an hypocenter distribution and
    GSIMs independent from it and in general the case of ruptures with
    similar distances

  [Graeme Weatherill]
  * Updates SERA craton GMPE to reflect updates to NGA East site response model

  [Michele Simionato]
  * Fixed and HDF5 SWMR issue in large disaggregation calculations
  * Made `rrup` the unique acceptable `filter_distance`
  * Fixed disaggregation with a parent calculation
  * Models with duplicated values in the hypocenter and/or nodal plane
    distributions are now automatically optimized
  * Fixed an issue with missing noDamageLimit causing NaN values in
    scenario_damage calculations
  * Added more validations for predefined hazard, like forbidding the site model

  [Marco Pagani]
  * Adding the shift_hypo option for distributed seismicity

  [Michele Simionato]
  * Raised an early error for extra-large GMF calculations
  * Reduced the GMF storage by using 32 bit per event ID instead of 64 bit
  * Raised an error in case of duplicated sites in the site model
  * Fixed the case of implicit grid with a site model: sites could be
    incorrectly discarded
  * Fixed the ShakeMap downloader to find also unzipped `uncertaintly.xml`
    files
  * Fixed the rupture exporters to export the rupture ID and not the
    rupture serial
  * Removed the non-interesting `agg_maps` outputs
  * Changed the task distribution in the classical calculator and added
    a `task_multiplier` parameter

  [Marco Pagani]
  * Fixed a bug in the GenericGmpeAvgSA

  [Michele Simionato]
  * Added a `/v1/calc/validate_zip` endpoint to validate input archives
  * Deprecated inferring the intensity measure levels from the risk functions
  * Fixed a too strict check on the minimum intensities of parent an child
    calculations
  * Extended the ebrisk calculator to compute at the same time both the
    aggregate curves by tag and the total curves

  [Marco Pagani]
  * Implemented Morikawa and Fujiwara (2013) GMM

  [Michele Simionato]
  * Changed the seed algorithm in sampling with more than one source model,
    thus avoiding using more GMPEs than needed in some cases
  * If `ground_motion_fields=false` is set, the GMFs are not stored even
    if `hazard_curves_from_gmfs=true`
  * `oq show job_info` now works while the calculation is running
  * Reduced the sent data transfer in ebrisk calculations
  * Deprecated the old syntax for the `reqv` feature
  * Added short aliases for hazard statistics `mean`, `max` and `std`
  * Reduced substantially the memory occupation in the task queue
  * Added an API `/extract/sources` and an experimental `oq plot sources`
  * Added a check on valid input keys in the job.ini
  * Fixed the check on dependent calculations
  * Specifying at the same time both a grid and individual sites is an error

  [Daniele Viganò]
  * Docker containers rebased on CentOS 8
  * Fixed an issue causing zombie `ssh` processes
    when using `zmq` as task distribution mechanism
  * Introduced support for RHEL/CentOS 8

  [Michele Simionato]
  * Added a check for no GMFs in event_based_risk
  * Avoided transferring the site collection
  * Storing the sources in TOML format

 -- Matteo Nastasi (GEM Foundation) <nastasi@openquake.org>  Mon, 20 Jan 2020 10:14:51 +0000

python3-oq-engine (3.7.1-1~xenial01) xenial; urgency=low

  [Michele Simionato]
  * Fixed disaggregation with a parent calculation
  * Fixed the case of implicit grid with a site model: sites could be
    incorrectly discarded
  * Fixed the ShakeMap downloader to find also unzipped `uncertaintly.xml`
    files
  * Fixed the rupture exporters to export the rupture ID and not the
    rupture serial

  [Marco Pagani]
  * Fixed a bug in the GenericGmpeAvgSA

 -- Matteo Nastasi (GEM Foundation) <nastasi@openquake.org>  Fri, 25 Oct 2019 08:05:41 +0000

python3-oq-engine (3.7.0-1~xenial01) xenial; urgency=low

  [Michele Simionato]
  * Hiding calculations that fail before the pre-execute phase (for instance,
    because of missing files); they already give a clear error
  * Added an early check on truncation_level in presence of correlation model

  [Guillaume Daniel]
  * Implemented Ameri (2017) GMPE

  [Michele Simionato]
  * Changed the ruptures CSV exporter to use commas instead of tabs
  * Added a check forbidding `aggregate_by` for non-ebrisk calculators
  * Introduced a task queue
  * Removed the `cache_XXX.hdf5` files by using the SWMR mode of h5py

  [Kris Vanneste]
  * Updated the coefficients table for the atkinson_2015 to the actual
    values in the paper.

  [Michele Simionato]
  * Added an `/extract/agg_curves` API to extract both absolute and relative
    loss curves from an ebrisk calculation
  * Changed `oq reset --yes` to remove oqdata/user only in single-user mode
  * Now the engine automatically sorts the user-provided intensity_measure_types
  * Optimized the aggregation by tag
  * Fixed a bug with the binning when disaggregating around the date line
  * Fixed a prefiltering bug with complex fault sources: in some cases, blocks
    ruptures were incorrectly discarded
  * Changed the sampling algorithm for the GMPE logic trees: now it does
    not require building the full tree in memory
  * Raised clear errors for geometry files without quotes or with the wrong
    header in the multi_risk calculator
  * Changed the realizations.csv exporter to export '[FromShakeMap]' instead
    of '[FromFile]' when needed
  * Changed the agg_curves exporter to export all realizations in a single file
    and all statistics in a single file
  * Added rlz_id, rup_id and year to the losses_by_event output for ebrisk
  * Fixed a bug in the ruptures XML exporter: the multiplicity was multiplied
    (incorrectly) by the number of realizations
  * Fixed the pre-header of the CSV outputs to get proper CSV files
  * Replaced the 64 bit event IDs in event based and scenario calculations
    with 32 bit integers, for the happiness of Excel users

  [Daniele Viganò]
  * Numpy 1.16, Scipy 1.3 and h5py 2.9 are now required

  [Michele Simionato]
  * Changed the ebrisk calculator to read the CompositeRiskModel directly
    from the datastore, which means 20x less data transfer for Canada

  [Anirudh Rao]
  * Fixed a bug in the gmf CSV importer: the coordinates were being
    sorted and new site_ids assigned even though the user input sites
    csv file had site_ids defined

  [Michele Simionato]
  * Fixed a bug in the rupture CSV exporter: the boundaries of a GriddedRupture
    were exported with lons and lats inverted
  * Added some metadata to the CSV risk outputs
  * Changed the distribution mechanism in ebrisk to reduce the slow tasks

  [Graeme Weatherill]
  * Updates Kotha et al. (2019) GMPE to July 2019 coefficients
  * Adds subclasses to Kotha et al. (2019) to implement polynomial site
    response models and geology+slope site response model
  * Adds QA test to exercise all of the SERA site response calculators

  [Michele Simionato]
  * Internal: there is not need to call ``gsim.init()`` anymore

  [Graeme Weatherill]
  * Adds parametric GMPE for cratonic regions in Europe

  [Michele Simionato]
  * In the agglosses output of scenario_risk the losses were incorrectly
    multiplied by the realization weight
  * Removed the output `sourcegroups` and added the output `events`

  [Graeme Weatherill]
  * Adds new meta ground motion models to undertake PSHA using design code
    based amplification coefficients (Eurocode 8, Pitilakis et al., 2018)
  * Adds site amplification model of Sandikkaya & Dinsever (2018)

  [Marco Pagani]
  * Added a new rupture-site metric: the azimuth to the closest point on the
    rupture

  [Michele Simionato]
  * Fixed a regression in disaggregation with nonparametric sources, which
    were effectively discarded
  * The site amplification has been disabled by default in the ShakeMap
    calculator, since it is usually already taken into account by the USGS

  [Daniele Viganò]
  * Deleted calculations are not removed from the database anymore
  * Removed the 'oq dbserver restart' command since it was broken

  [Richard Styron]
  * Fixed `YoungsCoppersmith1985MFD.from_total_moment_rate()`: due to numeric
    errors it was producing incorrect seismicity rates

  [Michele Simionato]
  * Now we generate the output `disagg_by_src` during disaggregation even in the
    case of multiple realizations
  * Changed the way the random seed is set for BT and PM distributions
  * The filenames generated by `disagg_by_src` exporter now contains the site ID
    and not longitude and latitude, consistently with the other exporters
  * Accepted again meanLRs greater than 1 in vulnerability functions of kind LN
  * Fixed a bug in event based with correlation and a filtered site collection
  * Fixed the CSV exporter for the realizations in the case of scenarios
    with parametric GSIMs
  * Removed some misleading warnings for calculations with a site model
  * Added a check for missing `risk_investigation_time` in ebrisk
  * Reduced drastically (I measured improvements over 40x) memory occupation,
    data transfer and data storage for multi-sites disaggregation
  * Sites for which the disaggregation PoE cannot be reached are discarded
    and a warning is printed, rather than killing the whole computation
  * `oq show performance` can be called in the middle of a computation again
  * Filtered out the far away distances and reduced the time spent in
    saving the performance info by orders of magnitude in large disaggregations
  * Reduced the data transfer by reading the data directly from the
    datastore in disaggregation calculations
  * Reduced the memory consumption sending disaggregation tasks incrementally
  * Added an extract API disagg_layer
  * Moved `max_sites_disagg` from openquake.cfg into the job.ini
  * Fixed a bug with the --config option: serialize_jobs could not be overridden
  * Implemented insured losses

 -- Matteo Nastasi (GEM Foundation) <nastasi@openquake.org>  Thu, 26 Sep 2019 08:51:44 +0000

python3-oq-engine (3.6.0-1~xenial01) xenial; urgency=low

  [Michele Simionato]
  * In some cases `applyToSources` was giving a fake error about the source
    not being in the source model even if it actually was

  [Chris Van Houtte]
  * Adds the Van Houtte et al. (2018) significant duration model for New
    Zealand

  [Michele Simionato]
  * Added a way to compute and plot the MFD coming from an event based
  * Storing the MFDs in TOML format inside the datastore

  [Robin Gee]
  * Moves b4 constant into COEFFS table for GMPE Sharma et al., 2009

  [Graeme Weatherill]
  * Adds functionality to Cauzzi et al. (2014) and Derras et al. (2014)
    calibrated GMPEs for Germany to use either finite or point source distances

  [Michele Simionato]
  * Restored the ability to associate site model parameters to a grid of sites
  * Made it possible to set `hazard_curves_from_gmfs=true` with
    `ground_motion_fields=false` in the event based hazard calculator
  * Introduced a mechanism to split the tasks based on an estimated duration
  * Integrated `oq plot_memory` into `oq plot`
  * Removed `NaN` values for strike and dip when exporting griddedRuptures
  * Fixed `oq reset` to work in multi-user mode
  * Extended the source_id-filtering feature in the job.ini to multiple sources
  * Supported WKT files for the binary perils in the multi_risk calculator
  * Added an early check on the coefficients of variation and loss ratios of
    vulnerability functions with the Beta distribution
  * Made sure that `oq engine --dc` removes the HDF5 cache file too
  * Removed the flag `optimize_same_id_sources` because it is useless now
  * Introduced a soft limit at 65,536 sites for event_based calculations
  * Fixed a performance regression in ucerf_classical that was filtering
    before splitting, thus becoming extra-slow
  * Improved the progress log, that was delayed for large classical calculations
  * Exported the ruptures as 3D multi-polygons (instead of 2D ones)
  * Changed the `aggregate_by` exports for consistency with the others
  * Changed the losses_by_event exporter for ebrisk, to make it more
    consistent with scenario_risk and event_based_risk
  * Changed the agglosses and losses_by_event exporters in scenario_risk,
    by adding a column with the realization index
  * Changed the generation of the hazard statistics to consume very little
    memory
  * Fixed a bug with concurrent_tasks being inherited from the parent
    calculation instead of using the standard default
  * Removed the dependency from mock, since it is included in unittest.mock
  * For scenario, replaced the `branch_path` with the GSIM representation in
    the realizations output
  * Added a check for suspiciously large source geometries
  * Deprecated the XML disaggregation exporters in favor of the CSV exporters
  * Turned the disaggregation calculator into a classical post-calculator
    to use the precomputed distances and speedup the computation even more
  * Fixed the disaggregation calculator by discarding the ruptures outside
    the integration distance
  * Optimized the speed of the disaggregation calculator by moving a statistical
    functions outside of the inner loop
  * Changed the file names of the exported disaggregation outputs
  * Fixed an export agg_curves issue with pre-imported exposures
  * Fixed an export agg_curves issue when the hazard statistics are different
    from the risk statistics
  * Removed the disaggregation statistics: now the engine disaggregates only on
    a single realization (default: the closest to the mean)
  * Forbidden disaggregation matrices with more than 1 million elements
  * Reduced the data transfer when computing the hazard curves
  * Optimized the reading of large CSV exposures
  * Fixed the --hc functionality across users
  * Optimized the reduction of the site collection on the exposure sites
  * Made more robust the gsim logic tree parser: lines like
    `<uncertaintyModel gmpe_table="../gm_tables/Woffshore_low_clC.hdf5">`
    are accepted again
  * Added a check against duplicated values in nodal plane distributions and
    hypocenter depth distributions
  * Changed the support for zipped exposures and source models: now the
    name of the archive must be written explicitly in the job.ini
  * Added support for numpy 1.16.3, scipy 1.3.0, h5py 2.9.0
  * Removed the special case for event_based_risk running two calculations

  [Graeme Weatherill]
  * Adds the Tromans et al. (2019) adjustable GMPE for application to PSHA
    in the UK

  [Michele Simionato]
  * Optimized src.sample_ruptures for (multi)point sources and are sources
  * Fixed a mutability bug in the DistancesContext and made all context
    arrays read-only: the fix may affect calculations using the GMPEs
    berge_thierry_2003, cauzzi_faccioli_2008 and zhao_2006;
  * Fixed a bug with the minimum_distance feature
  * Fixed a bug in the exporter of the aggregate loss curves: now the loss
    ratios are computed correctly even in presence of occupants
  * Removed the (long time deprecated) capability to read hazard curves and
    ground motion fields from XML files: you must use CSV files instead

  [Marco Pagani]
  * Implemented a modified GMPE that add between and within std to GMPEs only
    supporting total std

  [Michele Simionato]
  * Added the ability to use a taxonomy_mapping.csv file
  * Fixed a bug in classical_damage from CSV: for hazard intensity measure
    levels different from the fragility levels, the engine was giving incorrect
    results
  * Serialized also the source model logic tree inside the datastore
  * Added a check on missing intensity_measure_types in event based
  * Fixed `oq prepare_site_model` in the case of an empty datadir
  * Added a comment line with useful metadata to the engine CSV outputs
  * Removed the long time deprecated event loss table exporter for event based
    risk and enhanced the losses_by_event exporter to export the realization ID
  * Removed the long time deprecated GMF XML exporter for scenario
  * IMT-dependent weights in the gsim logic tree can be zero, to discard
    contributions outside the range of validity of (some of the) GSIMs
  * Now it is possible to export individual hazard curves from an event
  * Added a view gmvs_to_hazard

 -- Matteo Nastasi (GEM Foundation) <nastasi@openquake.org>  Tue, 16 Jul 2019 08:42:10 +0000

python3-oq-engine (3.5.2-1~xenial01) xenial; urgency=low

  [Daniele Viganò]
  * Fixed packaging issue, the .hdf5 tables for Canada were missing

  [Michele Simionato]
  * Fixed regression in the gsim logic tree parser for the case
    of .hdf5 tables

 -- Matteo Nastasi (GEM Foundation) <nastasi@openquake.org>  Fri, 31 May 2019 08:01:08 +0000

python3-oq-engine (3.5.1-1~xenial01) xenial; urgency=low

  [Michele Simionato]
  * Added a `rlzi` column to to sig_eps.csv output
  * Accepted GMF CSV files without a `rlzi` column
  * Accepted a list-like syntax like `return_periods=[30, 60, 120, 240, 480]`
    in the job.ini, as written in the manual
  * Fixed a bug in the asset_risk exporter for uppercase tags

  [Paul Henshaw]
  * Fixed an encoding bug while reading XML files on Windows

 -- Matteo Nastasi (GEM Foundation) <nastasi@openquake.org>  Mon, 20 May 2019 13:49:25 +0000

python3-oq-engine (3.5.0-1~xenial01) xenial; urgency=low

  [Giovanni Lanzano]
  * Lanzano and Luzi (2019) GMPE for volcanic zones in Italy

  [Michele Simionato]
  * Now it is possible to export individual hazard curves from an event
    based calculation by setting `hazard_curves_from_gmfs = true` and
    `individual_curves = true (before only the statistics were saved)
  * Made it possible to download remote source models
  * Removed the branching level concept in the logic trees
  * Made it possible to produce individual loss maps and curves with the
    ebrisk calculator with a single line `aggregate_by=id`
  * Added a limit of 2**32 events in event based calculations


 [Michele Simionato]
  * Now it is possible to export individual hazard curves from an event
    based calculation by setting `hazard_curves_from_gmfs = true` and
    `individual_curves = true (before only the statistics were saved)

  [Graeme Weatherill]
  * Adds adaptation of Abrahamson et al. (2016) 'BC Hydro' GMPEs calibrated
    to Mediterranean data and with epistemic adjustment factors

  [Chris Van Houtte]
  * Added new class to bradley_2013b.py for hazard maps
  * Modified test case_37 to test multiple sites

  [Marco Pagani]
  * Fixed a bug in the logic tree parser and added a check to forbid logic
    trees with applyToSources without applyToBranches, unless there is a
    single source model branch

  [Michele Simionato]
  * Removed the experimental parameter `prefilter_sources`

  [Daniele Viganò]
  * Multiple DbServer ZMQ connections are restored to avoid errors under heavy
    load and/or on slower machines

  [Michele Simionato]
  * Removed the ugly registration of custom signals at import time: now they
    are registered only if `engine.run_calc` is called
  * Removed the dependency from rtree
  * Removed all calls to ProcessPool.shutdown to speed up the tests and to
    avoid non-deterministic errors in atexit._run_exitfuncs

  [Marco Pagani]
  * Added tabular GMPEs as provided by Michal Kolaj, Natural Resources Canada

  [Michele Simionato]
  * Extended the ebrisk calculator to support coefficients of variations

  [Graeme Weatherill]
  * Adds Kotha et al (2019) shallow crustal GMPE for SERA
  * Adds 'ExperimentalWarning' to possible GMPE warnings
  * Adds kwargs to check_gsim function

  [Michele Simionato]
  * Fixed problems like SA(0.7) != SA(0.70) in iml_disagg
  * Exposed the outputs of the classical calculation in event based
    calculations with `compare_with_classical=true`
  * Made it possible to serialize together all kind of risk functions,
    including consequence functions that before were not HDF5-serializable
  * Fixed a MemoryError when counting the number of bytes stored in large
    HDF5 datasets
  * Extended `asset_hazard_distance` to a dictionary for usage with multi_risk
  * Extended oq prepare_site_model to work with sites.csv files
  * Optimized the validation of the source model logic tree: now checking
    the sources IDs is 5x faster
  * Went back to the old logic in sampling: the weights are used for the
    sampling and the statistics are computed with identical weights
  * Avoided to transfer the epsilons by storing them in the cache file
    and changed the event to epsilons associations
  * Reduced the data transfer in the computation of the hazard curves, causing
    in some time huge speedups (over 100x)
  * Implemented a flag `modal_damage_state` to display only the most likely
    damage state in the output `dmg_by_asset` of scenario damage calculations
  * Reduced substantially the memory occupation in classical calculations
    by including the prefiltering phase in the calculation phase

  [Daniele Viganò]
  * Added a 'serialize_jobs' setting to the openquake.cfg
    which limits the maximum number of jobs that can be run in parallel

  [Michele Simionato]
  * Fixed two exporters for the ebrisk calculator (agg_curves-stats and
    losses_by_event)
  * Fixed two subtle bugs when reading site_model.csv files
  * Added /extract/exposure_metadata and /extract/asset_risk
  * Introduced an experimental multi_risk calculator for volcanic risk

  [Guillaume Daniel]
  * Updating of Berge-Thierry (2003) GSIM and addition of several alternatives
    for use with Mw

  [Michele Simionato]
  * Changed the classical_risk calculator to use the same loss ratios for all
    taxonomies and then optimized all risk calculators
  * Temporarily removed the `insured_losses` functionality
  * Extended `oq restore` to download from URLs
  * Removed the column 'gsims' from the output 'realizations'
  * Better parallelized the source splitting in classical calculations
  * Added a check for missing hazard in scenario_risk/scenario_damage
  * Improved the GsimLogicTree parser to get the line number information, a
    feature that was lost with the passage to Python 3.5
  * Added a check against mispellings in the loss type in the risk keys
  * Changed the aggregation WebAPI from
    aggregate_by/taxonomy,occupancy/avg_losses?kind=mean&loss_type=structural to
    aggregate/avg_losses?kind=mean&loss_type=structural&tag=taxonomy&tag=occupancy
  * Do not export the stddevs in scenario_damage in the case of 1 event
  * Fixed export bug for GMFs imported from a file
  * Fixed an encoding error when storing a GMPETable
  * Fixed an error while exporting the hazard curves generated by a GMPETable
  * Removed the deprecated feature aggregate_by/curves_by_tag

 -- Matteo Nastasi (GEM Foundation) <nastasi@openquake.org>  Mon, 13 May 2019 09:27:18 +0000

python3-oq-engine (3.4.0-2~xenial01) xenial; urgency=low

  [Michele Simionato]
  * Compatibility with 'decorator' version >= 4.2

  [Giovanni Lanzano]
  * Contributed a GMPE SkarlatoudisEtAlSSlab2013

  [Michele Simionato]
  * Changed the event loss table exporter to export also rup_id and year
  * Extended the ebrisk calculator to compute loss curves and maps

  [Rodolfo Puglia]
  * Spectral acceleration amplitudes at 2.5, 2.75 and 4 seconds added

  [Marco Pagani]
  * Improved the event based calculator to account for cluster-based models

  [Michele Simionato]
  * Removed the now redundant command `oq extract hazard/rlzs`

  [Daniele Viganò]
  * Fixed 'oq abort' to always mark killed jobs as 'aborted'

  [Michele Simionato]
  * Made it possible to use in the Starmap tasks without a monitor argument
  * Stored the sigma and epsilon parameters for each event in event based
    and scenario calculations and extended the gmf_data exporter consequently
  * Fixed the realizations CSV exporter which was truncating the names of the
    GSIMs
  * Deprecated the XML exporters for hcurves, hmaps, uhs
  * Introduced a `sap.script` decorator
  * Used the WebExtractor in `oq importcalc`
  * Restored validation of the source_model_logic_tree.xml file
  * Raised an early error for missing occupants in the exposure
  * Added a check to forbid duplicate file names in the `uncertaintyModel` tag
  * Made it possible to store the asset loss table in the ebrisk calculator
    by specifying `asset_loss_table=true` in the job.ini
  * Added a flag `oq info --parameters` to show the job.ini parameters
  * Removed the `source_name` column from the disagg by source output

  [Rao Anirudh]
  * Fixed wrong investigation_time in the calculation of loss maps from
    loss curves

  [Robin Gee]
  * Added capability to optionally specify a `time_cutoff` parameter to
    declustering time window

  [Michele Simionato]
  * Merged the commands `oq plot_hmaps` and `oq plot_uhs` inside `oq plot`
  * Changed the storage of hazard curves and hazard maps to make it consistent
    with the risk outputs and Extractor-friendly

  [Chris Van Houtte]
  * Added necessary gsims to run the Canterbury Seismic Hazard Model
    in Gerstenberger et al. (2014)
  * Added a new gsim file mcverry_2006_chch.py to have the Canterbury-
    specific classes.
  * Added a new gsim file bradley_2013b.py to implement the
    Christchurch-specific modifications to the Bradley2013 base model.

  [Michele Simionato]
  * Added a check on the intensity measure types and levels in the job.ini,
    to make sure they are ordered by period
  * Reduced the number of client sockets to the DbServer that was causing
    (sporadically) the hanging of calculations on Windows
  * Extended the WebAPI to be able to extract specific hazard curves, maps
    and UHS (i.e. IMT-specific and site specific)
  * Removed the realization index from the event loss table export, since
    is it redundant
  * Forced all lowercase Python files in the engine codebase
  * Removed the dependency from nose

  [Robin Gee]
  * Updated GMPE of Yu et al. (2013)

  [Michele Simionato]
  * Added an `Extractor` client class leveraging the WebAPI and enhanced
    `oq plot_hmaps` to display remote hazard maps
  * Added a check when disaggregation is attempted on a source model
    with atomic source groups
  * Implemented serialization/deserialization of GSIM instances to TOML
  * Added a check against mispelled rupture distance names and fixed
    the drouet_alpes_2015 GSIMs
  * Changed the XML syntax used to define dictionaries IMT -> GSIM
  * Now GSIM classes have an `.init()` method to manage notrivial
    initializations, i.e. expensive initializations or initializations
    requiring access to the filesystem
  * Fixed a bug in event based that made it impossible to use GMPETables
  * Associated the events to the realizations even in scenario_risk: this
    involved changing the generation of the epsilons in the case of asset
    correlation. Now there is a single aggregate losses output for all
    realizations
  * Removed the rlzi column from the GMF CSV export
  * Introduced a new parameter `ebrisk_maxweight` in the job.ini
  * For classical calculations with few sites, store information about the
    realization closest to the mean hazard curve for each site
  * Removed the max_num_sites limit on the event based calculator

  [Valerio Poggi]
  * Added an AvgSA intensity measure type and a GenericGmpeAvgSA which is
    able to use it

  [Michele Simionato]
  * Introduced the ability to launch subtasks from tasks
  * Stored rupture information in classical calculations with few sites

  [Chris Van Houtte]
  * Adding conversion from geometric mean to larger horizontal component in
    bradley_2013.py

  [Michele Simionato]
  * Fixed a bug in applyToSources for the case of multiple sources
  * Moved the prefiltering on the workers to save memory
  * Exported the aggregated loss ratios in avg losses and agg losses
  * Removed the variables quantile_loss_curves and mean_loss_curves: they
    were duplicating quantile_hazard_curves and mean_hazard_curves
  * Only ruptures boundingbox-close to the site collection are stored

  [Marco Pagani]
  * Added cluster model to classical PSHA calculator

  [Michele Simionato]
  * Fixed a bug in scenario_damage from ShakeMap with noDamageLimit=0
  * Avoided the MemoryError in the controller node by speeding up the saving
    of the information about the sources
  * Turned utils/reduce_sm into a proper command
  * Fixed a wrong coefficient in the ShakeMap amplification
  * Fixed a bug in the hazard curves export (the filename did not contain
    the period of the IMT thus producing duplicated files)
  * Parallelized the reading of the exposure

  [Marco Pagani]
  * Fixed the implementation on mutex ruptures

  [Michele Simionato]
  * Changed the aggregated loss curves exporter
  * Added an experimental calculator ebrisk
  * Changed the ordering of the events (akin to a change of seed in the
    asset correlation)

  [Robin Gee]
  * Fixed bug in tusa_langer_2016.py BA08SE model - authors updated b2 coeff
  * Fixed bug in tusa_langer_2016.py related to coeffs affecting Repi models

  [Michele Simionato]
  * Added a check to forbid to set `ses_per_logic_tree_path = 0`
  * Added an API `/extract/event_info/eidx`
  * Splitting the sources in classical calculators and not in event based
  * Removed `max_site_model_distance`
  * Extended the logic used in event_based_risk - read the hazard sites
    from the site model, not from the exposure - to all calculators
  * In classical_bcr calculations with a CSV exposure the retrofitted field
    was not read. Now a missing retrofitted value is an error

 -- Matteo Nastasi (GEM Foundation) <nastasi@openquake.org>  Mon, 18 Mar 2019 10:32:00 +0000

python3-oq-engine (3.3.0-1~xenial01) xenial; urgency=low

  [Graeme Weatherill]
  * Adds GMPE suite for national PSHA for Germany

  [Daniele Viganò]
  * Added a warning box when an unsupported browser is used to view the WebUI
  * Updated Docker containers to support a multi-node deployment
    with a shared directory
  * Moved the Docker containers source code from oq-builders
  * Updated the documentation related to the shared directory
    which is now mandatory for multi-node deployments

  [Matteo Nastasi]
  * Removed tests folders

  [Stéphane Drouet]
  * Added Drouet & Cotton (2015) GMPE including 2017 erratum

  [Michele Simionato]
  * Optimized the memory occupation in classical calculations (Context.poe_map)
  * Fixed a wrong counting of the ruptures in split fault sources with
    an hypo_list/slip_list causing the calculation to fail
  * Made the export of uniform hazard spectra fast
  * Made the `std` hazard output properly exportable
  * Replaced the `~` in the header of the UHS csv files with a `-`
  * Restored the `individual_curves` flag even for the hazard curves
  * Implemented dGMPE weights per intensity measure type
  * Extended `--reuse-hazard` to all calculators
  * Fixed a bug in event_based_risk from GMFs with coefficients of variations

  [Graeme Weatherill]
  * Adds magnitude scaling relation for Germany

  [Michele Simionato]
  * Used floats for the the GSIM realization weights, not Python Decimals
  * Added a flag `fast_sampling`, by default False
  * Added an API `/extract/src_loss_table/<loss_type>`
  * Removed the rupture filtering from `sample_ruptures` and optimized it in
    the `RuptureGetter` by making use of the bounding box
  * Raised the limit on `ses_per_logic_tree_path` from 2**16 to 2**32;
  * Added a parameter `max_num_sites` to increase the number of sites accepted
    by an event based calculation up to 2 ** 32 (the default is still 2 ** 16)
  * Added a command `oq compare` to compare hazard curves and maps within
    calculations
  * Extended the engine to read transparently zipped source models and exposures
  * Restored the check for invalid source IDs in applyToSources
  * Extended the command `oq zip` to zip source models and exposures
  * Parallelized the associations event ID -> realization ID
  * Improved the message when assets are discarded in scenario calculations
  * Implemented aggregation by multiple tags, plus a special case for the
    country code in event based risk

  [Marco Pagani]
  * Added two modified versions of the Bindi et al. (2011) to be used in a
    backbone approach to compute hazard in Italy
  * Added a modified version of Berge-Thierry et al. 2003 supporting Mw

  [Michele Simionato]
  * Changed the way loss curves and loss maps are stored in order to unify
    the aggregation logic with the one used for the average losses
  * Now it is possible to compute the ruptures without specifying the sites
  * Added an early check for the case of missing intensity measure types
  * Deprecated the case of exposure, site model and region_grid_spacing all
    set at the same time
  * Implemented multi-exposure functionality in event based risk
  * Changed the event based calculator to store the ruptures incrementally
    without keeping them all in memory
  * Refactored the UCERF event based calculator to work as much as possible
    the regular calculator
  * Optimized the management and storage of the aggregate losses in the event
    based risk calculation; also, reduced the memory consumption
  * Changed the default for `individual_curves` to "false", which is the right
    default for large calculations
  * Optimized the saving of the events
  * Removed the `save_ruptures` flag in the job.ini since ruptures must be saved
    always
  * Optimized the rupture generation in case of sampling and changed the
    algorithm and seeds
  * Fixed a bug with the IMT `SA(1)` considered different from `SA(1.0)`
  * Removed the long-time deprecated GMF exporter in XML format for event_based
  * Added a re-use hazard feature in event_based_risk in single-file mode
  * Made the event ID unique also in scenario calculations with
    multiple realizations
  * Removed the annoying hidden .zip archives littering the export directory
  * Added an easy way to read the exposure header
  * Added a way to run Python scripts using the engine libraries via `oq shell`
  * Improved the minimum_magnitude feature
  * Fixed the check on missing hazard IMTs
  * Reduced substantially the memory occupation in event based risk
  * Added the option `spatial_correlation=no correlation` for risk calculations
    from ShakeMaps
  * Removed the experimental calculator `ucerf_risk`
  * Optimized the sampling of time-independent sources for the case of
   `prefilter_sources=no`
  * Changed the algorithm associating events to SESs and made the event based
    hazard calculator faster in the case of many SESs
  * Reduced substantially the memory consumption in event based risk
  * Made it possible to read multiple site model files in the same calculation
  * Implemented a smart single job.ini file mode for event based risk
  * Now warnings for invalid parameters are logged in the database too
  * Fixed `oq export avg_losses-stats` for the case of one realization
  * Added `oq export losses_by_tag` and `oq export curves_by_tag`
  * Extended `oq export` to work in a multi-user situation
  * Forbidden event based calculations with more than `max_potential_paths`
    in the case of full enumeration
  * Saved a large amount of memory in event_based_risk calculations
  * Added a command `oq export losses_by_tag/<tagname> <calc_id>`
  * Extended `oq zip` to zip the risk files together with the hazard files
  * Changed the building convention for the event IDs and made them unique
    in the event loss table, even in the case of full enumeration
  * Optimized the splitting of complex fault sources
  * Fixed the ShakeMap download procedure for `uncertainty.zip` archives
    with an incorrect structure (for instance for ci3031111)
  * Disabled the spatial correlation in risk-from-ShakeMap by default
  * Optimized the rupture sampling where there is a large number of SESs
  * Extended the `reqv` feature to multiple tectonic region types and
    removed the spinning/floating for the TRTs using the feature
  * Reduced the GMPE logic tree upfront for TRTs missing in the source model
  * Fixed the ShakeMap downloader to use the USGS GeoJSON feed
  * Improved the error message when there are more than 65536 distinct tags
    in the exposure
  * Turned `vs30measured` into an optional parameter

  [Chris Van Houtte]
  * Added `siteclass` as a site parameter, and `reference_site_class` as
    a site parameter than can be specified by the user in the ini file
  * Added new classes to mcverry_2006.py to take siteclass as a predictor
  * Updated comments in mcverry_2006.py
  * Added new mcverry_2006 test tables to account for difference in site
    parameter
  * Added qa_test_data classical case_32

  [Michele Simionato]
  * Fixed the rupture exporter for Canada
  * Extended the `oq prepare_site_model` to optionally generate the
    fields z1pt0, z2pt5 and vs30measured
  * It is now an error to specify both the sites and the site model in the
    job.ini, to avoid confusion with the precedency
  * Implemented a reader for site models in CSV format
  * Made the export_dir relative to the input directory
  * Better error message for ShakeMaps with zero stddev
  * Added a source_id-filtering feature in the job.ini
  * Added a check on non-homogeneous tectonic region types in a source group
  * Fixed the option `oq engine --config-file` that broke a few releases ago
  * Replaced `nodal_dist_collapsing_distance` and
     `hypo_dist_collapsing_distance` with `pointsource_distance` and made
     use of them in the classical and event based calculators

  [Graeme Weatherill]
  * Fixes to hmtk completeness tables for consistent rates and addition of
    more special methods to catalogue

  [Michele Simionato]
  * Restricted ChiouYoungs2008SWISS01 to StdDev.TOTAL to avoid a bug
    when computing the GMFs with inter/intra stddevs
  * Raised an error if assets are discarded because too far from the hazard
    sites (before it was just a warning)
  * Added an attribute .srcidx to every event based rupture and stored it
  * Fixed an issue with the Byte Order Mark (BOM) for CSV exposures prepared
    with Microsoft Excel
  * Reduced the site collection instead of just filtering it; this fixes
    a source filtering bug and changes the numbers in case of GMF-correlation
  * Added a command `oq prepare_site_model` to prepare a sites.csv file
    containing the vs30 and changed the engine to use it
  * Added a cutoff when storing a PoE=1 from a CSV file, thus avoiding NaNs
    in classical_damage calculations
  * Reduced the data transfer in the risk model by only considering the
    taxonomies relevant for the exposure
  * Extended `oq engine --run` to accept a list of files
  * Optimized the saving of the risk results in event based in the case of
    many sites and changed the command `oq show portfolio_loss` to show
    mean and standard deviation of the portfolio loss for each loss type

  [Marco Pagani]
  * Added a first and preliminary version of the GMM for the Canada model
    represented in an analytical form.
  * Added a modified version of Atkinson and Macias to be used for the
    calculation of hazard in NSHMP2014.
  * Added support for PGA to the Si and Midorikawa (1999).

  [Michele Simionato]
  * Made it possible to run the risk over an hazard calculation of another user
  * Worked around the OverflowError: cannot serialize a bytes object larger
    than 4 GiB in event based calculations
  * Started using Python 3.6 features
  * Fixed the check on vulnerability function ID uniqueness for NRML 0.5
  * Ruptures and GMFs are now computed concurrently, thus mitigating the
    issue of slow tasks
  * Changed the name of the files containing the disaggregation outputs:
    instead of longitude and latitude they contain the site ID now
  * If a worker runs close to out of memory, now a warning appears in the
    main log
  * 'lons' and 'lats' are now spelled 'lon' and 'lat' in
    the REQUIRES_SITES_PARAMETERS to be consistent with site_model.xml

  [Daniele Viganò]
  * Fixed a bug about 'The openquake master lost its controlling terminal'
    when running with 'nohup' from command line

  [Michele Simionato]
  * The `export_dir` is now created recursively, i.e. subdirectories are
    automatically created if needed
  * Fixed a bug with the minimum_magnitude feature and extended it to be
    tectonic region type dependent
  * Changed the rupture generation to yield bunches of ruptures, thus avoiding
    the 4GB pickle limit
  * Parallelized the splitting of the sources, thus making the preprocessing
    faster

  [Marco Pagani]
  * Implemented two additional versions of the Silva et al. 2002 GMPE
  * Added the possibility of setting rake to 'undefined'
  * Added first 'modified GMPE' implementing the site term for Canada 2015 model
  * Fixed a bug in the disaggregation calculation due to wrong binning of magnitudes

  [Michele Simionato]
  * Now the combination uniform_hazard_spectra=true and mean_hazard_curves=false
    is accepted again, as requested by Laurentiu Danciu

  [Daniele Viganò]
  * Support for Ubuntu Trusty is removed
  * Replaced supervisord with systemd in Ubuntu packages

  [Michele Simionato]
  * Changed the way the rupture geometries are stored to be consistent with
    the source geometries
  * We are now saving information about the source geometries in the datastore
    (experimentally)
  * Fixed a bug in event based with sampling causing incorrect GMFs
  * Unified all distribution mechanisms to returns the outputs via zmq
  * Added a check for inconsistent IMTs between hazard and risk
  * Replaced the forking processpool with a spawning processpool

 -- Matteo Nastasi (GEM Foundation) <nastasi@openquake.org>  Mon, 07 Jan 2019 13:51:24 +0000

python3-oq-engine (3.2.0-1~xenial01) xenial; urgency=low

  [Kendra Johnson]
  * Implemented a version of Munson and Thurber (1997) for use with the
    USGS Hawaii hazard model
  * Implemented PGA for Campbell (1997)

  [Matteo Nastasi]
  * specified 'amd64' as the only architecture supported by ubuntu packages

  [Michele Simionato]
  * Changed the source writer: now the `srcs_weights` are written in the XML
    file only if they are nontrivial
  * Changed the algorithm assigning the seeds: they are now generated before
    the source splitting; also, a seed-related bug in the splitting was fixed
  * For event based, moved the rupture generation in the prefiltering phase

  [Daniele Viganò]
  * Fixed a bug with CTRL-C when using the `processpool` distribution

  [Robin Gee]
  * Raised the source ID length limit in the validation from 60 to 75 characters
    to allow sources with longer IDs

  [Michele Simionato]
  * Introduced a `multi_node` flag in `openquake.cfg` and used it to
    fully parallelize the prefiltering in a cluster
  * Used the rupture seed as rupture ID in event based calculations
  * Changed the deprecation mechanism of GSIMs to use a class attribute
    `superseded_by=NewGsimClass`
  * Solved the pickling bug in event based hazard by using generator tasks
  * Improved the distribution of the risk tasks by changing the weight

  [Pablo Heresi]
  * Contributed the HM2018CorrelationModel

  [Michele Simionato]
  * Restored the `individual_curves` flag that for the moment is used for the
    risk curves
  * Introduced two experimental new parameters `floating_distance` and
    `spinning_distance` to reduce hypocenter distributions and nodal plane
    distributions of ruptures over the corresponding distances
  * Optimized the parsing of the logic tree when there is no "applyToSources"
  * Made the IMT classes extensible in client code
  * Reduced the hazard maps from 64 to 32 bit, to be consistent with the
    hazard curves and to reduce by half the download time

  [Graeme Weatherill]
  * Implements a fix of Montalva et al (2016) for new coefficients (now
    Montalva et al. (2017))

  [Michele Simionato]
  * Parallelized the reading of the source models
  * Optimized `oq info --report` by not splitting the sources in that case
  * Speedup the download of the hazard curves, maps and uhs
  * Honored `concurrent_tasks` in the prefiltering phase too
  * It is now legal to compute uniform hazard spectra for a single period
  * Added command `oq plot_memory`
  * Introduced a MultiGMPE concept
  * Saved the size of the datastore in the database and used it in the WebUI

  [Graeme Weatherill]
  * Adds geotechnical related IMTs

  [Michele Simionato]
  * Renamed /extract/agglosses -> /extract/agg_losses and same for aggdamages
  * Supported equivalent epicentral distance with a `reqv_hdf5` file
  * Fixed the risk from ShakeMap feature in the case of missing IMTs
  * Changed the way gmf_data/indices and ruptures are stored
  * Added experimental support for dask
  * Added 11 new site parameters for geotechnic hazard
  * Changed the SiteCollection to store only the parameters required by the
    GSIMs

  [Robin Gee]
  * The number of sites is now an argument in the method _get_stddevs()
    in the GMPE of Kanno, 2006

  [Michele Simionato]
  * Changed the serialization of ruptures to HDF5: the geometries are now
    stored in a different dataset
  * Bug fix: the asset->site association was performed even when not needed
  * Made it possible to serialize to .hdf5 multipoint sources and
    nonparametric gridded sources
  * Added a check on source model logic tree files: the uncertaintyModel
    values cannot be repeated in the same branchset
  * Added a flag `std_hazard_curves`; by setting it to `true` the user can
    compute the standard deviation of the hazard curves across realizations

  [Marco Pagani]
  * Added Thingbaijam et al. (2017) magnitude-scaling relationship

  [Michele Simionato]
  * Added an /extract/ API for event_based_mfd
  * Fixed a bug in the classical_damage calculators: multiple loss types
    were not treated correctly

  [Marco Pagani]
  * Adding tests to the method computing decimal time

  [Michele Simionato]
  * Removed the event_based_rupture calculator and three others
  * Added a field `size_mb` to the `output` table in the database and made
    it visible in the WebUI as a tooltip
  * Added a command `oq check_input job.ini` to check the input files
  * Made the loss curves and maps outputs from an event based risk calculation
    visible to the engine and the WebUI (only the stats)
  * Added a check on duplicated branchIDs in GMPE logic trees

  [Daniele Viganò]
  * Fixed a bug when reading exposure with utf8 names on systems with non-utf8
    terminals (Windows)
  * Changed the openquake.cfg file and added a dbserver.listen parameter
  * Added the hostname in the WebUI page. It can be customize by the user
    via the `local_settings.py` file

  [Michele Simionato]
  * Added a Content-Length to the outputs downloadable from the WebUI
  * Fixed a bug when extracting gmf_data from a hazard calculation with a
    filtered site collection
  * Stored an attributed `events.max_gmf_size`
  * Added a check on exposures with missing loss types
  * Added a LargeExposureGrid error to protect the user by tricky exposures
    (i.e. France with assets in the Antilles)
  * Changed the event_based_risk calculator to compute the loss curves and
    maps directly; removed the asset_loss_table
  * Changed the event_based_risk calculator to distribute by GMFs always
  * Optimized the memory consumption in the UCERF classical calculator
  * Added a parameter `minimum_magnitude` in the job.ini
  * Added an utility `utils/combine_mean_curves.py`

 -- Matteo Nastasi (GEM Foundation) <nastasi@openquake.org>  Thu, 06 Sep 2018 12:27:53 +0000

python3-oq-engine (3.1.0-1~xenial01) xenial; urgency=low

  [Marco Pagani and Changlong Li]
  * Added a version of the Yu et al. (2013) GMPE supporting Mw

  [Michele Simionato]
  * Reduced the data transfer in the UCERF calculators
  * Stored the zipped input files in the datastore for reproducibility
  * Fixed a regression when reading GMFs from an XML in absence of a sites.csv
    file

  [Robin Gee]
  * Extend `oq to_shapefile` method to also work with `YoungsCoppersmithMFD`
    and `arbitraryMFD` MFD typologies.

  [Michele Simionato]
  * Now the hazard statistics can be computed efficiently even in a single
    calculation, i.e. without the `--hc` option
  * Added a check on the Python version in the `oq` command
  * Reduced the data transfer when sending the site collection
  * Changed the default `filter_distance`

  [Daniele Viganò]
  * Fixed a bug where the PID was not saved into the database
    when using the command line interface
  * Made it impossible to fire  multiple `CTRL-C` in sequence
    to allow processes teardown and tasks revocation when Celery is used

  [Michele Simionato]
  * Used `scipy.spatial.distance.cdist` in `Mesh.get_min_distance`
  * Prefiltered sites and assets in scenario calculations
  * Made it possible to specify the `filter_distance` in the `job.ini`
  * Made rtree optional again and disabled it in macOS
  * Optimized the SiteCollection class and doubled the speed of distance
    calculations in most continental scale calculations
  * Fixed an ordering bug in event based risk from GMFs when using a
    vulnerability function with PMF
  * Replaced Rtree with KDtree except in the source filtering
  * Parallelized the source prefiltering
  * Removed the tiling feature from the classical calculator
  * Undeprecated `hazardlib.calc.stochastic.stochastic_event_set` and
    made its signature right
  * Removed the source typology from the ruptures and reduced the rupture
    hierarchy
  * Removed the mesh spacing from PlanarSurfaces
  * Optimized the instantiation of the rtree index
  * Replaced the old prefiltering mechanism with the new one

  [Daniele Viganò]
  * Managed the case of a dead controlling terminal (SIGHUP)

  [Michele Simionato]
  * Removed Decimal numbers from the PMF distribution in hazardlib
  * Fixed another tricky bug with rtree filtering across the international
    date line
  * Added a parameter `prefilter_sources` with values `rtree|numpy|no`
  * Removed the prefiltering on the workers, resulting in a huge speedup
    for gridded ruptures at the cost of a larger data transfer
  * Changed the `losses_by_event` output to export a single .csv file with
    all realizations
  * Added a `cross_correlation` parameter used when working with shakemaps
  * Now sites and exposure can be set at the same time in the job.ini
  * Introduced a `preclassical` calculator
  * Extended the scenario_damage calculator to export `dmg_by_event`
    outputs as well as `losses_by_event` outputs if there is a consequence
    model
  * Unified `region` and `region_constraint` parameters in the job.ini
  * Added a check to forbid duplicated GSIMs in the logic tree
  * Introduced some changes to the `realizations` exporter (renamed field
    `uid` -> `branch_path` and removed the `model` field)
  * Added a command `oq celery inspect`
  * Reduced the check on too many realizations to a warning, except for
    event based calculations
  * Improved the hazard exporter to exports only data for the filtered
    site collection and not the full site collection
  * Extended the BCR exporter to export the asset tags

  [Catalina Yepes]
  * Revised/enhanced the risk demos

  [Michele Simionato]
  * Added a warning about the option `optimize_same_id_sources` when the user
    should take advantage of it

  [Daniele Viganò]
  * `celery-status` script converted into `oq celery status` command
  * Removed Django < 1.10 backward compatibility
  * Updated Python dependices (numpy 1.14, scipy 1.0.1,
    Django 1.10+, Celery 4+)

  [Michele Simionato]
  * Implemented scenario_risk/scenario_damage from shakemap calculators
  * Exported the asset tags in the asset based risk outputs
  * Fixed a numeric issue for nonparametric sources causing the hazard curves
    to saturate at high intensities
  * Added an utility to download shakemaps
  * Added an XML exporter for the site model
  * Slight change to the correlation module to fix a bug in the SMTK
  * Added a distribution mechanism `threadpool`

 -- Matteo Nastasi (GEM Foundation) <nastasi@openquake.org>  Fri, 01 Jun 2018 09:02:01 +0000

python3-oq-engine (3.0.0-1~precise01) precise; urgency=low

  [Michele Simionato]
  * Fixed a bug with newlines in the logic tree path breaking the CSV exporter
    for the realizations output
  * When setting the event year, each stochastic event set is now considered
    independent
  * Fixed a bug in the HMTK plotting libraries and added the ability to
    customize the figure size
  * Fixed bug in the datastore: now we automatically look for the attributes
    in the parent dataset, if the dataset is missing in the child datastore
  * Extended extract_losses_by_asset to the event based risk calculator
  * Stored in source_info the number of events generated per source
  * Added a script utils/reduce_sm to reduce the source model of a calculation
    by removing all the sources not affecting the hazard
  * Deprecated `openquake.hazardlib.calc.stochastic.stochastic_event_set`
  * Fixed the export of ruptures with a GriddedSurface geometry
  * Added a check for wrong or missing `<occupancyPeriods>` in the exposure
  * Fixed the issue of slow tasks in event_based_risk from precomputed GMFs
    for sites without events
  * Now the engine automatically associates the exposure to a grid if
    `region_grid_spacing` is given and the sites are not specified otherwise
  * Extracting the site mesh from the exposure before looking at the site model
  * Added a check on probs_occur summing up to 1 in the SourceWriter
  * `oq show job_info` now shows the received data amount while the
    calculation is progressing

  [Daniele Viganò]
  * Removed support for Python 2 in `setup.py`
  * Removed files containing Python 2 dependencies
  * Added support for WebUI groups/permissions on the
    export outputs and datastore API endpoints

  [Michele Simionato]
  * Fixed `oq show` for multiuser with parent calculations
  * Fixed `get_spherical_bounding_box` for griddedSurfaces
  * Implemented disaggregation by source only for the case
    of a single realization in the logic tree (experimental)
  * Replaced celery with celery_zmq as distribution mechanism
  * Extended `oq info` to work on source model logic tree files
  * Added a check against duplicated fields in the exposure CSV
  * Implemented event based with mutex sources (experimental)
  * Add an utility to read XML shakemap files in hazardlib
  * Added a check on IMTs for GMFs read from CSV

  [Daniele Viganò]
  * Changed the default DbServer port in Linux packages from 1908 to 1907

  [Michele Simionato]
  * Logged rupture floating factor and rupture spinning factor
  * Added an extract API for losses_by_asset
  * Added a check against GMF csv files with more than one realization
  * Fixed the algorithm setting the event year for event based with sampling
  * Added a command `oq importcalc` to import a remote calculation in the
    local database
  * Stored avg_losses-stats in event based risk if there are multiple
    realizations
  * Better error message in case of overlapping sites in sites.csv
  * Added a an investigation time attribute to source models with
    nonparametric sources
  * Bug fix: in some cases the calculator `event_based_rupture` was generating
    too few tasks and the same happened for classical calculation with
    `optimize_same_id_sources=true
  * Changed the ordering of the epsilons in scenario_risk
  * Added the ability to use a pre-imported risk model
  * Very small result values in scenario_damage (< 1E-7) are clipped to zero,
    to hide numerical artifacts
  * Removed an obsolete PickleableSequence class
  * Fixed error in classical_risk when num_statistics > num_realizations
  * Fixed a TypeError when reading CSV exposures with occupancy periods
  * Extended the check on duplicated source IDs to models in format NRML 0.5
  * Added a warning when reading the sources if .count_ruptures() is
    suspiciously slow
  * Changed the splitting logic: now all sources are split upfront
  * Improved the splitting of complex fault sources
  * Added a script to renumber source models with non-unique source IDs
  * Made the datastore of calculations using GMPETables relocatable; in
    practice you can run the Canada model on a cluster, copy the .hdf5 on
    a laptop and do the postprocessing there, a feat previously impossible.

  [Valerio Poggi]
  * Included a method to export data directly from the Catalogue() object into
    standard HMTK format.

  [Michele Simionato]
  * Now the parameter `disagg_outputs` is honored, i.e. only the specified
    outputs are extracted from the disaggregation matrix and stored
  * Implemented statistical disaggregation outputs (experimental)
  * Fixed a small bug: we were reading the source model twice in disaggregation
  * Added a check to discard results coming from the wrong calculation
    for the distribution mode `celery_zmq`
  * Removed the long time deprecated commands
    `oq engine --run-hazard` and `oq engine --run-risk`
  * Added a distribution mode `celery_zmq`
  * Added the ability to use a preimported exposure in risk calculations
  * Substantial cleanup of the parallelization framework
  * Fixed a bug with nonparametric sources producing negative probabilities

 -- Matteo Nastasi (GEM Foundation) <nastasi@openquake.org>  Mon, 09 Apr 2018 09:52:32 +0200

python3-oq-engine (2.9.0-1~precise01) precise; urgency=low

  [Michele Simionato]
  * Deprecated the NRML format for the GMFs

  [Matteo Nastasi]
  * Debian package moved to Python 3.5

  [Graeme Weatherill]
  * Small bug fix for Derras et al (2014) GMPE when Rjb = 0.0

  [Michele Simionato]
  * Improved the .rst reports for classical calculations with tiling
  * Reduced the data transfer in the event based risk calculator by
    reading the event IDs directly from the workers
  * Integrated the gmf_ebrisk calculator inside the event based calculator
  * Improved the weighting algorithm for the sources in the event based
    rupture calculator
  * Improved error message for source model files declared as nrml/0.5 when
    they actually are nrml/0.4
  * Optimized the classical_bcr calculator for the case of many realizations
  * Extended the exposure CSV importer to manage the `retrofitted` field

  [Marco Pagani, Changlong Li]
  * Adds the Yu et al. (2013) GMPEs

  [Michele Simionato]
  * Fixed a bug in the hazard outputs: they were displayed in the WebUI even
    if they were missing
  * Implemented splitting of nonparametric sources

  [Marco Pagani]
  * Fixed the 'get_closest_points' method for the
    `openquake.hazardlib.geo.surface.gridded.GriddedSurface` class

  [Michele Simionato]
  * Now the source model paths are relative to the source model logic tree file
  * Fixed an international date line bug when using rtree for prefiltering
  * Deprecated `nrml.parse`, it is now called `nrml.to_python`
  * Improved the task distribution by splitting the AreaSources upfront
    and by improving the weighting algorithm

  [Daniele Viganò]
  * TMPDIR can be customized via the `openquake.cfg` file
  * Updated dependencies compatibility in setup.py

  [Michele Simionato]
  * If the hazard is precomputed, setting the `site_model_file`,
    `gsim_logic_tree_file` or `source_model_logic_tree_file` gives a warning
  * Removed the obsolete API `/extract/qgis-` and added `extract/hcurves`,
    `extract/hmaps`, `extract/uhs` for use with the QGIS plugin
  * Removed the deprecated GeoJSON exporters
  * Fixed a bug with `oq engine --run job.ini --exports npz`
  * Fixed the ordering of the IMTs in hazardlib
  * `oq engine --delete-calculation` now aborts the calculation first
  * Added some documentation about how to access the datastore
  * Introduced a minimum_distance for the GSIMs
  * Fixed several small issues with the UCERF calculators; now ucerf_hazard
    can be used as a precalculator of gmf_ebrisk
  * Initial support for disaggregation by source
  * Added the ability to import large exposures as CSV (experimental)
  * Changed the source weights to be proportional to the number of GSIMs
    relevant for the tectonic region type, thus improving the task distribution

  [Daniele Viganò]
  * The RPM python3-oq-engine package replaced python-oq-engine
  * RPM packages moved to Python 3.5

  [Michele Simionato]
  * Added the ability to dump a specific calculation
  * Changed the signature of the extract command to `oq extract what calc_id`,
    where `what` is a path info plus query string;

  [Graeme Weatherill]
  * Implements significant duration GMPEs of Bommer et al. (2009) and Afshari &
    Stewart (2016)
  * Adds significant duration IMT definitions to support IMTs

  [Michele Simionato]
  * Run the DbServer as a detached process
  * Improved the test coverage for event based with GMF correlation
  * Optimized the event based risk calculator from ruptures: now the ruptures
    are instantiated in the workers and not in the controller if possible
  * Exported the parameter `ses_per_logic_tree_path` in the ruptures.csv file
  * Improved the display names for the risk outputs
  * Added a /v1/:calc_id/abort route to the engine server and Abort buttons
    to the WebUI
  * Fixed the seeds properly in the case of vulnerability functions with PMFs:
    now even if the ground motion fields are all equal, the risk numbers
    will be different since there is a different seed per each field
  * Stored a rupture loss table in event based risk calculations
  * Made sure that the number of effective ruptures is stored in csm_info
  * Fixed the HMTK tests to work with numpy from 1.11 to 1.14
  * Added a command `oq shell` to open an embedded (I)Python shell
  * Turned the 'realizations' output into a dynamic output

  [Matteo Nastasi]
  * Split package from python-oq-engine to python-oq-engine,
    python-oq-engine-master and python-oq-engine-worker
  * Implemented an API `/v1/on_same_fs` to check filesystem accessibility
    between engine and a client application

  [Michele Simionato]
  * Reduced the data transfer when computing the hazard curves in postprocessing
  * Removed the FilteredSiteCollection class

  [Nick Ackerley]
  * Some improvements to the plotting routines of the HMTK

  [Michele Simionato]
  * Removed the ability to run `oq engine --run job_h.ini,job_r.ini`
  * Forbidden the site model in gmf_ebrisk calculations
  * When the option `--hc` is given the ruptures can now be read directly
    from the workers, thus saving some startup time
  * Optimized the storage of the ruptures: the site IDs are not saved anymore
  * Added a check for missing `risk_investigation_time`
  * Reduced the data transfer in the gmf_ebrisk calculator
  * Now the gmf_ebrisk calculator builds the aggregate loss curves too
  * Extended the gmf_ebrisk calculator to use the GMFs produced by an event
    based hazard calculation, both via CSV and via the --hc option
  * Fixed a performance bug in the computations of the aggregate loss curves
    by reading the full event loss table at once
  * Fixed `oq zip` to work with gmf_ebrisk calculations
  * Fixed a serious bug in the gmf_ebrisk calculator: the results were in most
    cases wrong and dependent on the number of spawned tasks
  * Now the `master_seed` controls the generation of the epsilons in all
    situations (before in event_based_risk without `asset_correlation` it was
    managed by `random_seed`)
  * Changed the management of the epsilons in the gmf_ebrisk calculator to
    be the same as in the event_based_risk calculator
  * Added a check on the input files: the listed paths must be relative paths
  * Fixed a bug when storing the disagg-bins in the case the lenghts of the
    arrays are not the same for all sites
  * In the case of a single tile the prefiltering was applied twice: fixed the
    problem and generally improved the filtering/weighting of the sources
  * Fixed the CSV exporter for disaggregation outputs when iml_disagg is set

  [Graeme Weatherill]
  * Fixed ASK14 GMPE behaviour to remove ValueError
  * Implements comprehensive suite of NGA East ground motion models for
    central and eastern United States
  * Minor modification of check_gsim functions to permit instantiated classes
    to be passed

 -- Matteo Nastasi (GEM Foundation) <nastasi@openquake.org>  Mon, 26 Feb 2018 08:53:58 +0100

python3-oq-engine (2.8.0-0~precise01) precise; urgency=low

  [Michele Simionato]
  * `iml_disagg` and `poes_disagg` cannot coexist in the job.ini file
  * Added a check on `conditional_loss_poes` in the event_based_risk calculator:
    now it requires `asset_loss_table` to be set

  [Anirudh Rao]
  * Sorted taxonomies before comparison in the BCR calculator

  [Michele Simionato]
  * Optimized the disaggregation calculation by performing the PMF extraction
    only once at the end of the calculation and not in the workers
  * Added an `oq zip` command
  * Avoided running an useless classical calculation if `iml_disagg` is given

  [Valerio Poggi]
  * Implemented subclasses for ZhaoEtAl2006Asc and AtkinsonBoore2006 to account
    for the distance filter used by SGS in their PSHA model for Saudi Arabia.
    Distance threshold is hard coded to 5km in this implementation.

  [Michele Simionato]
  * Added a warning if the aggregated probability of exceedence (poe_agg) in
    a disaggregation output is very dissimilar from poes_disagg
  * Removed the flag `split_sources`
  * Optimized the operation `arrange_data_in_bins` in the disaggregation
    calculator and reduced the data transfer by the number of tectonic
    region types
  * Improved the sending of the sources to the workers, especially for the
    MultiPointSources
  * Better error message if the user sets a wrong site_id in the sites.csv file
  * Now the distance and lon lat bins for disaggregation are built directly
    from the integration distance
  * Used uniform bins for disaggregation (before they were potentially
    different across realizations / source models)
  * Improved the error message if the user forgets both sites and sites.csv
    in a calculation starting from predetermined GMFs
  * Improved the error message if the user specifies a non-existing file in
    the job.ini
  * Change the ordering of the TRT bins in disaggregation: now they are
    ordered lexicographically
  * Added more validity checks on the job.ini file for disaggregation
  * Changed the .hdf5 format generated by `oq extract -1 hazard/rlzs`; you can
    still produce the old format by using `oq extract -1 qgis-hazard/rlzs`
  * Optimized the disaggregation calculator by instantiating
    `scipy.stats.truncnorm` only once per task and not once per rupture
  * Optimized the disaggregation calculator when `iml_disagg` is specified,
    by caching duplicated results
  * Made sure that `oq dbserver stop` also stops the zmq workers if the zmq
    distribution is enabled
  * Added a check when disaggregating for a PoE too big for the source model
  * If `iml_disagg` is given, forbid `intensity_measure_types_and_levels`
  * Fixed the disaggregation outputs when `iml_disagg` is given: the PoE has
    been removed by the name of the output and correct PoE is in the XML file
  * Fixed `oq export loss_curves/rlzs` for event_based_risk/case_master
  * Removed the obsolete parameter `loss_curve_resolution`
  * Fixed a Python 3 unicode error with `oq engine --run job.zip`
  * Added a command `oq abort <calc_id>`
  * Stored the avg_losses in classical risk in the same way as in
    event_based_risk and made them exportable with the same format
  * Removed the outputs losses_by_tag from the event based risk calculators
    and changed the default for the avg_losses flag to True
  * WebUI: now every job runs in its own process and has name oq-job-<ID>
  * Refactored the WebUI tests to use the DbServer and django.test.Client
  * Added an experimental feature `optimize_same_id_sources`
  * Fixed a bug in gmf_ebrisk when there are zero losses and added more
    validity checks on the CSV file
  * The parameter `number_of_ground_motion_fields` is back to being optional in
    scenario calculators reading the GMFs from a file, since it can be inferred
  * Removed the deprecated risk outputs dmg_by_tag, dmg_total,
    losses_by_tag, losses_total
  * Deprecated the .geojson exporters for hazard curves and maps
  * We now keep the realization weights in case of logic tree sampling (before
    they were rescaled to 1 / R and considered all equals)
  * Optimized sampling for extra-large logic trees
  * Added a check on missing `source_model_logic_tree`
  * Fix to the gmf_ebrisk calculator: the realization index in the event loss
    table was incorrect and too many rows were saved
  * Added a way to restrict the source logic model tree by setting a sm_lt_path
    variable in the job.ini (experimental)
  * Fixed the precedence order when reading openquake.cfd

 -- Matteo Nastasi (GEM Foundation) <nastasi@openquake.org>  Wed, 29 Nov 2017 14:33:05 +0100

python-oq-engine (2.7.0-0~precise01) precise; urgency=low

  [Michele Simionato]
  * Fixed the risk exporters for tags containing non-ASCII characters

  [Valerio Poggi]
  * Implemented the Pankow and Pechmann 2004 GMPE (not verified)

  [Graeme Weatherill]
  * Added Derras et al. (2014) GMPE
  * Implemented the Zhao et al. (2016) GMPE for active shallow crustal,
    subduction interface and subduction slab events
  * Adds 'rvolc' (volcanic path distance) to the distance context

  [Michele Simionato]
  * The outputs loss_curves-rlzs and loss_curves-stats are now visible again
    as engine outputs (before they were hidden)
  * Added a debug command `oq plot_assets` and fixed `oq plot_sites`
  * Added a flag `--multipoint` to the command `oq upgrade_nrml`
  * Deprecated several outputs: hcurves-rlzs, agg_loss_table, losses_total,
    dmg_by_tag, dmg_total, losses_by_tag, losses_by_tag-rlzs
  * Extended the command `oq extract job_id` to check the database
  * Optimized the scenario damage calculator by vectorizing the calculation
    of the damage states
  * Extended the FragilityFunctions to accept sequences/arrays of intensity
    levels, as requested by Hyeuk Ryu

  [Daniele Viganò]
  * Added support for groups in the WebUI/API server

  [Michele Simionato]
  * Added an experimental distribution mode of kind "zmq"
  * Implemented an API `/extract/agglosses/loss_type?tagname1=tagvalue1&...`
    with the ability to select all tagvalues (`*`) for a given tagname
  * Deprecated reading hazard curves from CSV, since it was an experimental
    features and nobody is using it
  * Changed the exporter of the event loss table to export all realizations
   into a single file

  [Graeme Weatherill]
  * Adds the Bindi et al. (2017) GMPEs for Joyner-Boore and Hypocentral
    Distance

  [Michele Simionato]
  * Made it mandatory to specify the sites for all calculators reading the
    GMFs from a CSV file
  * Tested also the case of calculators requiring a shared_dir
  * Improved the error checking when parsing vulnerability functions with PMF

  [Daniele Viganò]
  * Fixed a bug in `oq reset` command which was not stopping
    the DbServer properly

  [Michele Simionato]
  * Implemented an API `/extract/aggcurves/loss_type?tagname1=tagvalue1&...`
  * Implemented an API `/extract/aggdamages/loss_type?tagname1=tagvalue1&...`
  * Every time a new calculation starts, we check if there is a newer version
    of the engine available on GitHub
  * Changed the search logic for the configuration file `openquake.cfg`
  * Implemented an API `/extract/agglosses/loss_type?tagname1=tagvalue1&...`
  * Fixed several bugs in the gmf_ebrisk calculator, in particular in presence
    of asset correlation and missing values on some sites
  * Fixed a bug with logging configured a WARN level instead of INFO level
    if rtree was missing (affecting only `oq run`)
  * Changed the ScenarioDamage demo to use two GSIMs
  * Added a node `<tagNames>` in the exposure
  * Added a web API to extract the attributes of a datastore object
  * Fixed `oq to_shapefile` and `oq from_shapefile` to work with NRML 0.5
    (except MultiPointSources)
  * Added information about the loss units to the `agg_curve` outputs
  * `oq extract hazard/rlzs` now extracts one realization at the time
  * The rupture filtering is now applied during disaggregation
  * Changed the /extract wen API to return a compressed .npz file
  * Fixed a bug with multi-realization disaggregation, celery and no
    shared_dir: now the calculation does not hang anymore

 -- Matteo Nastasi (GEM Foundation) <nastasi@openquake.org>  Thu, 19 Oct 2017 13:53:08 +0200

python-oq-engine (2.6.0-0~precise01) precise; urgency=low

  [Michele Simionato]
  * Fixed the GMF .npz export when the GMFs are extracted from a file
  * Stored the number of nonzero losses per asset and realization in
    event_based_risk calculations with asset_loss_table=True

  [Daniele Viganò]
  * Fixed 'openquake' user creation in RPM when SELinux is in enforcing mode
  * Changed the behaviour during RPM upgrades:
    the old openquake.cfg configuration file is left untouched and the new one
    installed as openquake.cfg.rpmnew

  [Michele Simionato]
  * Added a check on `number_of_ground_motion_fields` when the GMFs are
    extracted from a NRML file
  * Added a command `oq extract` able to extract hazard outputs into HDF5 files
  * Fixed a bug when reading GMFs from a NRML file: the hazard sites were
    read from the exposure (incorrectly) and not from the GMFs
  * Fixed a bug in MultiMFDs of kind `arbitraryMFD`

  [Valerio Poggi]
  * Implemented the Atkinson (2010) GMPE as subclass `Atkinson2010Hawaii`
    of `BooreAtkinson2008`

  [Michele Simionato]
  * Used the new loss curves algorithm for the asset loss curves and loss maps
  * Added a generic `extract` functionality to the web API
  * Fixed a bug when computing the rjb distances with multidimensional meshes
  * Changed the GMF CSV exporter to export the sites too; unified it with the
    event based one

  [Daniele Viganò]
  * Changed the 'CTRL-C' behaviour to make sure that all children
    processes are killed when a calculation in interrupted

  [Michele Simionato]
  * Fixed a bug in the statistical loss curves exporter for classical_risk
  * Replaced the agg_curve outputs with losses by return period outputs
  * Turned the DbServer into a multi-threaded server
  * Used zmq in the DbServer
  * Fixed correct_complex_sources.py
  * Fixed `oq export hcurves-rlzs -e hdf5`
  * Changed the source weighting algorithm: now it is proportional to the
    the number of affected sites
  * Added a command `oq show dupl_sources` and enhances `oq info job.ini`
    to display information about the duplicated sources
  * Added a flag `split_sources` in the job.ini (default False)
  * Updated the demos to the format NRML 0.5

  [Valerio Poggi]
  * Implemented the Munson and Thurber 1997 (Volcanic) GMPE

  [Graeme Weatherill]
  * Adapts CoeffsTable to be instantiated with dictionaries as well as strings

  [Daniele Viganò]
  * Extended the 'oq reset' command to work on multi user installations

  [Michele Simionato]
  * Fixed a bug: if there are multiple realizations and no hazard stats,
    it is an error to set hazard_maps=true or uniform_hazard_spectra=true
  * Implemented aggregation by asset tag in the risk calculators
  * Fixed a small bug in the HMTK (in `get_depth_pmf`)
  * Extended the demo LogicTreeCase1ClassicalPSHA to two IMTs and points
  * Added a documentation page `oq-commands.md`
  * Removed the automatic gunzip functionality and added an automatic
    checksum functionality plus an `oq checksum` command
  * Made the demo LogicTreeCase2ClassicalPSHA faster
  * Fixed the export by realization of the hazard outputs
  * Changed the generation of loss_maps in event based risk, without the option
    `--hc`: now it is done in parallel, except when reading the loss ratios
  * Renamed `--version-db` to `--db-version`, to avoid
    confusions between `oq --version` and `oq engine -version`
  * Fixed bug in the exported outputs: a calculation cannot export the results
    of its parent
  * Extended the `sz` field in the rupture surface to 2 bytes, making it
    possible to use a smaller mesh spacing
  * Changed the ordering of the fields in the loss curves and loss maps
    generated by the event based risk calculator; now the insured fields
    are at the end, before they were intermixed with each loss type
  * Changed the format of array `all_loss_ratios/indices`
  * The size in bytes of the GMFs was saved incorrectly
  * Added an exporter gmf_scenario/rup-XXX working also for event based
  * First version of the calculator gmf_ebrisk
  * Implemented risk statistics for the classical_damage calculator
  * Added a .csv importer for the ground motion fields
  * Implemented risk statistics for the classical_bcr calculator

  [Armando Scarpati]
  * Show to the user the error message when deleting a calculation
    in the WebUI fails

  [Michele Simionato]
  * Better error message when running a risk file in absence of hazard
    calculation
  * Changed the sampling logic in event based calculators
  * Imported GMFs from external file into the datastore

  [Daniele Viganò]
  * Added the 'celery-status' script in 'utils' to check the
    task distribution in a multi-node celery setup

  [Michele Simionato]
  * Removed an excessive check from the WebUI: now if an output exists,
    it can be downloaded even if the calculation was not successful

  [Armando Scarpati]
  * Visualized the calculation_mode in the WebUI

  [Michele Simionato]
  * Made the upgrade_manager transactional again
  * Changed the storage of the GMFs; as a consequence the exported .csv
    has a different format

  [Daniele Viganò]
  * Fixed a bug introduced by a change in Django 1.10 that was causing
    the HTTP requests log to be caught by our logging system and
    then saved in the DbServer
  * Updated requirements to allow installation of Django 1.11 (LTS)

  [Michele Simionato]
  * Added two commands `oq dump` and `oq restore`
  * Added a check that on the number of intensity measure types when
    generating uniform hazard spectra (must be > 1)

 -- Matteo Nastasi (GEM Foundation) <nastasi@openquake.org>  Mon, 25 Sep 2017 15:05:45 +0200

python-oq-engine (2.5.0-0~precise01) precise; urgency=low

  [Armando Scarpati]
  * Added a confirmation dialog when trying to remove a calculation via the
    WebUI

  [Michele Simionato]
  * Hazard maps were not exposed to the engine in event based calculations
  * Fixed the check on the DbServer instance: it was failing in presence
    of symbolic links
  * Optimized MultiMFD objects for the case of homogeneous parameters
  * Added an .npz exporter for the scenario_damage output `dmg_by_asset`
  * Removed the pickled CompositeSourceModel from the datastore
  * Improved the error message when the rupture mesh spacing is too small
  * Unified the versions of baselib, hazardlib and engine
  * Raised a clear error if the user does not set the `calculation_mode`
  * Made it is possible to pass the hdf5 full path to the DataStore class
  * Made it possible to use CELERY_RESULT_BACKEND != 'rpc://'

  [Michele Simionato, Daniele Viganò]
  * Merged the `oq-hazardlib` repository into `oq-engine`.
    The `python-oq-hazardlib` package is now provided by `python-oq-engine`

  [Michele Simionato]
  * Added CSV exports for the agg_curve outputs
  * Fixed a bug in `oq export hcurves-rlzs --exports hdf5`
  * Restored the parameter sites_per_tile with a default of 20,000, i.e.
    tiling starts automatically if there are more than 20,000 sites
  * Better error message for invalid exposures
  * Removed the deprecated XML outputs of the risk calculators
  * Added an end point `v1/calc/XXX/oqparam` to extract the calculation
    parameters as a JSON dictionary
  * Fixed the excessive logic tree reduction in event based calculators
  * Improved the command `oq db`
  * Fixed an encoding bug when logging a filename with a non-ASCII character
  * Fixed a bug when exporting a GMF with `ruptureId=0`
  * Added a parameter `disagg_outputs` to specify the kind of disaggregation
    outputs to export
  * Raised an early error if the consequence model is missing some taxonomies
  * Restored the tiling functionality in the classical calculator; to enable
    it, set `num_tiles` in the job.ini file
  * If there are no statistical hazard curves to compute, do not transfer
    anything
  * Fixed a small bug in `oq plot` and added a test

  [Daniele Viganò]
  * Added `collectstatic` and `createsuperuser` subcommands to the
    `oq webui` command
  * Added a `local_settings.py.pam` template to use PAM as the authentication
    provider for API and WebUI
  * Now the command `oq webui start` tries to open a browser tab
    with the WebUI loaded

 -- Daniele Viganò (GEM Foundation) <daniele@openquake.org>  Wed, 14 Jun 2017 10:32:28 +0200

python-oq-engine (2.4.0-0~precise01) precise; urgency=low

  [Michele Simionato]
  * Now the command `oq export loss_curves/rlz-XXX` works both for the
    `classical_risk` calculator and the `event_based_risk` calculator

  [Daniele Viganò]
  * Remove the default 30 day-old view limit in the WebUI calculation list

  [Michele Simionato]
  * Fixed a broken import affecting the command `oq upgrade_nrml`
  * Made it possible to specify multiple file names in <uncertaintyValue/>
    in the source_model_logic_tree file
  * Reduced the data transfer in the object `RlzsAssoc` and improved the
    postprocessing of hazard curves when the option `--hc` is given
  * Changed the `ruptures.xml` exporter to export unique ruptures
  * Fixed a bug when downloading the outputs from the WebUI on Windows
  * Made `oq info --report` fast again by removing the rupture fine filtering
  * Improved the readibility of the CSV export `dmg_total`
  * Removed the column `eid` from the CSV export `ruptures`; also
    renamed the field `serial` to `rup_id` and reordered the fields
  * Changed the event loss table exporter: now it exports an additional
    column with the `rup_id`
  * Changed scenario npz export to export also the GMFs outside the maximum
    distance
  * Fixed scenario npz export when there is a single event
  * Replaced the event tags with numeric event IDs
  * The mean hazard curves are now generated by default
  * Improved the help message of the command `oq purge`
  * Added a `@reader` decorator to mark tasks reading directly from the
    file system
  * Removed the .txt exporter for the GMFs, used internally in the tests
  * Fixed a bug with relative costs which affected master for a long time,
    but not the release 2.3. The insured losses were wrong in that case.
  * Added an .hdf5 exporter for the asset loss table
  * Loss maps and aggregate losses are computed in parallel or sequentially
    depending if the calculation is a postprocessing calculation or not
  * Deprecated the XML risk exporters
  * Removed the .ext5 file
  * Restored the parameter `asset_loss_table` in the event based calculators
  * Added a full .hdf5 exporter for `hcurves-rlzs`
  * Removed the `individual_curves` flag: now by default only the statistical
    hazard outputs are exported
  * Saved *a lot* of memory in the computation of the hazard curves and stats
  * Renamed the parameter `all_losses` to `asset_loss_table`
  * Added an experimental version of the event based risk calculator which
    is able to use GMFs imported from an external file
  * Added a `max_curve` functionality to compute the upper limit of the
    hazard curves amongst realizations
  * Raised an error if the user specifies `quantile_loss_curves`
    or `conditional_loss_poes` in a classical_damage calculation
  * Added a CSV exporter for the benefit-cost-ratio calculator
  * The classical_risk calculator now reads directly the probability maps,
    not the hazard curves
  * Turned the loss curves into on-demand outputs
    for the event based risk calculator
  * The loss ratios are now stored in the datastore and not in an
    external .ext5 file
  * The engine outputs are now streamed by the WebUI
  * Used a temporary export directory in the tests, to avoid conflicts
    in multiuser situations
  * Added an .npz exporter for the loss maps
  * Raised an error early when using a complex logic tree in scenario
    calculations
  * Changed the CSV exporter for the loss curves: now it exports all the
    curves for a given site for the classical_risk calculator
  * Fixed the save_ruptures procedure when there are more than 256
    surfaces in the MultiSurface
  * Renamed the `csq_` outputs of the scenario_damage to `losses_`
  * Changed the way scenario_damage are stored internally to be more
    consistent with the other calculators
  * Removed the GSIM from the exported file name of the risk outputs
  * New CSV exporter for GMFs generated by the event based calculator
  * The event IDs are now unique and a constraint on the maximum
    number of source groups (65,536) has been added
  * Added an output `losses_by_event` to the scenario_risk calculator
  * Changed the output `ruptures.csv` to avoid duplications
  * Added an output `losses_by_taxon` to the scenario_risk calculator
  * Fixed a performance bug in `get_gmfs`: now the scenario risk and damage
    calculators are orders of magnitude faster for big arrays
  * Added an export test for the event loss table in the case of multiple TRTs
  * Removed the experimental `rup_data` output
  * Added an .npz export for the output `losses_by_asset`
  * Exported the scenario_risk aggregate losses in a nicer format

  [Daniele Viganò]
  * The 'oq webui' command now works on a multi-user installation
  * Splitted RPM packages into python-oq-engine (single node)and
    python-oq-engine-master/python-oq-engine-worker (multi-node)

  [Paolo Tormene]
  * The 'Continue' button in the Web UI is now available also for risk
    calculations

  [Michele Simionato]
  * Fixed a Python 3 bug in the WebUI when continuing a calculation: the
    hazard_calculation_id was passed as a string and not as an integer
  * Changed to rupture storage to use variable length-arrays, with a speedup
    of two orders of magnitude
  * Avoided storing twice the rupture events
  * Optimized the serialization of ruptures on HDF5 by using a `sids` output
  * Changed the Web UI button from "Run Risk" to "Continue"
  * The `avg` field in the loss curves is computed as the integral of the curve
    again, and it is not extracted from the avg_losses output anymore
  * Made the `fullreport` exportable
  * Fixed the `rup_data` export, since the boundary field was broken
  * Restored the output `losses_by_taxon` in the event_based_risk calculator
  * Fixed the calculator event based UCERF so that average losses can
    be stored

  [Daniele Viganò]
  * Added a check to verify that an 'oq' client is talking to the
    right DbServer instance
  * Introduced an optional argument for 'oq dbserver' command line
    to be able to override its default interface binding behaviour

  [Michele Simionato]
  * Optimized the event based calculators by reducing the number of calls
    to the GmfComputer and by using larger arrays
  * Added a check on missing vulnerability functions for some loss type
    for some taxonomy
  * Now we save the GMFs on the .ext5 file, not the datastore
  * Fixed bug in event_based_risk: it was impossible to use vulnerability
    functions with "PM" distribution
  * Fixed bug in event_based_risk: the ebrisk calculator is required as
    precalculator of event_based_risk, not others
  * Fixed bug in scenario_risk: the output `all_losses-rlzs` was aggregated
    incorrectly
  * Now the ucerf_risk calculators transfer only the events, not the ruptures,
    thus reducing the data transfer of several orders of magnitude
  * Added a view `get_available_gsims` to the WebUI and fixed the API docs
  * Introduced a configuration parameter `max_site_model_distance` with default
    of 5 km
  * Implemented sampling in the UCERF event based hazard calculator

  [Daniele Viganò]
  * Use threads instead of processes in DbServer because SQLite3
    isn't fork-safe on macOS Sierra

  [Michele Simionato]
  * Fixed a TypeError when deleting a calculation from the WebUI
  * Extended the command `oq to_hdf5` to manage source model files too
  * Improved significantly the performance of the event based calculator
    when computing the GMFs and not the hazard curves
  * Stored information about the mean ground motion in the datastore
  * Saved the rupture mesh with 32 floats instead of 64 bit floats
  * Raised the limit on the event IDs from 2^16 to 2^32 per task
  * Fixed classical_risk: there was an error when computing the statistics
    in the case of multiple assets of the same taxonomy on the same site
  * Changed the UCERF event based calculators to parallelize by SES
  * Fixed a site model bug: when the sites are extracted from the site model
    there is no need to perform geospatial queries to get the parameters
  * Added a command `oq normalize` to produce good `sites.csv` files
  * Introduced a `ses_seed` parameter to specify the seed used to generate
    the stochastic event sets; `random_seed` is used for the sampling only
  * Changed the `build_rcurves` procedure to read the loss ratios directly from
    the workers

 -- Matteo Nastasi (GEM Foundation) <nastasi@openquake.org>  Tue, 23 May 2017 10:46:56 +0200

python-oq-engine (2.3.0-0~precise01) precise; urgency=low

  [Michele Simionato]
  * `oq info --report` now filters the ruptures and reports the correct
    number of effective ruptures even for classical calculators
  * Stripped the TRT information from the event loss table CSV export
    and optimized its performance
  * Fixed a bug when storing the GMPE logic tree file in the datastore
  * Added a command `oq run_tiles` (experimental)
  * Fixed the event based calculator so that it can run UCERF ruptures
  * Fixed a bug in the scenario_risk calculator in case of multiple assets
    of the same taxonomy on the same site with no insurance losses
  * Now the event IDs are generated in the workers in the event based calculator
    and there is a limit of 65536 tasks with 65536 ruptures each
  * Changed the UCERF classical calculators to compute one branch at the time
  * Fixed the header `occupants:float32` in the CSV risk exports involving
    occupants
  * Fixed the name of the zipped files downloaded by the Web UI: there
    was a spurious dot
  * Fixed the UCERF classical calculator in the case of sampling
  * Reduced the size of the event tags in the event based calculators, thus
    saving GB of disk space in UCERF calculations
  * Fixed the name of the files downloaded by the Web UI: they must not
    contain slashes
  * Now deleting a calculation from the Web UI really deletes it, before
    if was only hiding it

  [Daniele Viganò]
  * Moved the OpenQuake Engine manual sources inside doc/manual

  [Michele Simionato]
  * Introduced an experimental classical time dependent UCERF calculator
  * Added a dynamic output for source group information
  * Changed the UCERF rupture calculator to fully store the ruptures
  * Fixed a bug in `combine_maps`: realizations with zero probability were
    discarded, thus breaking the computation of the statistics
  * Added a command `oq reset` to reset database and datastores
  * Reduced the data transfer back and disk space occupation for UCERF
    event based risk calculations
  * Tasks meant to be used with a shared directory are now marked with a
    boolean attribute `.shared_dir_on`
  * Added a warning when running event based risk calculations with sampling
  * Made sure that the openquake.cfg file is read only once

  [Daniele Viganò]
  * Moved the openquake.cfg config file inside the python package
    under openquake/engine/openquake.cfg
  * Removed support to OQ_LOCAL_CFG_PATH and OQ_SITE_CFG_PATH vars;
    only the OQ_CONFIG_FILE enviroment variable is read

  [Michele Simionato]
  * If there is a single realization, do not compute the statistics
  * Changed the separator from comma to tab for the output `ruptures`
  * If there are no conditional_loss_poes, the engine does not try to
    export the loss maps anymore
  * Fixed `oq engine --make-html-report` when using Python 3
  * Fixed bug when running `oq info job.ini` with NRML 0.5 source models

 -- Matteo Nastasi (GEM Foundation) <nastasi@openquake.org>  Thu, 23 Feb 2017 14:37:44 +0100

python-oq-engine (2.2.0-0~precise01) precise; urgency=low

  [Michele Simionato]
  * Fixed an HDF5 bug by not using a `vstr` array for the asset references
  * Fixed a wrong error message generated by `oq purge`
  * Added information about the rupture in the event loss table exports
  * Fixed a bug and added a test calculation with nonparametric sources
  * Fixed the classical UCERF calculator when there is more than one branch
  * Added .npz exporter for gmf_data for event based calculations

  [Daniele Viganò]
  * Port WebUI/API server to Django 1.9 and 1.10
  * Add dependencies to setup.py
  * Update Copyright to 2017

  [Michele Simionato]
  * Increased the splitting of ComplexFaultSources
  * Added a way to reuse the CompositeSourceModel from a previous computation
  * Turned the loss maps into dynamically generated outputs
  * Extended the source model writer to serialize the attributes
    src_interdep, rup_interdep, srcs_weights
  * Fixed a bug when exporting the uniform hazard spectra in presence of
    IMTs non spectral acceleration
  * Fixed a bug when computing the loss maps in presence of insurance,
    temporarily introduced in master
  * Made the datastore for event based risk calculations much lighter
    by computing the statistical outputs at export time
  * Now it is possible to post process event based risk outputs with the
    `--hc` option
  * Added a command `oq to_hdf5` to convert .npz files into .hdf5 files
  * Moved commonlib.parallel into baselib
  * Merged the experimental calculator ebrisk into event_based_risk and
    used correctly the random_seed for generating the GMFs (not the master_seed)
  * Added a flag `ignore_covs` to ignore the coefficients of variation
  * Changed the GMF scenario exporter to avoid generating composite arrays with
    a large number of fields
  * Exporting in .npz format rather than HDF5
  * Introduced a `shared_dir` parameter in openquake.cfg
  * Fixed a serialization bug for planar surfaces
  * Removed the flag `asset_loss_table`: the loss ratios are
    saved if and only if the `loss_ratios` dictionary is non-empty
  * Added a CSV exporter for the GMFs in the event based calculator
  * Added a CSV exporter for the rup_data output
  * Added a CSV exporter for the disaggregation output
  * Stored the disaggregation matrices directly (no pickle)
  * Turned the CompositeRiskModel into a HDF5-serializable object
  * Fixed all doctests for Python 3

  [Daniele Viganò]
  * Removed the 'oq-engine' wrapper (command already deprecated)

  [Michele Simionato]
  * Assigned a year label to each seismic event in the event based calculator
  * Now the ebrisk calculator supports the case of asset_correlation=1 too
  * Made it possible to export the losses generated by a specific event
  * Lowered the limit on the length of source IDs to 60 chars
  * Fixed excessive strictness when validating `consequenceFunction.id`
  * Added an `ucerf_rupture` calculator able to store seismic events and
    rupture data and reduced the data transfer

  [Daniele Viganò]
  * MANIFEST now includes all files, with any extension located in the
    tests folders. It is now possible to run tests from an installation
    made with packages

  [Michele Simionato]
  * Improved error message when the user gives a source model file instead of
    a source model logic tree file
  * Fixed the management of negative calculation IDs
  * Relaxed the tolerance so that the tests pass on Mac OS X
  * Implemented csv exporter for the ruptures
  * Optimized the epsilon generation in the ebrisk calculator for
    asset_correlation=0
  * Improved the performance of the scenario risk calculators
  * Now by default we do not save the ruptures anymore
  * Fixed a memory leak recently introduced in parallel.py
  * Simplified classical_risk (the numbers can be slightly different now)
  * Serialized the ruptures in the HDF5 properly (no pickle)
  * Introduced a parameter `iml_disagg` in the disaggregation calculator
  * Fixed `oq reduce` to preserve the NRML version
  * Fixed a bug when splitting the fault sources by magnitude

 -- Matteo Nastasi (GEM Foundation) <nastasi@openquake.org>  Mon, 23 Jan 2017 14:36:48 +0100

python-oq-engine (2.1.0-0~precise01) precise; urgency=low

  [Michele Simionato]
  * There is now a flag `save_ruptures` that can be turned off on demand;
    by default the ruptures are always saved in the event based calculators
  * Optimized the memory consumption when using a ProcessPoolExecutor (i.e
    fork before reading the source model) by means of a `wakeup` task
  * Reduced the splitting of the fault sources
  * Added a view `task_slowest` displaying info about the slowest task
    (only for classical calculations for the moment)
  * concurrent_tasks=0 disable the concurrency
  * Optimized the saving time of the GMFs
  * Changed the default number of concurrent tasks and increased the
    relative weight of point sources and area sources
  * Fixed the UCERF event loss table export and added a test for it
  * Optimized the computation of the event loss table
  * Introduced two new calculators ucerf_risk and ucerf_risk_fast

  [Paolo Tormene]
  * Added to the engine server the possibility to log in and out
    programmatically by means of HTTP POST requests

  [Michele Simionato]
  * Optimized the memory consumption of the event based risk calculators
  * Extended the `oq show` command to work in a multi-user environment
  * Improved the test coverage of the exports in the WebUI
  * Removed the SourceManager: now the sources are filtered in the workers
    and we do not split in tiles anymore
  * Made the full datastore downloadable from the WebUI
  * Added a command "oq db" to send commands the engine database
    (for internal usage)
  * By default the WebUI now displays only the last 100 calculations
  * Added more validity checks to the disaggregation parameters; split the
    sources even in the disaggregation phase
  * Added an optimized event based calculator computing the total losses by
    taxonomy and nothing else
  * Filtered the sources up front when there are few sites (<= 10)
  * Reduced the number of tasks generated when filter_sources is False
  * Saved engine_version and hazardlib_version as attributes of the datastore
  * Avoided saving the ruptures when ground_motion_fields is True
  * Finalized the HDF5 export for hazard curves, hazard maps and uniform
    hazard spectra
  * Restored a weight of 1 for each rupture in the event based calculator
  * Removed the MultiHazardCurveXMLWriter
  * Improved the saving of the ruptures in event based calculations
  * Reduced the data transfer due to the `rlzs_by_gsim` parameter
  * Added an HDF5 export for scenario GMFs
  * If `filter_sources` if false, the light sources are not filtered, but the
    heavy sources are always filtered
  * Now the dbserver can be stopped correctly with CTRL-C
  * Parallelized the splitting of heavy sources
  * Changed the event loss table exporter: now a single file per realization
    is exported, containing all the loss types
  * Removed the dependency from the Django ORM
  * Now the WebUI restarts the ProcessPoolExecutor at the end of each job,
    to conserve resources
  * Optimized the computation of hazard curves and statistics, especially
    for the memory consumption
  * Reduced the data transfer due to the `rlzs_assoc` and `oqparam` objects
  * Fixed a bug in the disaggregation calculator when a source group has
    been filtered away by the maximum distance criterium
  * Fixed an encoding error in the reports when the description contains a
    non-ASCII character
  * Changed the distribution framework: celery is supported in a way more
    consistent with the other approaches; moreover, ipyparallel is supported
  * Hazard maps are now a fake output, dynamically generated at export time
  * Made the number of produced tasks proportional to the number of tiles
  * Raised an error for event_based_risk producing no GMFs
  * Added a view for the slow sources
  * Transmitted the attributes of a SourceGroup to the underlying sources
  * Fixed the names of exported files for hazard maps in .geojson format
  * Added an header with metadata to the exported hazard curves and maps
  * Avoid storing filtered-away probability maps, thus fixing a bug
  * Restored the precalculation consistency check that was disabled during the
    transition to engine 2.0
  * Fixed a bug with `oq engine --delete-calculation`
  * Hazard curves/maps/uniform spectra can now be recomputed
  * Restored the early check on missing taxonomies
  * Raise an early error if an user forget the `rupture_mesh_spacing` parameter
  * Fixed a bug while deleting jobs from the db in Ubuntu 12.04
  * Ported the shapefile converter from the nrml_converters
  * Added source model information in the file `realizations.csv`
  * `oq engine --run job.ini --exports csv` now also exports the realizations
  * Introduced the format NRML 0.5 for source models
  * Added a check on the version in case of export errors
  * Extended `oq purge` to remove calculations from the database too
  * Fixed `--make-html-report`: the view task_info was not registered
  * Stored several strings as HDF5-variable-length strings
  * Fixed an export bug for the hazard curves in .geojson format
  * Removed the array cost_types from the datastore
  * Taxonomies with chars not in the range a-z0-9 were incorrectly rejected
  * Improved the XML parsing utilities in speed, memory, portability and
    easy of use
  * Forbidden the reuse of exposure because is was fragile and error prone
  * Fixed a bug with the `realizations` array, which in hazard calculations
    was empty in the datastore

 -- Matteo Nastasi (GEM Foundation) <nastasi@openquake.org>  Fri, 14 Oct 2016 11:07:26 +0200

python-oq-engine (2.0.0-0~precise01) precise; urgency=low

  [Michele Simionato]
  * Quoted the taxonomies in the CSV exports
  * Fixed a bug in classical_damage and added a master test for it
  * Fixed the escaping of the taxonomies in the datastore
  * Fixed the names of the exported risk files
  * Fixed a segfault in the WebUI when exporting files with h5py >= 2.4
  * Added a command `oq dbserver` to start/stop the database server
  * The engine exports the hazard curves one file per IMT
  * Exported lon and lat with 5 digits after the decimal point
  * Added a command `oq info --build-reports`
  * Introduced experimental support for exporting .hdf5 files

  [Daniele Viganò]
  * Reworked substantially the engine documentation: removed obsolete pages,
    updated to engine 2.0 and added instructions for Windows and Mac OS X
  * Remove oq_create_db script, db is created by the DbServer
  * Move oq_reset_db into utils and clean old code

  [Michele Simionato]
  * Now the DbServer automatically upgrades the database if needed
  * Renamed oq-lite -> oq and added a subcommand `oq engine`
  * Added a CSV reader for the hazard curves
  * Having time_event=None in the hazard part of a calculation is now valid
  * Added an exporter for the rupture data, including the occurrence rate
  * Refactored the CSV exporters
  * Moved celeryconfig.py; now celery must be started with
    `celery worker --config openquake.engine.celeryconfig`
  * Added a default location `~/oqdata/dbserver.log` for the DbServer log
  * Added an early check on the SA periods supported by the GSIMs
  * Now the gsim_logic_tree file is parsed only once
  * Added a document about the architecture of the engine
  * The realizations are now exported as a CSV file
  * Escaped taxonomies in the datastore
  * The Web UI log tool is now escaping the HTML
  * Moved openquake.commonlib.commands -> openquake.commands and
    openquake.commonlib.valid -> openquake.risklib.valid to have a
    linear tower of internal dependencies
  * Supported all versions of Django >= 1.5
  * Provided a better error message in the absence of openquake.cfg
  * Removed the check on the export_dir when using the WebUI
  * Reduce the data transfer of the realization association object
  * If uniform_hazard_spectra is true, the UHS curves are generated
    even if hazard_maps is false; the hazard maps are not exported
  * Optimized the filtering of PointSources
  * Initial work on the UCERF event based hazard calculator
  * Added a test calculation crossing the International Date Line (Alaska)

  [Daniele Viganò]
  * Remove the dependency from the python 'pwd' package which is not
    available on Windows
  * Supervisord init scripts are now provided for the dbserver, celery
    and the webui. Celery is not started by default, other two are.

  [Michele Simionato]
  * Another export fix: made sure it is run by the current user
  * Fixed the export: if the export directory does not exists, it is created
  * Introduced the configuration variable `multi_user`, false for source
    installations and true for package installations
  * Fixed the WebUI export
  * Removed the .txt outputs from the WebUI page engine/<output_id>/outputs
    (they are useful only internally)
  * Fixed the export: first the xml exporter is tried and then the csv exporter;
    if both are available, only the first is used, not both of them
  * Optimized the case when the epsilons are not required, i.e. all the
    covariance coefficients are zero in the vulnerability functions
  * Added another test for event based risk (`case_miriam`)
  * Revisited the distribution mechanism and refined the weight of the
    ruptures in the event based calculators to avoid generating slow tasks
  * Added an automatic help for the subcommands of oq-lite and managed
    --version correctly
  * The event based risk calculator now use different seeds for different
    realizations; also, the performance has been substantially improved
  * Improved the .rst reports with data transfer information
  * Removed the RlzsAssoc object from the datastore
  * Fixed the number of tasks generated by the risk calculators
  * Refactored the serialization of CompositionInfo instances to HDF5
  * Used exponential notation with 5 decimal digits in most exported XML files
  * Refactored the sampling mechanics in the event based calculators
  * The event_based_risk calculator infers the minimum intensity of the GMFs
    from the vulnerability functions (if not specified in the job.ini)
  * Fixed the `avg_losses-stats`: they were not generated in absence of
    loss curves
  * Added a command `oq-lite info --exports`
  * Added filtering on the mininum intensity also in the event based
    hazard calculator; improved the performance and memory occupation
  * Added a view displaying the calculation times by source typology
  * Fixed the test of GMPETable after the correction in hazardlib
  * Optimized the saving of the asset loss table
  * Optimized the case of multiple assets of the same taxonomy on the
    same point and introduced a datastore view `assets_by_site`
  * Fixed HDF5 segmentation faults in the tests for Ubuntu 16.04

  [Daniele Viganò]
  * Add support for Ubuntu 16.04 (xenial) packages
  * Removed the openquake_worker.cfg file because it is not used anymore

  [Michele Simionato]
  * Replaced PostgreSQL with SQLite
  * Introduced a dbserver to mediate the interaction with the database
  * Restored the signal handler to manage properly `kill` signals so that
    the workers are revoked when a process is killed manually
  * Fixed in a more robust way the duplicated log bug
  * Made more robust the killing of processes by patching concurrent.futures
  * Fixed a critical bug with celery not being used even when `use_celery`
    was true.
  * Improved the validation of NRML files
  * Added a command `oq-engine --show-log <job_id>`

  [Daniele Viganò]
  * Use the 'postgresql' meta package as dependency of the .deb
    package to support newer versions of Postgres; this makes
    Trusty package installable on Ubuntu 16.04 and Debian 8

  [Daniele Viganò, Michele Simionato]
  * Fixed a bug in `oq-engine --export-outputs`

  [Daniele Viganò, Matteo Nastasi]
  * Allow installation of the binary package on Ubuntu derivatives

  [Matteo Nastasi]
  * Backport of libhdf5 and h5py for ubuntu 'precise' serie

  [Michele Simionato]
  * Removed openquake/engine/settings.py
  * Made the dependency on celery required only in cluster installations
  * Integrated the authentication database in the engine server database
  * Fixed the description in the Web UI (before it was temporarily set to
    the string "A job").
  * Introduced filtering on the minimum intensity of the ground shaking
  * Solved the issue of serializing large SES collections, over the HDF5 limit
  * The loss maps and curves XML exporters now export the coordinates
    of the assets, not the coordinates of the closest hazard site
  * Stored the job.ini parameters into a table in the datastore
  * Added a check on the IMTs coming from the risk models
  * Changed the aggregate loss table exporter to export the event tags,
    not the event IDs
  * Fixed a bug with the CSV export of the ground motion fields
  * Fixed a bug with the export of UHS curves with `--exports=xml`
  * Reduced substantially the data transfer and the memory occupation
    for event based calculations with a large number of assets: we
    can run the California exposure with half million assets now
  * Fixed a bug in the SESCollection exporter
  * Changed the asset<->epsilons association: before for a given taxonomy the
    assets were ordered by `asset_ref`, now they are ordered by `id`. This
    has a minor impact on the numbers sensitive to the epsilons, akin to a
    change of seeds
  * Added a test on the ordering of the epsilons
  * Accepted `.` and `|` as valid characters for source IDs
  * Changed the GMF calculator to use a single seed per unique rupture
  * Changed the SESCollection exporter: now a single file is exported, before
    we were exporting one file per source model path per tectonic region model
  * Changed the event based calculators to avoid duplicating ruptures
    occurring more than once
  * Changed the risk calculators to work in blocks of assets on the same site
  * Made it possible to set different integration distances for different
    tectonic region types
  * Optimized the aggregation by asset in the event based risk calculator
  * Reporting the source_id when the filtering fails

 -- Matteo Nastasi (GEM Foundation) <nastasi@openquake.org>  Tue, 21 Jun 2016 14:17:03 +0200

python-oq-engine (1.9.1-0~precise01) precise; urgency=low

  [Michele Simionato]
  * Fixed a bug in the Web UI when running a risk calculation starting
    from a previous calculation

 -- Matteo Nastasi (GEM Foundation) <nastasi@openquake.org>  Mon, 07 Mar 2016 11:11:59 +0100

python-oq-engine (1.9.0-0~precise01) precise; urgency=low

  [Michele Simionato]
  * Fixed a bug such that in some circumstances the logging stream handler
    was instantiated twice, resulting in duplicated logs
  * Changed the default job status to 'executing' (was 'pre_executing')
  * Fixed the ordering of the logs in the Web UI
  * Removed the dependency from PostGIS
  * Restored the monitoring which was accidentally removed
  * Removed the obsolete option `--hazard-output-id`
  * Printed the names of the files exported by the engine, even when there
    are multiple files for a single output
  * Introduced four new tables job, output, log, performance: all the other
    60+ database tables are not used anymore

 -- Matteo Nastasi (GEM Foundation) <nastasi@openquake.org>  Wed, 02 Mar 2016 14:33:38 +0100

python-oq-engine (1.8.0-0~precise01) precise; urgency=low

  [Michele Simionato]
  * Removed two `oq-engine` switches (`--export-stats` and `--list-inputs`)
    and fixed `--show-view`; unified `--delete-hazard-calculation` and
    `--delete-risk-calculation` into a single `--delete-calculation`
  * Updated `make_html_report.py` to extract the full report from the
    datastore
  * If `use_celery` is true, use celery to determine a good default for
    the parameter `concurrent_tasks`
  * Made celery required only in cluster situations
  * Fixed the duplication of exported result in the classical_damage
    calculator when there is more than one realization
  * Removed several obsolete or deprecated switches from the `oq-engine` command
  * Replaced all classical calculators with their lite counterparts
  * Fixed the site-ordering in the UHS exporter (by lon-lat)

  [Paolo Tormene]
  * Added API to validate NRML

  [Michele Simionato]
  * The engine can now zip files larger than 2 GB (used in the export)
  * Now the loss maps and curves are exported with a fixed ordering: first
    by lon-lat, then by asset ID
  * Replaced the old disaggregation calculator with the oq-lite one

 -- Matteo Nastasi (GEM Foundation) <nastasi@openquake.org>  Mon, 15 Feb 2016 12:06:54 +0100

python-oq-engine (1.7.0-0~precise01) precise; urgency=low

  [Michele Simionato]
  * Fixed an encoding bug in --lhc
  * Fixed an export bug: it is now possible to export the outputs generated
    by another user, if the read permissions are set correctly

 -- Matteo Nastasi (GEM Foundation) <nastasi@openquake.org>  Mon, 14 Dec 2015 10:40:26 +0100

python-oq-engine (1.6.0-0~precise01) precise; urgency=low

  [Daniele Viganò]
  * Added the oq_reset_db script. It removes and recreates the database and
    the datastore

  [Matteo Nastasi]
  * Demos moved to /usr/share/openquake/risklib

  [Michele Simionato]
  * Removed the 'view' button from the Web UI
  * Removed the epsilon_sampling configuration parameter
  * Made customizable the display_name of datastore outputs (before it was
    identical to the datastore key)
  * The zip files generated for internal use of the Web UI are now hidden
  * Made visible to the engine only the exportable outputs of the datastore
  * Closed explicitly the datastore after each calculation
  * Replaced the old scenario calculators with the HDF5-based calculators
  * Fixed a very subtle bug in the association queries: some sites outside
    of the region constraint were not discarded in some situations
  * Removed the self-termination feature `terminate_job_when_celery_is_down`
  * Removed the epsilon sampling "feature" from the scenario_risk calculator
  * Replaced the event based calculators based on Postgres with the new ones
    based on the HDF5 technology

 -- Matteo Nastasi (GEM Foundation) <nastasi@openquake.org>  Tue, 17 Nov 2015 11:29:47 +0100

python-oq-engine (1.5.1-0~precise01) precise; urgency=low

  [Michele Simionato]
  * Fixed a bug affecting exposures with multiple assets on the same site

 -- Matteo Nastasi (GEM Foundation) <nastasi@openquake.org>  Fri, 25 Sep 2015 14:22:08 +0200

python-oq-engine (1.5.0-0~precise01) precise; urgency=low

  [Michele Simionato]
  * The event based calculators in the engine are now officially deprecated
    and they raise a warning when used
  * Optimization: we do not generate the full epsilon matrix if all
    coefficients of variation are zero
  * Fixed two subtle bugs in the management of the epsilons: it means that
    all event based risk calculations with nonzero coefficients of variations
    will produce slightly different numbers with respect to before
  * Removed excessive checking on the exposure attributes 'deductible' and
    'insuredLimit' that made it impossible to run legitimate calculations
  * Changed the meaning of 'average_loss' for the aggregated curves: now it
    is the sum of the aggregated losses in the event loss table,
    before it was extracted from the aggregated loss curve
  * Changed the way the average losses (and insured average losses) are
    computed by the event based risk calculator: now they are extracted
    from the event loss table, before they were extracted from the loss curves
  * Set to NULL the stddev_losses and stddev_insured_losses for the event based
    risk calculator, since they were computed incorrectly
  * Introduced a new experimental command
    'oq-engine --show-view CALCULATION_ID VIEW_NAME'; the only view available
    for the moment is 'mean_avg_losses'
  * Negative calculation IDs are interpreted in a Pythonic way, i.e. -1
    means the last calculation, -2 the calculation before the last one, etc.
  * If a site parameter is more distant than 5 kilometers from its closest
    site, a warning is logged
  * Changed the splitting of fault sources to reduce the number of generated
    sources and avoid data transfer failures if rupture_mesh_spacing is too
    small
  * Changed the event loss table export: now the CSV file does not contain
    the magnitude and the rows are ordered by rupture tag first and loss second
  * Removed the calculator EventBasedBCR
  * Longitude and latitude are now rounded to 5 digits
  * Fixed a very subtle bug in the vulnerability functions, potentially
    affecting calculations with nonzero coefficients of variation and nonzero
    minIML; the numbers produced by the engine were incorrect; see
    https://bugs.launchpad.net/oq-engine/+bug/1459926
  * 'investigation_time' has been replaced by 'risk_investigation_time' in
    risk configuration files
  * Initial support for Django 1.7

  [Daniele Viganò]
  * Removed the bin/openquake wrapper: now only bin/oq-engine is
    available

  [Michele Simionato]
  * Added parameter parallel_source_splitting in openquake.cfg

  [Daniele Viganò]
  * setup.py improvements
  * Added MANIFEST.in
  * celeryconfig.py moved from /usr/openquake/engine to
    /usr/share/openquake/engine

  [Matteo Nastasi]
  * Packaging system improvement

 -- Matteo Nastasi (GEM Foundation) <nastasi@openquake.org>  Wed, 23 Sep 2015 15:48:01 +0200

python-oq-engine (1.4.1-0~precise01) precise; urgency=low

  [Michele Simionato]
  * Added a new 'ebr' hazard/risk calculator
  * Fixed the engine core export: now it can export datastore outputs as
    zip files
  * Now the parameter concurrent_tasks is read from the .ini file
  * Parallelized the source splitting procedure
  * Fixed a bug in the hazard calculators which were not using the parameter
    concurrent_tasks from the configuration file

 -- Matteo Nastasi (GEM Foundation) <nastasi@openquake.org>  Fri, 15 May 2015 10:06:26 +0200

python-oq-engine (1.4.0-2~precise01) precise; urgency=low

  [Daniele Viganò]
  * Fixed debian/control: add missing lsb-release to build deps

 -- Matteo Nastasi (GEM Foundation) <nastasi@openquake.org>  Fri, 08 May 2015 14:33:26 +0200

python-oq-engine (1.4.0-1~precise01) precise; urgency=low

  [Matteo Nastasi, Daniele Viganò]
  * Fixed dependencies version management

 -- Matteo Nastasi (GEM Foundation) <nastasi@openquake.org>  Thu, 07 May 2015 14:14:09 +0200

python-oq-engine (1.4.0-0~precise01) precise; urgency=low

  [Matteo Nastasi, Daniele Viganò]
  * Add binary package support for both Ubuntu 12.04 (Precise)
    and Ubuntu 14.04 (Trusty)

  [Michele Simionato]
  * Removed the SiteModel table: now the association between the sites and the
    site model is done by using hazardlib.geo.geodetic.min_distance

  [Daniele Viganò]
  * added authentication support to the 'engineweb' and the 'engineserver'

  [Michele Simionato]
  * the aggregate loss curves can be exported in CSV format

  [Matteo Nastasi]
  * added 'outtypes' attribute with list of possible output types for
    each output item in outputs list API command
  * added '/v1/calc/<id>/status' API command
  * added 'engineweb' django application as local web client for oq-engine

  [Michele Simionato]
  * Renamed the maximum_distance parameter of the risk calculators to
    asset_hazard_distance, to avoid confusion with the maximum_distance
    parameter of the hazard calculators, which has a different meaning;
    is it an error to set the maximum_distance in a job_risk.ini file
  * Added to the API an URL /v1/calc/:calc_id/remove to hide jobs
  * A new key is_running is added to the list of dictionaries returned by
    the URL /v1/calc/list
  * Replaced the mock tests for the engine server with real functional tests
  * Added a resource /v1/calc/:calc_id/traceback to get the traceback of a
    failed calculation
  * Now the logs are stored also in the database, both for the controller node
    and the worker nodes
  * Bypassed Django when deleting calculations from the database: this avoids
    running out of memory for large calculations
  * Fixed an issue in the scenario calculator: the GMFs were not filtered
    according to the distance to the rupture
  * Now critical errors appear in the log file
  * Added a --run command to run hazard and risk together
  * Fixed bug in the event based calculator; in the case
    number_of_logic_tree_samples > 0 it was generating incorrect hazard curves.
    Also improved (a lot) the performance in this case.
  * Fixed a tricky bug happening when some tectonic region type are filtered
    away.
  * The event based risk calculator now save only the non-zero losses in
    the table event_loss_asset.
  * Added a CSV exporter for the Stochastic Event Sets, for debugging purposes.
  * The GMF CSV exporter now sorts the output by rupture tag.

  [Matteo Nastasi]
  * Each pull request must be accompanied by an update of the debian
    changelog now.

 -- Matteo Nastasi (GEM Foundation) <nastasi@openquake.org>  Thu, 07 May 2015 11:33:24 +0200

python-oq-engine (1.3.0-1) precise; urgency=low

  [Matteo Nastasi]
  * gunzip xml demos files after copied into /usr/openquake/engine directory

 -- Matteo Nastasi (GEM Foundation) <nastasi@openquake.org>  Thu, 26 Feb 2015 16:35:20 +0100

python-oq-engine (1.3.0-0) precise; urgency=low

  [Michele Simionato]
  * Updated python-django dependency >= 1.6.1, (our repository already
    includes a backported version for Ubuntu 'precise' 12.04); this change
    makes unnecessary "standard_conforming_strings" postgresql configuration
    variable setting
  * The event based risk calculator is able to disaggregate the event loss
    table per asset. To enable this feature, just list the assets you are
    interested in in the job.ini file: "specific_assets = a1 a2 a3"
  * We have a new hazard calculator, which can be invoked by setting in the
    job.ini file: "calculation_mode = classical_tiling"
    This calculators is the same as the classical calculator (i.e. you will
    get the same numbers) but instead of considering all the hazard sites at
    once, it splits them in tiles and compute the hazard curves for each tile
    sequentially. The intended usage is for very large calculations that
    exceed the available memory. It is especially convenient when you have
    very large logic trees and you are interested only in the statistics (i.e.
    mean curves and quantile curves). In that case you should use it with the
    option individual_curves=false. Notice that this calculator is still in
    an experimental stage and at the moment is does not support UHS curves.
    Hazard maps and hazard curves are supported.
  * We have a new risk calculator, which can be invoked by setting in the
    job.ini file: "calculation_mode = classical_damage"
    This calculator is able to compute the damage distribution for each asset
    starting from the hazard curves produced by the classical
    (or classical_tiling) calculator and a set of fragility functions. Also
    this calculator should be considered in experimental stage.
  * A significant change has been made when the parameter
    number_of_logic_tree_samples is set to a non-zero value. Now, if a branch
    of the source model logic tree is sampled twice we will generate the
    ruptures twice; before the ruptures were generated once and counted twice.
    For the classical calculator there is no effect on the numbers (sampling
    the same branch twice will produce two copies of identical ruptures);
    however, for the event based calculator, sampling the same branch twice
    will produce different ruptures. For instance, in the case of a simple
    source model with a single tectonic region type, before we would have
    generated a single file with the stochastic event sets, now we generate
    number_of_logic_tree_samples files with different stochastic event sets.
    The previous behavior was an optimization-induced bug.
  * Better validation of the input files (fragility models, job.ini)
  * The ability to extract the sites from the site_model.xml file
  * Several missing QA tests have been added
  * The export mechanism has been enhanced and more outputs are being exported
    in CSV format
  * New parameter complex_fault_mesh_spacing
  * Some error messages have been improved
  * A lot of functionality has been ported from the engine to oq-lite,
    i.e.  a lite version of the engine that does not depend on
    PostgreSQL/PostGIS/Django nor from RabbitMQ/Celery. This version is
    much easier to install than the regular engine and it is meant for
    small/medium computation that do not require a cluster. The engine
    demos, have been moved to the oq-risklib repository, so that they can
    be run via the oq-lite command without installing the full engine.
  * Currently the following calculators have been ported (all are to be
    intended as experimental): classical hazard, classical tiling, event
    based hazard, scenario hazard, classical risk, scenario damage,
    classical damage.

 -- Matteo Nastasi (GEM Foundation) <nastasi@openquake.org>  Thu, 26 Feb 2015 10:44:03 +0100

python-oq-engine (1.2.2-0) precise; urgency=low

  * consistency in version management between debian/ubuntu package and
    library from git sources

 -- Matteo Nastasi (GEM Foundation) <nastasi@openquake.org>  Thu, 18 Dec 2014 16:25:05 +0100

python-oq-engine (1.2.1-2) precise; urgency=low

  * Fixed custom dependencies versions (again)

 -- Matteo Nastasi (GEM Foundation) <nastasi@openquake.org>  Tue, 16 Dec 2014 10:48:19 +0100

python-oq-engine (1.2.1-1) precise; urgency=low

  * Fixed custom dependencies versions

 -- Matteo Nastasi (GEM Foundation) <nastasi@openquake.org>  Tue, 16 Dec 2014 09:48:19 +0100

python-oq-engine (1.2.1-0) precise; urgency=low

  * Fixed the logging handler

 -- Matteo Nastasi (GEM Foundation) <nastasi@openquake.org>  Mon, 15 Dec 2014 10:17:30 +0100

python-oq-engine (1.2.0-3) precise; urgency=low

  * Add constraint on python-django dependency version

 -- Matteo Nastasi (GEM Foundation) <nastasi@openquake.org>  Thu, 11 Dec 2014 10:04:45 +0100

python-oq-engine (1.2.0-2) precise; urgency=low

  * More precise exception message

 -- Matteo Nastasi (GEM Foundation) <nastasi@openquake.org>  Wed, 10 Dec 2014 16:21:06 +0100

python-oq-engine (1.2.0-1) precise; urgency=low

  * Bugs fixed in 1.2 release: http://goo.gl/GjbF2r
  * Replace a reference to the 'openquake' command with 'oq-engine'
  * Moved the expected outputs of the ScenarioDamage QA tests in qa_tests_data
  * Moved the logic tree realizations into commonlib
  * It is now possible to compute the uniform spectra even when
    individual_curves is false
  * Reduced the precision when exporting GMFs to XML
  * Fixed test_job_from_file
  * Delayed the OqParam validation
  * Simplified the monitoring
  * Extract the QA tests data from the engine
  * Renamed commonlib.general -> baselib.general
  * Removed the dependency from oq-commonlib
  * Avoid warning no XML exporter for event_loss
  * Update packager and postinst to use the openquake2 db (new default one)
  * Use shallow-clone to improve CI builds speed
  * Download calculation results as files
  * Added an API to retrieve the engine version
  * Unified the export framework for hazard and risk
  * Fast export of the GMFs
  * Fast scenario export
  * Fixed test_is_readable_all_files_lack_permissions when run as root
  * Now 'test_script_lower_than_current_version' does not require an Internet
    connection
  * Warn the user if she asks for statistical outputs but using a single hazard
    output
  * Move the calculation of input/output weights into commonlib
  * Changed the export_dir in several tests
  * Now the packagers makes a HTML report with the performances of the demos
  * Remove hardcoded references to openquake2 in oq_create_db
  * Move JobStats creation inside job_from_file
  * Fixed precision
  * Align openquake_worker.cfg with openquake.cfg
  * Implement memory hard limit control
  * Using commonlib.readinput.get_source_models
  * Check that the hazard calculation mode is consistent with risk calculation
    mode
  * Rollback only if a transaction is on
  * Fixed a bug in export_risk
  * Daily html report
  * Reflected the API change in commonlib.readinput.get_oqparam
  * Updated the engine to cope with the changes in risklib and commonlib
  * Fixed the name of the SES file
  * Changed some hard-coded weights in general.py
  * Changed the import of the calc module
  * Drop risk calculation table
  * Simplified the risk calculators
  * Reflected the API change in hazardlib.calc.gmf.GmfComputer
  * Added a test for duplicated tags in import_gmf_scenario.py
  * Implemented losses per event per asset
  * Dependency check
  * Removed more risk unit tests
  * Removed another couple of redundant tests
  * Remove check on setup.py version since now it's taken from init
  * Fixed _calc_to_response_data
  * Fixed bug when running risk calculations from the platform
  * openquake wrapper script
  * Changed version number in setup.py too
  * Updated version to 1.2
  * Renamed nrml_version->commonlib_version
  * Fixed a bug in the engine server (wrong calculation_id)
  * Fix oq-engine command name in output list
  * Removed the dependency from nrmllib
  * Fixed two merge errors
  * Important fixes pre-2.0 copied from the better-risk branch
  * Renamed the command openquake->oq-engine
  * Change ses collection
  * Fixed the migration script 0007
  * Fixed a bug with the quantile_hazard_curves attribute
  * Removed EventBasedHazardCalculatorTestCase
  * Remove the hazard_calculation table
  * correct complex source for wrong order in edges points
  * missing file open fixed
  * Removed routing tests
  * Added the script correct_complex_sources
  * Complex surf validation
  * Insert the IMT in the db, if not already there
  * The intensity measure types are now sorted also in the scenario calculator
  * Simplified the QA test scenario_damage/case_4
  * Enable 'set -x' when $GEM_SET_DEBUG is true
  * Remove a try finally in engine server task.py
  * Simplification because now the maximum_distance is mandatory
  * Fixed a wrong source model used in the Event Based export test
  * Fixed the what_if_I_upgrade check
  * Added a table imt_taxonomy
  * Fixed the management of missing db upgrades
  * Now the engine is using the new validation mechanism for the hazard sources
  * Fixed the name of a field (risk_job_id->job_id)
  * Special case when the hazard is known at the exact sites of the assets
  * Moved the epsilons from the getters to the database
  * Update the database name in openquake_worker.cfg
  * Removed the old validation mechanism
  * The parameter concurrent_tasks must be available to the workers too
  * Solved the problem with UHS
  * Fixed master https://ci.openquake.org/job/master_oq-engine/1208
  * If individual_curves is set, multi-imt curves must not be generated
  * --what-if-I-upgrade functionality
  * Stats only
  * Short output summary
  * Removed task_no
  * Hazard curves from gmfs
  * Fixed a critical bug with --hazard-output-id
  * Fix the test check_limits_event_based
  * Changed the output_weight for the event based calculator
  * Introduced --hazard-job-id and made it possible to reuse exposures imported
    in the hazard part of the computation
  * Replaced the ScenarioGetter with the GroundMotionFieldGetter
  * Return loss matrix
  * Removed --schema-path from oq_create_db
  * Calculation limits
  * Fixed a bug on tablespace permissions
  * Make the event based calculator more debuggable
  * Added the column uniq_ruptures to the table source_info
  * Db migrations
  * Db migrations 2
  * Saved more sources in source_info
  * Perform means and quantiles in memory
  * Parallel filtering
  * Reintroduce the 'terminate_job_when_celery_is_down' config option
  * Fix risk disaggregation
  * Ordering the sources after filtering-splitting
  * Source ordering
  * Gmf from ruptures
  * Fixed a stupid bug with OQ_TERMINATE_JOB_WHEN_CELERY_IS_DOWN
  * Introduced a variable OQ_TERMINATE_JOB_WHEN_CELERY_IS_DOWN
  * The random seeds have now a default value of 42
  * Added a check for invalid quantile computations
  * Now hazard calculations can be deleted safely
  * Add a file openquake_worker.cfg to be read in the workers
  * Simplified the LOG_FORMAT by removing the name
  * Avoid an ugly error when no tasks are spawned
  * Added a view on the event loss table for convenience of analysis
  * Epsilon sampling feature
  * Distribute-by-rupture phase 2
  * Restored distribution-by-rupture in the event based calculator
  * Provide a good error message when a source model contains GSIMs not in the
    file gsim_logic_tree
  * Moved parse_config from the engine to commonlib
  * Added a test checking the existence of the __init__.py files and fixed the
    QA test classical/case_15
  * Refactored initialize_realizations and added a warning when
    num_samples > num_realizations
  * Fixed a missing import
  * Saving the rupture hypocenter fully into the database
  * Removed an offending ALTER OWNER
  * Source info table
  * Added a test for sampling a large source model logic tree
  * Hazard curves from gmfs
  * Removed num_sites and num_sources from job_stats
  * Removed redundant tests
  * Retrieved the correct output directly, not via an order by
  * Making use of commonlib.parallel in the engine
  * Enhanced qatest_1, so that it subsumes regression_1 and regression_2
  * Taking advantage of the new riskloaders in commonlib
  * Added a missing integer cast
  * Changed disagg/case_1 to use full enumeration
  * Fixed the ordering of the ruptures in the event based calculator
  * Fixed a bug in the GroundMotionValuesGetter
  * Reflected the API change in refactor-risk-model
  * Sent the tectonic region types with less sources first, and fixed
    an ordering bug in a QA test
  * Turn AMQPChannelExceptions into warnings
  * Hide the SES output from a scenario calculator
  * Add a debug flag to enable set -x in packager.sh
  * Better task spawning
  * Reflected the changes to the GmfComputer in hazardlib
  * Fixed the bug in the risk event based calculator with multiple realizations
  * Fix gmf duplication
  * Removed the need for logictree.enumerate_paths
  * Fixed a small bug
  * Removed a commonlib dependency breaking the oqcreate script
  * Now the indices of the filtered sites are stored in the
    ProbabilisticRupture table
  * Fixed another import
  * Fixed a wrong import
  * Moved logictree to commonlib and fixed all the tests
  * Removed the obsolete table hzrdr.ses and small refactoring
  * Tasks with fewer assets are submitted first
  * Better parallelization of the risk calculators
  * Reducing the celery timeout from 30s to 3s
  * Fixed a tricky bug in the scenario calculator with duplicate imts
  * Fixed the ScenarioExportTestCase by changing the position of the points
  * The scenario calculator is now block-size independent
  * Use only the relevant tectonic region types to build the GMPE logic tree
  * Fixed a broadcasting in the classical calculator
  * Saving memory on the controller node
  * Restored the source model sampling feature
  * Complex logic tree test
  * Solved the block size dependence in the risk calculators
  * Fixed a critical ordering bug
  * Changed the _do_run_calc signature
  * Avoid returning duplicated data in the classical calculator
  * Changed the order of the statements in 01-remove-cnode_stats.sql
  * Added a cache on the GSIMs for the probabilities of no exceedence in the
    classical calculator
  * Fix the export of GmfSets in the case of multiple source models
  * Fixed underflow error in postgres
  * Fixed a bug with celery ping
  * Avoid errors on signals when the engine is run through the server
  * Errors in a task are converted into a RuntimeError
  * Remove calculation unit
  * The IML must be extrapolated to zero for large poes
  * Log a warning when more than 80% of the memory is used
  * Refactored the hazard getters
  * Removed the SES table
  * Added a nice error message for far away sources
  * Add support in the engine for a local_settings.py
  * Send the site collection via rabbitmq, not via the database
  * Improvements to the CeleryNodeMonitor
  * Minimal tweaks to the risk calculators
  * Save the number of sites in JobStats as soon as it is available
  * Fix branch var to be compliant within the new CI git plugin
  * Restored the lost fine monitoring on the hazard getters
  * Cluster monitor
  * Celery check
  * Removed the obsolete table uiapi.cnode_stats
  * Make use of the light site collection introduced in hazardlib
  * Optimize the disaggregation calculator
  * Fix a memory leak of celery
  * Remove python-gdal and fix issue with postinst
  * Manual pickling/unpickling
  * Updates Copyright to 2014
  * The rupture tag must be unique
  * Turn SIGTERM into SIGINT
  * Remove another engine-server test script from pylint
  * Removed the dependency on the current working directory from
    utils_config_test
  * Replace README.txt with README.md in the packager script
  * Increase the tolerance in the disaggregation test
  * Readme merge
  * Avoid storing copies of the ruptures
  * Untrapped exceptions in oqtask give ugly error messages
  * Support for posting zipfiles to the engine-server
  * Using iter_native in celery
  * Added test for the loss_fraction exporter
  * Fixed a missing loss_type in export_loss_fraction_xml
  * Merging the engine server inside the engine repository
  * Removing ruptures phase 2
  * Restored qatest 1
  * Added tests for failing computations
  * Removed the progress handler from the engine
  * Better error and logging management
  * Exclude tests folder from pylint check
  * Fixing the build master_oq-engine #790
  * Ruptures are not read from the database anymore, only written
  * In development mode celery is automatically started/stopped together with
    the engine server
  * Remove common directory from risk demos
  * Remove duplication hazard risk
  * Removing the duplication run_hazard/run_risk in engine.py
  * Renamed directories and packages to be consistent with GEM conventions
  * Fixed test_initialize_sources
  * Getting a more uniform distribution of the tasks
  * Remove celery
  * Remove time_span from disaggregation calculator
  * Return the traceback from celery to the controller node
  * If there are no GMVs within the maximum distance for the given assets, the
    computation should not fail with an ugly error but print a warning
  * Better error management
  * Fixed a stupid error in compute_hazard_curves
  * Support for non-parametric sources
  * Fixed the issue of slow sources
  * Fixed the two upgrade scripts breaking the migration from 1.0 to 1.1
  * Add --export-hazard-outputs and --export-risk-outputs switches; also add
    geojson export for hazard curves
  * Light monitor
  * Set CELERY_MAX_CACHED_RESULTS = 1
  * Changed from relative path to full path
  * Fix the feature "import gmf scenario data from file"
  * version: remove warning for pkg install + git program installed case
  * Remove block_size and point_source_block_size
  * Move the unit tests inside the openquake.engine directory
  * Version visualization improvement
  * Added missing CASCADE on a DB migration script
  * Raised the tolerance in ClassicalHazardCase13TestCase
  * In the event based calculator split by ruptures, not by SES
  * BROKER_POOL_LIMIT is causing problem so set it to none
  * Split area sources
  * Force BROKER_POOL_LIMIT to 10
  * Fixed an upgrade script
  * Prefiltering sources in all calculators
  * Savaged the easy part of the work on the decouple-logic-trees branch
  * Changed the way hazard map are interpolated
  * Fixed a bug with static urls
  * Remove database related code
  * Removed hazard curve progress
  * Improved the IMT management in the engine by leveraging the new
    functionality in hazardlib
  * Configuration file for storing oq-platform connection parameters
  * Add loss type to risk outputs
  * Remove parsed source
  * Fix remove demos symlinks
  * gmf.lt_realization_id can be NULL
  * Fixed the _prep_geometry feature of Risk and Hazard calculations
  * Remove a reference to the removed view hzrdr.gmf_family
  * Engine-Server: support for multiple platform installations
  * Removed the complete_logic_tree flags
  * Fixed setup.py
  * Removed the SourceProgress table
  * New risk demos
  * Run a risk calculation
  * Remove validation on site models
  * Removed the rest of the stuff related to the supervisor
  * Removed the supervisor, redis, kombu and related stuff
  * Removed a wrong import
  * An import ordering issue is breaking Jenkins
  * Various small fixes for oq_create_db script
  * Do not register a progress handler if it is not passed
  * Engine Unit test fix
  * Geonode integration
  * Progress Bar support
  * Finally fixed the dependency from the blocksize in the event based
    calculator
  * A simple fix for engine_test.py
  * Replace numpy arrays with postgres array fields in output tables
  * Dump and restore Stochastic Event Set
  * Removed the old distribution and used parallelize as default distribution
    mechanism everywhere
  * Change the distribution in the risk calculators
  * Save in job_stats how much the database increased during the current
    computation
  * Removed calc_num task properly
  * Change dist classical
  * Improve the table job_stats
  * Now the CacheImporter infers the fields from the database, in the right
    order
  * Removed parsed_rupture_model from the db
  * The revoke command should not terminate the workers
  * Remove JobCompletedError
  * Override hazard investigation time in risk event based calculator
  * Companion of https://github.com/gem/oq-engine/pull/1298/
  * Companion of https://github.com/gem/oq-nrmllib/pull/116
  * Simplify schema
  * Filter the sources before storing them in the database
  * Improve the parallelize distribution
  * Fix disaggregation
  * Changed the distance in hazardlib
  * Improve memory consumption in the GMF calculation
  * The file with the exported disagg matrix must contain the poe in the name
  * The multiple sites QA test (classical/case_13) broke
  * Solve the dependency from the parameter concurrent_tasks
  * QA test for multiple sites
  * Cross domain ajax fix for view methods [r=matley] [f=*1234765]
  * Tweaks to make platform calcs work [r=matley] [f=*1234765]
  * Create job and calculation objects in a transaction
  * Make test fixtures optional
  * Get the list of the available magnitude scaling relationships at runtime
  * Save memory when exporting the GMF
  * Fixed a typo in an ordering query
  * Insured loss curves statistics
  * When exporting the GMF, we need to export the rupture tags, not the ids
  * Hazard Curve Parser import update [r=micheles] [f=*trivial]
  * To save space in the db and to avoid running into the text field size
    limit, change model_content.raw_content to store gzipped content
  * Add a tag to the ruptures
  * Change the dump/restore procedures to work with directories, not tarfiles
  * Fix risk QA tests fixtures
  * Documentation for the REST API
  * Fix hazard_curve_multi export path
  * Revise insured losses algorithm
  * Post-calculation migration
  * Correction of baseline DB revision
  * Review Risk demos
  * A couple of fixes to scenario tests
  * Compute standard deviation of losses
  * Validate time_event
  * Add 404 responses in the case of non-existent artifacts
  * Run calcs, part 2
  * Minor loss map export fix
  * Fix for installing source code via pip/git
  * Remove cache from HazardCurveGetterPerAsset
  * Changed an import from nrmllib
  * Pyflakes fixes to the calculators and engine module
  * Reading logic trees from DB - follow up (fix for a careless refactoring
    error)
  * Raise an error when no gmvs are available in a scenario computation
  * Small fix in dump_hazards.py: the filenames list contained duplicates
  * Add 'engine' functionality to disable the job supervisor
  * Read logic trees from DB (instead of the filesystem)
  * Extend forms.CharField to allow null values
  * Small fixes to the script restore_hazards.py
  * Update test fixtures used for risk scenario calculations
  * Trivial: Some small tweaks/cleanups
  * File parsing fix
  * Risk BaseCalculator refactoring
  * Run calculations via REST API (initial sketch)
  * Better input loading (update to 'engine' API)
  * Update Risk Event Based QA test
  * Fixed a very subtle bug with the ordering of sites
  * Added index to hzrdi.hazard_site
  * Updated tests to the new interface
    of 'openquake.engine.db.models.SiteCollection'
  * Compute ground motion values from Stochastic Event Set
    in a risk calculation
  * "List calc results" views
  * Misc. engine fixes to stabilize the build
  * Record all OQ software versions in oq_job
  * Export to path or file (not just path)
  * Minor fix to risk QA test collection
  * Engine API improvements
  * Hazard map GeoJSON export
  * Refactoring: moved risk calculation logic to risklib
  * GeoJSON loss map support
  * GeoJSON export prep
  * Include API version in URLs
  * 'calc info' views
  * Rough sketch of the 'list calculations' views
  * Export loss_fraction quantile fix
  * Fix 'hazard_curve_multi' export
  * Fix Risk QA test collection (nosetests)
  * Remove site_collection column from the database
  * Pack and risk demos LP: #1197737
  * Added more monitoring to the hazard calculators

 -- Matteo Nastasi (GEM Foundation) <nastasi@openquake.org>  Wed, 10 Dec 2014 11:17:03 +0100

python-oq-engine (1.0.0-1) precise; urgency=low

  * 'occupants' is now a float
  * Hazard curve import tool: updated NRML hazard curve parser
  * Made sure that the task_ids are stored in the performance table soon enough
    (LP: #1180271)
  * Added fixtures for risk tests
  * Some support to compute avg and std for the GMFs (LP: #1192413)
  * Renamed the GMF tables (LP: #1192512)
  * Kill running celery tasks on job failure (LP: #1180271)
  * Removed 'patches' folder
  * Event loss csv: fix delimiting character (LP: #1192179)
  * Fixed restore_hazards_test.py (LP: #1189772)
  * Fix restore hazards (LP: #1189772)
  * Fix risk/classical/case_3 (LP: #1190569)
  * Fix get_asset_chunk unit test
  * Added dumping of ses_collection/ses/ses_rupture (LP: #1189750)
  * Fixed the issue with sequences in restore_hazards.py (LP: #1189772)
  * Risk Probabilistic Event Based Calculator - QA Test
  * Fix the GMF export and tables (LP: #1169078,#1187413)
  * Some work to fix qa_tests/risk/event_based_bcr (LP: #1188497)
  * Run risk demos to test the package (LP: #1188117)
  * Update risk demos
  * renamed units -> number_of_units. Support for asset_category == "population"
    (LP: #1188104)
  * Fixed the z1pt0<->z2pt5 inversion problem (LP: #1186490)
  * Removed the special case for gmf_scenario
  * Exposure DB schema update (LP: #1185488)
  * Fix the site_data table to store one site per row; change gmf_agg to point
    to site_data (LP: #1184603)
  * Fix export of Benefit Cost Ratio calculator outputs. (LP: #1181182)
  * Inserted the GMFs with the CacheInserter instead of the BulkInserter
    (LP: #1184624)
  * Added better instrumentation to the hazard getters
  * Make the engine smart enough to infer the right block size (LP: #1183329)
  * New risk demos (LP: #1180698,#1181182)
  * Time event validation fix (LP: #1181235)
  * Unicode list cast fix
  * Implement distribution by SES in the event based hazard calculator
    (LP: #1040141)
  * Remove gmf scenario (LP: #1170628)
  * Purge gmf table (LP: #1170632)
  * Parallelize the queries of kind "insert into gmf agg" by using the standard
    mechanism (LP: #1178054)
  * Skipped hazard/event_based/case_4/test.py (LP: #1181908)
  * Remove the dependency from the gmf/gmf_set tables in the XML export
    procedure (LP: #1169078)
  * Saved memory in the hazard getters by returning only the distinct GMFs
    (LP: #1175941)
  * Fixed the case of no gmfcollections and cleaned up the post processing
    mechanism (LP: #1176887)
  * Filter the ruptures according to the maximum_distance criterium
    (LP: #1178571)
  * New hazard demos (LP: #1168756)
  * Parallelize insert into gmf_agg table (LP: #1178054)
  * Removed some verbose logs in debug mode (LP: #1170938)
  * lxc sandbox - improved CI with sandboxed source tests (LP: #1177319)
  * Report "calculation", not the job (LP: #1178583)
  * Fix performance_monitor_test.py on Mac OS X (LP: #1177403)
  * Remove config.gem files from demos
  * Vulnerability functions for contents, occupants and non-structural damage
    (LP: #1174231)
  * Improved the memory profiling (LP: #1175941)
  * Cleanup of the hazard getters and small improvements to help the performance
    analysis of risk calculators (LP: #1175941)
  * Add a facility to import hazard_curves from XML files (LP: #1175452)
  * Refactoring of risk calculators (LP: #1175702)
  * Added references to RiskCalculation model
  * --config-file option (LP: #1174316)
  * Update calls to risklib to the latest interface (LP: #1174301)
  * Event-Based Hazard: Better hazard curve / GMF validation (LP: #1167302)
  * Improved hazard doc
  * CONTRIBUTORS.txt
  * DB cleanup
  * --optimize-source-model pre-processing option (LP: #1096867)
  * Relax validation rules on interest rate for benefit-cost ratio analysis
    (LP: #1172324)
  * Support non-unique taxonomy -> IMT association across different
    vulnerability files (LP: #1171782)
  * Point source block size (LP: #1096867)
  * Use "hazard curve multi imt" also when all the realizations are considered
    (LP: #1171389)
  * Fix aggregate loss curve computation (LP: #1171361)
  * Add instrumentation via the EnginePerformanceMonitor to all the calculators
    (LP: #1171060)
  * Replaced run_job_sp with run_hazard_job (LP: #1153512)
  * Cleanup input reuse
  * Simplify hazard getter query
  * Add a forgotten constrain ON DELETE CASCADE on the table gmf_agg
    (LP: #1170637)
  * Mean loss curve computation updated (LP: #1168454,#1169886,#1170630)
  * Changed the generation of hazard_curves to use the gmf_agg table
    (LP: #1169703)
  * Add geospatial index on gmf_agg
  * Fix hazard map and UHS export filenames (include PoE) (LP: #1169988)
  * Lower the parameter ses_per_logic_tree_path in the event_based QA tests to
    make them much faster (LP: #1169883)
  * Fix Event based mean loss curve computation (LP: #1168454)
  * An attempt to solve the memory occupation issue for the event_based risk
    calculator (LP: #1169577)
  * Update event based mean/quantile loss curve computation (LP: #1168454)
  * Fix disagg export file name (LP: #1163276)
  * Include 'investigation_time' in exported UHS XML (LP: #1169106)
  * Raise warnings when invalid/unknown/unnecessary params are specified
    (LP: #1164324)
  * Fix characteristic fault rupture serialization (LP: #1169069)
  * Fixed a bug in event_based/core_test.py due to the version of mock used
    (LP: #1167310)
  * Make sure the generated XML are valid according to NRML (LP: #1169106)
  * Fix the tests of the event_based depending on random number details
    (LP: #1167310)
  * Scenario risk is using "default" connection on a cluster (LP: #1167969)
  * Add a mechanism to populate the db from CSV files, without the need to run
    a fake calculation (LP: #1167310,#1167693)
  * Source model NRML to hazardlib conversion now throws useful error messages
    (LP: #1154512)
  * Organization of hazard exports (LP: #1163276)
  * Some trivial optimizations in Risk Event Based calculator
  * Do not use 'default' user on raw cursors. (LP: #1167776)
  * Removed a bunch of old test fixtures
  * release updated
  * hazard curves in multiple imts (LP: #1160427)
  * Critical fix to disaggregation interpolation (LP: #1167245)
  * Fix setup.py version number
  * Fix char source logic tree validation (LP: #1166756)
  * Update version to 1.0
  * Reflect latest interface changes in risklib (LP: #1166252)
  * Event base performance (LP: #1168233)
  * Fix a "reproducibility" issue when getting hazard sites from exposure
    (LP: #1163818)
  * Disaggregation in event based risk calculator (LP: #1160993)
  * Read 'sites' from 'sites_csv' (LP: #1097618)
  * add debconf tool to manage postgresql.conf file modification
  * Issue 1160993 (LP: #1160993,#1160845)
  * Importing GMF from XML: step 2 (LP: #1160398)
  * Disaggregation of losses by taxonomy (LP: #1160845)
  * Vulnerability model validation (LP: #1157072)
  * Big docs cleanup
  * Mean and quantile Loss map support (LP: #1159865)
  * Event-Based Hazard: Save multi-surface ruptures (LP: #1144225)
  * Fix loss curve export (LP: #1157072)
  * Fix an incorrect parameter in event-based hazard QA tests, cases 2 and 4
  * end-to-end qa tests for Scenario Risk and Scenario Damage
  * Trivial fix for setup.py
  * New E2E regression tests
  * Updated QA tests due to change in risklib
  * Engine cleanup
  * Characteristic source logic tree support (LP: #1144225)
  * Added a script to dump the hazard outputs needed for the risk (LP: #1156998)
  * Remove complete logic tree flags when redundant (LP: #1155904)
  * Do not read risk inputs from fylesystem but from ModelContent
  * Remove --force-inputs feature (LP: #1154552)
  * UHS Export (LP: #1082312)
  * UHS post-processing (LP: #1082312)
  * Fragility model using structure dependent IMT (LP: #1154549)
  * Correct bin/openquake help string for --log-level
  * Hazard post-processing code cleanup (LP: #1082312)
  * Allow Event-Based hazard post-processing to run without celery
  * More event-based hazard QA tests (LP: #1088864)
  * Real errors are masked in the qa_test since the real computation runs in a
    subprocess (LP: #1153512)
  * Minor simplification of the hazard_getter query
  * Correlation model qa tests (LP: #1097646)
  * Vulnerability model using structure dependent intensity measure types
    (LP: #1149270)
  * Fix a broken scenario hazard export test
  * Support for Characteristic Fault Sources (LP: #1144225)
  * Added a missing KILOMETERS_TO_METERS conversion in the hazard_getters
  * Average Losses (LP: #1152237)
  * Improved the error message for unavailable gsims
  * Companion changes to https://github.com/gem/oq-risklib/pull/38
  * Fix 1144741 (LP: #1144741)
  * Fix 1144388 (LP: #1144388)
  * Fixed ordering bug in the XML export of gmf_scenario (LP: #1152172)
  * Don't save hazard curves to the DB which are all zeros (LP: #1096926)
  * Add hazard nose attribute to the hazard QA test
  * Avoid fully qualified name in the XML <uncertaintyModel> tag (LP: #1116398)
  * Fix Scenario Risk calculator
  * New CLI functionality: delete old calculations (LP: #1117052)
  * DB security cleanup (LP: #1117052)
  * Event-Based Hazard Spatial Correlation QA tests (LP: #1099467)
  * Correct OQ engine version in db script
  * Preloaded exposure (LP: #1132902)
  * 1132708 and 1132731 (LP: #1132731)
  * Stabilize classical hazard QA test case 11
  * DB schema bootstrap script now runs silently by default
  * Fix aggregate loss export test
  * Fix a broken disagg/core test
  * Easy hazard getters optimization (LP: #1132708)
  * Fix progress risk
  * Event loss tables (LP: #1132699)
  * Fix the memory occupation issue for the scenario_risk calculator
    (LP: #1132018,#1132017)
  * Performance monitor to measure times and memory occupation of bottleneck
    code (LP: #1132017)
  * Scenario insured losses
  * Version fix (already present fix in master, add a test to verify it)
  * Classical Hazard QA test, SA IMT case (LP: #1073591)
  * Optimize hazard curve insertion (LP: #1100332)
  * updates due to the latest risklib api changes
  * Fixed the bug introduced by change the location field from Geometry to
    Geography
  * "openquake --version broked" fix
  * Fixed bug in the distribution of the realizations logic
  * Simplified the hazard getters so that they are pickleable without effort
  * Update to disaggregation equation (LP: #1116262)
  * Scenario Aggregated Loss
  * Risk maximum distance (LP: #1095582)
  * Add timestamps to calculation summary output (LP: #1129271)
  * More efficient hazard curve update transactions. (LP: #1121825)
  * Scenario risk tests
  * Added parameter taxonomies_from_fragility_model (LP: #1122817)
  * Add a check for missing taxonomies in the scenario_damage calculator
    (LP: #1122817)
  * Add '_update_progress' for clearer profiling (LP: #1121825)
  * Removed many global dictionaries and adopted a convention-over-configuration
    approach
  * Generation of ground motion fields only within a certain distance from the
    rupture (LP: #1121940)
  * Link between Rupture / Stochastic Event Set and Ground motion field outputs
    (LP: #1119553)
  * Fixed the qa_test for scenario_damage
  * Fix HazardCalculation.get_imts()
  * Donot save absolute losses (LP: #1096881)
  * Scenario hazard: fix a reference to the site collection
  * Fixes scenario hazard correlation
  * Scenario risk
  * Changed DmgState to have a foreign key to OqJob, not to Output; also removed
    the CollapseMap special treatment (LP: #1100371)
  * Drop upload table
  * Remove several global dictionaries from the engine
  * Mean and quantile Loss curve computation (LP: #1101270)
  * Cache the SiteCollection to avoid redundant recreation (LP: #1096915)
  * Scenario hazard correlation model (LP: #1097646)

 -- Matteo Nastasi (GEM Foundation) <nastasi@openquake.org>  Mon, 24 Jun 2013 17:39:07 +0200

python-oq-engine (0.9.1-1) precise; urgency=low

  * upstream release

 -- Matteo Nastasi (GEM Foundation) <nastasi@openquake.org>  Mon, 11 Feb 2013 11:00:54 +0100

python-oq-engine (0.8.3-3) precise; urgency=low

  * Add missing monitor.py source

 -- Muharem Hrnjadovic <mh@foldr3.com>  Tue, 23 Oct 2012 10:16:18 +0200

python-oq-engine (0.8.3-2) precise; urgency=low

  * Use arch-independent JAVA_HOME env. variable values (LP: #1069804)

 -- Muharem Hrnjadovic <mh@foldr3.com>  Mon, 22 Oct 2012 15:30:39 +0200

python-oq-engine (0.8.3-1) precise; urgency=low

  * upstream release

 -- Muharem Hrnjadovic <mh@foldr3.com>  Fri, 19 Oct 2012 19:53:00 +0200

python-oq-engine (0.8.2-5) precise; urgency=low

  * Make sure the vs30_type param is capitalized (LP: #1050792)

 -- Muharem Hrnjadovic <mh@foldr3.com>  Fri, 21 Sep 2012 12:01:34 +0200

python-oq-engine (0.8.2-4) precise; urgency=low

  * fix JAVA_HOME value so it works in ubuntu 12.04 LTS (LP: #1051941)

 -- Muharem Hrnjadovic <mh@foldr3.com>  Mon, 17 Sep 2012 14:52:12 +0200

python-oq-engine (0.8.2-3) precise; urgency=low

  * Insured loss probabilistic event based calculator (LP: #1045318)

 -- Muharem Hrnjadovic <mh@foldr3.com>  Wed, 05 Sep 2012 09:22:36 +0200

python-oq-engine (0.8.2-2) precise; urgency=low

  * remove namespace/module ambiguity

 -- Muharem Hrnjadovic <mh@foldr3.com>  Tue, 04 Sep 2012 17:08:17 +0200

python-oq-engine (0.8.2-1) precise; urgency=low

  * Upstream release (LP: #1045214)

 -- Muharem Hrnjadovic <mh@foldr3.com>  Tue, 04 Sep 2012 08:52:53 +0200

python-oq-engine (0.8.1-5) precise; urgency=low

  * rm threaded serialization patch (since it increases overall run time)

 -- Muharem Hrnjadovic <mh@foldr3.com>  Wed, 25 Jul 2012 17:01:32 +0200

python-oq-engine (0.8.1-4) precise; urgency=low

  * Try threaded serialization in order to fix performance regression
    (LP: #1027874)

 -- Muharem Hrnjadovic <mh@foldr3.com>  Mon, 23 Jul 2012 13:21:32 +0200

python-oq-engine (0.8.1-3) precise; urgency=low

  * Fix import exception when DJANGO_SETTINGS_MODULE is not set (LP: #1027776)

 -- Muharem Hrnjadovic <mh@foldr3.com>  Mon, 23 Jul 2012 09:08:01 +0200

python-oq-engine (0.8.1-2) precise; urgency=low

  * Fix for region discretization bug (LP: #1027041)

 -- Muharem Hrnjadovic <mh@foldr3.com>  Sun, 22 Jul 2012 10:12:25 +0200

python-oq-engine (0.8.1-1) precise; urgency=low

  * new upstream release (LP: #1027030)

 -- Muharem Hrnjadovic <mh@foldr3.com>  Fri, 20 Jul 2012 15:06:18 +0200

python-oq-engine (0.7.0-4) precise; urgency=low

  * fix typo in oq_restart script (LP: #994565)

 -- Muharem Hrnjadovic <mh@foldr3.com>  Fri, 04 May 2012 15:01:54 +0200

python-oq-engine (0.7.0-3) precise; urgency=low

  * Correct the version displayed by OpenQuake (on demand).

 -- Muharem Hrnjadovic <mh@foldr3.com>  Fri, 04 May 2012 08:20:18 +0200

python-oq-engine (0.7.0-2) oneiric; urgency=low

  * Fix bug in the classical PSHA calculator (LP: #984055)

 -- Muharem Hrnjadovic <mh@foldr3.com>  Wed, 02 May 2012 22:00:59 +0200

python-oq-engine (0.7.0-1) oneiric; urgency=low

  * Upstream release, rev. 0.7.0

 -- Muharem Hrnjadovic <mh@foldr3.com>  Wed, 02 May 2012 21:34:03 +0200

python-oq-engine (0.6.1-9) oneiric; urgency=low

  * Fix db router config for the oqmif schema (LP: #993256)

 -- Muharem Hrnjadovic <mh@foldr3.com>  Wed, 02 May 2012 15:23:40 +0200

python-oq-engine (0.6.1-8) oneiric; urgency=low

  * Re-apply fix for ERROR: role "oq_ged4gem" does not exist (LP: #968056)

 -- Muharem Hrnjadovic <mh@foldr3.com>  Wed, 02 May 2012 10:23:40 +0200

python-oq-engine (0.6.1-7) oneiric; urgency=low

  * delete obsolete .pyc files in /usr/openquake (LP: #984912)

 -- Muharem Hrnjadovic <mh@foldr3.com>  Thu, 19 Apr 2012 10:28:45 +0200

python-oq-engine (0.6.1-6) oneiric; urgency=low

  * Remove spurious 'oqmif' db user from settings.py (LP: #980769)

 -- Muharem Hrnjadovic <mh@foldr3.com>  Fri, 13 Apr 2012 14:35:54 +0200

python-oq-engine (0.6.1-5) oneiric; urgency=low

  * Pass the postgres port to the 'createlang' command as well.

 -- Muharem Hrnjadovic <mh@foldr3.com>  Fri, 13 Apr 2012 10:37:26 +0200

python-oq-engine (0.6.1-4) oneiric; urgency=low

  * Fix psql invocation.

 -- Muharem Hrnjadovic <mh@foldr3.com>  Fri, 13 Apr 2012 06:01:12 +0200

python-oq-engine (0.6.1-3) oneiric; urgency=low

  * Support machines with multiple postgres versions (LP: #979881)

 -- Muharem Hrnjadovic <mh@foldr3.com>  Fri, 13 Apr 2012 05:49:41 +0200

python-oq-engine (0.6.1-2) oneiric; urgency=low

  * Fix oq_restart_workers script so it uses the correct db table (oq_job)

 -- Muharem Hrnjadovic <mh@foldr3.com>  Wed, 04 Apr 2012 11:29:36 +0200

python-oq-engine (0.6.1-1) oneiric; urgency=low

  * OpenQuake 0.6.1 upstream release (LP: #971541)

 -- Muharem Hrnjadovic <mh@foldr3.com>  Tue, 03 Apr 2012 08:52:39 +0200

python-oq-engine (0.6.0-15) oneiric; urgency=low

  * Support machines with multiple postgres versions (LP: #979881)

 -- Muharem Hrnjadovic <mh@foldr3.com>  Thu, 12 Apr 2012 18:56:58 +0200

python-oq-engine (0.6.0-14) oneiric; urgency=low

  * Improved version string, post-installation actions

 -- Muharem Hrnjadovic <mh@foldr3.com>  Fri, 30 Mar 2012 17:21:40 +0200

python-oq-engine (0.6.0-13) oneiric; urgency=low

  * proper fix for GMF serialization problem (LP: #969014)

 -- Muharem Hrnjadovic <mh@foldr3.com>  Fri, 30 Mar 2012 15:14:41 +0200

python-oq-engine (0.6.0-12) oneiric; urgency=low

  * Fix GMF serialization in the hazard event based calculator (LP: #969014)

 -- Muharem Hrnjadovic <mh@foldr3.com>  Fri, 30 Mar 2012 12:15:44 +0200

python-oq-engine (0.6.0-11) oneiric; urgency=low

  * Fix ERROR: role "oq_ged4gem" does not exist (LP: #968056)

 -- Muharem Hrnjadovic <mh@foldr3.com>  Thu, 29 Mar 2012 10:44:23 +0200

python-oq-engine (0.6.0-10) oneiric; urgency=low

  * Fix BaseHazardCalculator, so self.calc gets initialized.

 -- Muharem Hrnjadovic <mh@foldr3.com>  Fri, 23 Mar 2012 07:20:47 +0100

python-oq-engine (0.6.0-9) oneiric; urgency=low

  * Turn off accidental worker-side logic tree processing (LP: #962788)

 -- Muharem Hrnjadovic <mh@foldr3.com>  Fri, 23 Mar 2012 06:27:36 +0100

python-oq-engine (0.6.0-8) oneiric; urgency=low

  * Package tested and ready for deployment.

 -- Muharem Hrnjadovic <mh@foldr3.com>  Tue, 20 Mar 2012 15:54:31 +0100

python-oq-engine (0.6.0-7) oneiric; urgency=low

  * All demos pass, rebuild this package

 -- Muharem Hrnjadovic <mh@foldr3.com>  Wed, 07 Mar 2012 18:12:26 +0100

python-oq-engine (0.6.0-6) oneiric; urgency=low

  * Another db user fix

 -- Muharem Hrnjadovic <mh@foldr3.com>  Wed, 07 Mar 2012 17:18:31 +0100

python-oq-engine (0.6.0-5) oneiric; urgency=low

  * Fix database users

 -- Muharem Hrnjadovic <mh@foldr3.com>  Wed, 07 Mar 2012 16:39:49 +0100

python-oq-engine (0.6.0-4) oneiric; urgency=low

  * Fix distro series

 -- Muharem Hrnjadovic <mh@foldr3.com>  Wed, 07 Mar 2012 09:25:57 +0100

python-oq-engine (0.6.0-3) precise; urgency=low

  * Added license file

 -- Muharem Hrnjadovic <mh@foldr3.com>  Wed, 07 Mar 2012 08:35:12 +0100

python-oq-engine (0.6.0-2) oneiric; urgency=low

  * added sample celeryconfig.py file

 -- Muharem Hrnjadovic <mh@foldr3.com>  Mon, 05 Mar 2012 20:07:23 +0100

python-oq-engine (0.6.0-1) oneiric; urgency=low

  * OpenQuake rev. 0.6.0 upstream release (LP: #946879)
  * add postgresql-plpython-9.1 dependency (LP: #929429)

 -- Muharem Hrnjadovic <mh@foldr3.com>  Mon, 05 Mar 2012 11:05:22 +0100

python-oq-engine (0.5.1-2) oneiric; urgency=low

  * add postrm script (LP: #906613)

 -- Muharem Hrnjadovic <mh@foldr3.com>  Thu, 02 Feb 2012 13:00:06 +0100

python-oq-engine (0.5.1-1) oneiric; urgency=low

  * 0.5.1 upstream release (LP: #925339)

 -- Muharem Hrnjadovic <mh@foldr3.com>  Thu, 02 Feb 2012 10:11:58 +0100

python-oq-engine (0.5.0-9) oneiric; urgency=low

  * Fix error resulting from backporting code.

 -- Muharem Hrnjadovic <mh@foldr3.com>  Wed, 25 Jan 2012 16:27:49 +0100

python-oq-engine (0.5.0-8) oneiric; urgency=low

  * Fix hazard map serialization failure (LP: #921604)

 -- Muharem Hrnjadovic <mh@foldr3.com>  Wed, 25 Jan 2012 16:06:54 +0100

python-oq-engine (0.5.0-7) oneiric; urgency=low

  * Remove one last 'sudo' from db setup script

 -- Muharem Hrnjadovic <mh@foldr3.com>  Wed, 25 Jan 2012 12:17:35 +0100

python-oq-engine (0.5.0-6) oneiric; urgency=low

  * NRML files are written only once (LP: #914614)
  * optimize parallel results collection (LP: #914613)
  * fix "current realization" progress counter value (LP: #914477)

 -- Muharem Hrnjadovic <mh@foldr3.com>  Thu, 19 Jan 2012 15:16:51 +0100

python-oq-engine (0.5.0-5) oneiric; urgency=low

  * Revert to the usual database user names.

 -- Muharem Hrnjadovic <mh@foldr3.com>  Tue, 10 Jan 2012 10:49:49 +0100

python-oq-engine (0.5.0-4) oneiric; urgency=low

  * Remove "sudo" from db setup script (LP: #914139)

 -- Muharem Hrnjadovic <mh@foldr3.com>  Tue, 10 Jan 2012 08:18:14 +0100

python-oq-engine (0.5.0-3) oneiric; urgency=low

  * Fix demo files.

 -- Muharem Hrnjadovic <mh@foldr3.com>  Mon, 09 Jan 2012 21:10:08 +0100

python-oq-engine (0.5.0-2) oneiric; urgency=low

  * Calculation and serialization are to be carried out in parallel
    (LP: #910985)

 -- Muharem Hrnjadovic <mh@foldr3.com>  Mon, 09 Jan 2012 15:53:05 +0100

python-oq-engine (0.5.0-1) oneiric; urgency=low

  * Prepare rel. 0.5.0 of python-oq-engine (LP: #913540)
  * set JAVA_HOME for celeryd (LP: #911697)

 -- Muharem Hrnjadovic <mh@foldr3.com>  Mon, 09 Jan 2012 07:15:31 +0100

python-oq-engine (0.4.6-11) oneiric; urgency=low

  * Facilitate java-side kvs connection caching
    (LP: #894261, #907760, #907993).

 -- Muharem Hrnjadovic <mh@foldr3.com>  Mon, 02 Jan 2012 13:42:42 +0100

python-oq-engine (0.4.6-10) oneiric; urgency=low

  * Only use one amqp log handler per celery worker (LP: #907360).

 -- Muharem Hrnjadovic <mh@foldr3.com>  Mon, 02 Jan 2012 13:10:50 +0100

python-oq-engine (0.4.6-9) oneiric; urgency=low

  * add a debian/preinst script that makes sure we have no garbage
    from previous package installation lying around (LP: #906613).

 -- Muharem Hrnjadovic <mh@foldr3.com>  Tue, 20 Dec 2011 10:43:12 +0100

python-oq-engine (0.4.6-8) oneiric; urgency=low

  * Repackage 0.4.6-6 (no asynchronous classical PSHA code)
    for oneiric (also fix the postgres-9.1 issues).

 -- Muharem Hrnjadovic <mh@foldr3.com>  Fri, 16 Dec 2011 11:34:47 +0100

python-oq-engine (0.4.6-6) oneiric; urgency=low

  * Make sure /var/lib/openquake/disagg-results exists and has an
    appropriate owner and permissions (LP: #904659)

 -- Muharem Hrnjadovic <mh@foldr3.com>  Thu, 15 Dec 2011 12:26:28 +0100

python-oq-engine (0.4.6-5) natty; urgency=low

  * Make sure the demos that were broken in 0.4.6 are not installed
    (LP: #901112)

 -- Muharem Hrnjadovic <mh@foldr3.com>  Fri, 09 Dec 2011 16:40:50 +0100

python-oq-engine (0.4.6-4) natty; urgency=low

  * Tolerate the failure of chown and/or chmod on /var/lib/openquake
    (LP: #902083)

 -- Muharem Hrnjadovic <mh@foldr3.com>  Fri, 09 Dec 2011 10:38:46 +0100

python-oq-engine (0.4.6-3) natty; urgency=low

  * Remove UHS changes in order to fix python-java-bridge failures
    (LP: #900617)

 -- Muharem Hrnjadovic <mh@foldr3.com>  Fri, 09 Dec 2011 07:51:19 +0100

python-oq-engine (0.4.6-2) oneiric; urgency=low

  * Add missing dependency, python-h5py (LP: #900300)

 -- Muharem Hrnjadovic <mh@foldr3.com>  Mon, 05 Dec 2011 15:09:37 +0100

python-oq-engine (0.4.6-1) oneiric; urgency=low

  * Upstream release (LP: #898634)
  * Make postgres dependencies less version dependent (LP: #898622)

 -- Muharem Hrnjadovic <mh@foldr3.com>  Mon, 05 Dec 2011 10:51:46 +0100

python-oq-engine (0.4.4-19) oneiric; urgency=low

  * Functions called from celery tasks should not make use of logic trees
    (LP: #880743)

 -- Muharem Hrnjadovic <mh@foldr3.com>  Mon, 24 Oct 2011 14:37:41 +0200

python-oq-engine (0.4.4-18) oneiric; urgency=low

  * Add python-setuptools as a python-oq-engine dependency (LP: #877915)

 -- Muharem Hrnjadovic <mh@foldr3.com>  Sun, 23 Oct 2011 18:29:41 +0200

python-oq-engine (0.4.4-17) oneiric; urgency=low

  * Refresh the demos and make sure the newest ones are always installed
    under /usr/openquake/demos

 -- Muharem Hrnjadovic <mh@foldr3.com>  Sun, 23 Oct 2011 18:12:59 +0200

python-oq-engine (0.4.4-16) oneiric; urgency=low

  * Remove superfluous OPENQUAKE_ROOT import.

 -- Muharem Hrnjadovic <mh@foldr3.com>  Sun, 23 Oct 2011 16:42:17 +0200

python-oq-engine (0.4.4-15) oneiric; urgency=low

  * Added the python code needed for the new logic tree implementation
    (LP: #879451)

 -- Muharem Hrnjadovic <mh@foldr3.com>  Sun, 23 Oct 2011 12:27:15 +0200

python-oq-engine (0.4.4-14) oneiric; urgency=low

  * leave exceptions raised by celery tasks alone (LP: #878736)

 -- Muharem Hrnjadovic <mh@foldr3.com>  Thu, 20 Oct 2011 12:30:50 +0200

python-oq-engine (0.4.4-13) oneiric; urgency=low

  * Avoid failures while reraising exceptions (LP: #877992)

 -- Muharem Hrnjadovic <mh@foldr3.com>  Wed, 19 Oct 2011 15:03:58 +0200

python-oq-engine (0.4.4-12) natty; urgency=low

  * Impose upper limit on JVM memory usage (LP: #821002)

 -- Muharem Hrnjadovic <mh@foldr3.com>  Mon, 17 Oct 2011 17:35:40 +0200

python-oq-engine (0.4.4-11) oneiric; urgency=low

  * add python-oq-engine_0.4.4.orig.tar.gz to upload

 -- Muharem Hrnjadovic <mh@foldr3.com>  Fri, 14 Oct 2011 11:57:11 +0200

python-oq-engine (0.4.4-10) oneiric; urgency=low

  * Ubuntu 11.10 upload.

 -- Muharem Hrnjadovic <mh@foldr3.com>  Fri, 14 Oct 2011 11:37:17 +0200

python-oq-engine (0.4.4-9) natty; urgency=low

  * 'new_in_this_release' files apply to latest upgrade (LP: #873205)

 -- Muharem Hrnjadovic <mh@foldr3.com>  Thu, 13 Oct 2011 10:36:04 +0200

python-oq-engine (0.4.4-8) natty; urgency=low

  * Make sure all demo files are unzipped (LP: #872816)

 -- Muharem Hrnjadovic <mh@foldr3.com>  Thu, 13 Oct 2011 10:17:08 +0200

python-oq-engine (0.4.4-7) natty; urgency=low

  * More robust detection of the 'openquake' system group (LP #872814)

 -- Muharem Hrnjadovic <mh@foldr3.com>  Wed, 12 Oct 2011 14:37:40 +0200

python-oq-engine (0.4.4-6) natty; urgency=low

  * make the demo files writable by owner *and* group.

 -- Muharem Hrnjadovic <mh@foldr3.com>  Tue, 11 Oct 2011 16:09:51 +0200

python-oq-engine (0.4.4-5) natty; urgency=low

  * Remove unneeded database users (LP #872277)
  * fix smoketests (add DEPTHTO1PT0KMPERSEC, VS30_TYPE parameter defaults)

 -- Muharem Hrnjadovic <mh@foldr3.com>  Tue, 11 Oct 2011 15:48:20 +0200

python-oq-engine (0.4.4-4) natty; urgency=low

  * turn off -x flag in debian/postinst
  * unzip the example files in /usr/openquake/demos

 -- Muharem Hrnjadovic <mh@foldr3.com>  Tue, 11 Oct 2011 14:55:30 +0200

python-oq-engine (0.4.4-3) natty; urgency=low

  * fix lintian warning

 -- Muharem Hrnjadovic <mh@foldr3.com>  Tue, 11 Oct 2011 14:26:25 +0200

python-oq-engine (0.4.4-2) natty; urgency=low

  * Use dh_installexamples to include the smoketests in the package.

 -- Muharem Hrnjadovic <mh@foldr3.com>  Tue, 11 Oct 2011 12:23:06 +0200

python-oq-engine (0.4.4-1) natty; urgency=low

  * fix permissions for config files in /etc/openquake (LP #850766)
  * be more intelligent about pg_hba.conf files (LP #848579)
  * add smoke tests to the package (LP #810982)

 -- Muharem Hrnjadovic <mh@foldr3.com>  Tue, 11 Oct 2011 11:47:30 +0200

python-oq-engine (0.4.3-21) natty; urgency=low

  * Remove unneeded dependency on fabric (LP: #852004)

 -- Muharem Hrnjadovic <mh@foldr3.com>  Fri, 16 Sep 2011 20:47:49 +0000

python-oq-engine (0.4.3-20) natty; urgency=low

  * Shut down celery prior to restarting postgres and setting up the database
    (LP: #846388)

 -- Muharem Hrnjadovic <mh@foldr3.com>  Sat, 10 Sep 2011 19:47:56 +0200

python-oq-engine (0.4.3-19) natty; urgency=low

  * Close all db connections in order to prevent package upgrade failures
   (LP: 846279)

 -- Muharem Hrnjadovic <mh@foldr3.com>  Sat, 10 Sep 2011 09:37:34 +0200

python-oq-engine (0.4.3-18) natty; urgency=low

  * declare the "include_defaults" flag in the openquake script (LP: #845994)

 -- Muharem Hrnjadovic <mh@foldr3.com>  Fri, 09 Sep 2011 22:38:40 +0200

python-oq-engine (0.4.3-17) natty; urgency=low

  * package the correct software revision (LP: #845583)

 -- Muharem Hrnjadovic <mh@foldr3.com>  Fri, 09 Sep 2011 15:00:05 +0200

python-oq-engine (0.4.3-16) natty; urgency=low

  * Add all required db users to pg_hba.conf (LP: #845461)

 -- Muharem Hrnjadovic <mh@foldr3.com>  Fri, 09 Sep 2011 11:25:41 +0200

python-oq-engine (0.4.3-15) natty; urgency=low

  * Remove obsolete dependency on python-geoalchemy (LP: #845439)

 -- Muharem Hrnjadovic <mh@foldr3.com>  Fri, 09 Sep 2011 10:25:25 +0200

python-oq-engine (0.4.3-14) natty; urgency=low

  * turn off 'set -x' in debian/postinst

 -- Muharem Hrnjadovic <mh@foldr3.com>  Fri, 09 Sep 2011 07:18:34 +0200

python-oq-engine (0.4.3-13) natty; urgency=low

  * Better detection of postgresql-8.4

 -- Muharem Hrnjadovic <mh@foldr3.com>  Fri, 09 Sep 2011 07:16:11 +0200

python-oq-engine (0.4.3-12) natty; urgency=low

  * detect the absence of the rabbitmq and postgres services and refrain
    from the corresponding initialization actions  (LP: #845344)

 -- Muharem Hrnjadovic <mh@foldr3.com>  Fri, 09 Sep 2011 06:47:32 +0200

python-oq-engine (0.4.3-11) natty; urgency=low

  * Fix logging sink configuration file and location.

 -- Muharem Hrnjadovic <mh@foldr3.com>  Wed, 07 Sep 2011 14:31:51 +0200

python-oq-engine (0.4.3-10) natty; urgency=low

  * Fix database user/permissions for admin schema.

 -- Muharem Hrnjadovic <mh@foldr3.com>  Wed, 07 Sep 2011 14:07:30 +0200

python-oq-engine (0.4.3-9) natty; urgency=low

  * turn off 'set -x' in debian/postinst

 -- Muharem Hrnjadovic <mh@foldr3.com>  Tue, 06 Sep 2011 17:44:37 +0200

python-oq-engine (0.4.3-8) natty; urgency=low

  * Fixed database (user) setup and general breakage (LP: #842472)

 -- Muharem Hrnjadovic <mh@foldr3.com>  Tue, 06 Sep 2011 17:42:51 +0200

python-oq-engine (0.4.3-7) natty; urgency=low

  * Fix database (user) setup (LP: #842472)
  * Copy configuration file to /etc/openquake (LP: #842468)

 -- Muharem Hrnjadovic <mh@foldr3.com>  Tue, 06 Sep 2011 15:34:17 +0200

python-oq-engine (0.4.3-6) natty; urgency=low

  * Delay the import of openquake.engine.job to allow the user to see the version
    and/or help without errors (LP: #842604)

 -- Muharem Hrnjadovic <mh@foldr3.com>  Tue, 06 Sep 2011 14:37:06 +0200

python-oq-engine (0.4.3-5) natty; urgency=low

  * Copy configuration file to /usr/openquake (LP: #842468)

 -- Muharem Hrnjadovic <mh@foldr3.com>  Tue, 06 Sep 2011 11:45:55 +0200

python-oq-engine (0.4.3-4) natty; urgency=low

  * Fix 'Architecture' field in debian/control.

 -- Muharem Hrnjadovic <mh@foldr3.com>  Mon, 05 Sep 2011 21:35:10 +0200

python-oq-engine (0.4.3-3) natty; urgency=low

  * Add Django as a dependency (LP: #830974)

 -- Muharem Hrnjadovic <mh@foldr3.com>  Mon, 05 Sep 2011 21:33:01 +0200

python-oq-engine (0.4.3-2) natty; urgency=low

  * Make db error detection smarter (LP: #819710)

 -- Muharem Hrnjadovic <mh@foldr3.com>  Mon, 05 Sep 2011 21:30:16 +0200

python-oq-engine (0.4.3-1) natty; urgency=low

  * Upstream release (LP: #839424)

 -- Muharem Hrnjadovic <mh@foldr3.com>  Mon, 05 Sep 2011 18:13:42 +0200

python-oq-engine (0.4.1-12) natty; urgency=low

  * Better error detection for schema creation output (LP #819710)
  * Remove unneeded python-guppy dependency (LP #826487)

 -- Muharem Hrnjadovic <mh@foldr3.com>  Mon, 15 Aug 2011 03:16:43 +0200

python-oq-engine (0.4.1-11) natty; urgency=low

  * Add the cache garbage collector script (LP #817541)

 -- Muharem Hrnjadovic <mh@foldr3.com>  Thu, 28 Jul 2011 16:56:33 +0200

python-oq-engine (0.4.1-10) natty; urgency=low

  * The name of the default db should be 'openquake'

 -- Muharem Hrnjadovic <mh@foldr3.com>  Tue, 26 Jul 2011 15:47:18 +0200

python-oq-engine (0.4.1-9) natty; urgency=low

  * postgresql reload after pg_hba.conf modification was missing

 -- Muharem Hrnjadovic <mh@foldr3.com>  Tue, 26 Jul 2011 15:28:52 +0200

python-oq-engine (0.4.1-8) natty; urgency=low

  * log4j.properties needs to live in the openquake source code tree
    (LP #816397)

 -- Muharem Hrnjadovic <mh@foldr3.com>  Tue, 26 Jul 2011 14:52:20 +0200

python-oq-engine (0.4.1-7) natty; urgency=low

  * Fix obsolete celeryconfig.py file.

 -- Muharem Hrnjadovic <mh@foldr3.com>  Tue, 26 Jul 2011 14:24:25 +0200

python-oq-engine (0.4.1-6) natty; urgency=low

  * Move xml schemas to the openquake source code tree (LP #816375)

 -- Muharem Hrnjadovic <mh@foldr3.com>  Tue, 26 Jul 2011 13:52:56 +0200

python-oq-engine (0.4.1-5) natty; urgency=low

  * Fix mistake in postinst (db init output in now redirected correctly)

 -- Muharem Hrnjadovic <mh@foldr3.com>  Tue, 26 Jul 2011 12:16:20 +0200

python-oq-engine (0.4.1-4) natty; urgency=low

  * database initialisation is now checked for errors

 -- Muharem Hrnjadovic <mh@foldr3.com>  Tue, 26 Jul 2011 11:25:18 +0200

python-oq-engine (0.4.1-3) natty; urgency=low

  * when invoked from postinst the sudo commands in the create_oq_schema
    script break it (since the latter is run by the postgres user)

 -- Muharem Hrnjadovic <mh@foldr3.com>  Tue, 26 Jul 2011 07:58:31 +0200

python-oq-engine (0.4.1-2) natty; urgency=low

  * get_uiapi_writer_session() has defaults (LP #815912)
  * moved the db-rooted source code tree under openquake (LP #816232)

 -- Muharem Hrnjadovic <mh@foldr3.com>  Tue, 26 Jul 2011 06:35:03 +0200

python-oq-engine (0.4.1-1) natty; urgency=low

  * OpenQuake 0.4.1 release
  * add postgresql-8.4 as a recommended package (LP #810953)
  * configure the OpenQuake database if postgres is installed (LP #810955)
  * add dependencies (LP #813961)
  * add the sticky bit to /usr/openquake (LP #810985)

 -- Muharem Hrnjadovic <mh@foldr3.com>  Thu, 21 Jul 2011 11:48:36 +0200

python-oq-engine (0.3.9-6) natty; urgency=low

  * The rabbitmq-server and redis-server packages should be merely recommended
    since we may want to install the openquake package on worker machines but
    deploy the two daemons in question elsewhere.

 -- Muharem Hrnjadovic <mh@foldr3.com>  Tue, 14 Jun 2011 20:12:50 +0200

python-oq-engine (0.3.9-5) natty; urgency=low

  * The number of celery tasks is based on the number of CPUs/cores
    (when the HAZARD_TASKS parameter is not set).

 -- Muharem Hrnjadovic <mh@foldr3.com>  Thu, 09 Jun 2011 15:15:54 +0200

python-oq-engine (0.3.9-4) natty; urgency=low

  * Create /usr/openquake in postinst

 -- Muharem Hrnjadovic <mh@foldr3.com>  Tue, 07 Jun 2011 16:43:24 +0200

python-oq-engine (0.3.9-3) natty; urgency=low

  * Added java-oq dependency

 -- Muharem Hrnjadovic <mh@foldr3.com>  Tue, 07 Jun 2011 14:58:44 +0200

python-oq-engine (0.3.9-2) natty; urgency=low

  * Added the python-geoalchemy dependency.

 -- Muharem Hrnjadovic <mh@foldr3.com>  Tue, 07 Jun 2011 10:30:02 +0200

python-oq-engine (0.3.9-1) natty; urgency=low

  * Upstream OpenQuake python sources.

 -- Muharem Hrnjadovic <mh@foldr3.com>  Mon, 06 Jun 2011 11:42:24 +0200<|MERGE_RESOLUTION|>--- conflicted
+++ resolved
@@ -1,7 +1,5 @@
   [Michele Simionato]
-<<<<<<< HEAD
   * The ShakeMap id can now be a full URL, possibly starting with file://
-=======
   * Fixed hdf5.dumps that was generating invalid JSON for Windows pathnames,
     thus breaking the QGIS plugin on Windows
   * Fixed `readinput.get_ruptures` to be able to read ruptures in engine 3.11
@@ -15,7 +13,6 @@
     are skipped for corr='no'
 
   [Michele Simionato]
->>>>>>> 371a6aae
   * Added a `cholesky_limit` to forbid large Cholesky decompositions in ShakeMap
     calculations
   * Weighted the heavy sources in parallel in event based calculations
