--- conflicted
+++ resolved
@@ -1,10 +1,7 @@
   [Michele Simionato]
-<<<<<<< HEAD
   * Supported exposures with generic CSV fields thanks to the `exposureFields`
     mapping
-=======
   * Honored `custom_site_id` in the hazard curves and UHS CSV exporters
->>>>>>> 25e0199e
   * Added a check for the case of `aValue=-Inf` in the truncatedGR MFD
   * Extended the engine to read XML ShakeMaps from arbitrary sources (in
     particular local path names and web sites different from the USGS site)
