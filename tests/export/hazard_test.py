# Copyright (c) 2010-2012, GEM Foundation.
#
# OpenQuake is free software: you can redistribute it and/or modify it
# under the terms of the GNU Affero General Public License as published
# by the Free Software Foundation, either version 3 of the License, or
# (at your option) any later version.
#
# OpenQuake is distributed in the hope that it will be useful,
# but WITHOUT ANY WARRANTY; without even the implied warranty of
# MERCHANTABILITY or FITNESS FOR A PARTICULAR PURPOSE.  See the
# GNU General Public License for more details.
#
# You should have received a copy of the GNU Affero General Public License
# along with OpenQuake.  If not, see <http://www.gnu.org/licenses/>.


import shutil
import tempfile

from lxml import etree
from nose.plugins.attrib import attr

from openquake.db import models
from openquake.export import core as export_core
from openquake.export import hazard

from tests.export.core_test import BaseExportTestCase, number_of
from tests.utils import helpers


class ClassicalExportTestcase(BaseExportTestCase):

    @attr('slow')
    def test_classical_hazard_export(self):
        # Run a hazard calculation to compute some curves and maps
        # Call the exporter and verify that files were created
        # Since the hazard curve XML writer is concerned with correctly
        # generating XML, we won't test that here.
        target_dir = tempfile.mkdtemp()

        try:
            cfg = helpers.demo_file('simple_fault_demo_hazard/job.ini')

            # run the calculation to create something to export
            retcode = helpers.run_hazard_job_sp(cfg, silence=True)
            self.assertEqual(0, retcode)

            job = models.OqJob.objects.latest('id')

            outputs = export_core.get_outputs(job.id)
            expected_outputs = 18  # 6 hazard curves + 12 hazard maps
            self.assertEqual(expected_outputs, len(outputs))

            # Export the hazard curves:
            curves = outputs.filter(output_type='hazard_curve')
            hc_files = []
            for curve in curves:
                hc_files.extend(hazard.export(curve.id, target_dir))

            self.assertEqual(6, len(hc_files))

            for f in hc_files:
                self._test_exported_file(f)

            # Test hazard map export as well.
            maps = outputs.filter(output_type='hazard_map')
            hm_files = []
            for haz_map in maps:
                hm_files.extend(hazard.export(haz_map.id, target_dir))

            self.assertEqual(12, len(hm_files))

            for f in hm_files:
                self._test_exported_file(f)
        finally:
            shutil.rmtree(target_dir)


class EventBasedExportTestCase(BaseExportTestCase):

    @attr('slow')
    def test_export_for_event_based(self):
        # Run an event-based hazard calculation to compute SESs and GMFs
        # Call the exporters for both SES and GMF results  and verify that
        # files were created
        # Since the XML writers (in `nrml.writers`) are concerned with
        # correctly generating the XML, we don't test that here...
        # but we should still have an end-to-end QA test.
        target_dir = tempfile.mkdtemp()

        try:
            cfg = helpers.demo_file('event_based_hazard/job.ini')

            # run the calculation to create something to export
            retcode = helpers.run_hazard_job_sp(cfg, silence=True)
            self.assertEqual(0, retcode)

            job = models.OqJob.objects.latest('id')

            outputs = export_core.get_outputs(job.id)
            # 2 GMFs, 2 SESs, 1 complete logic tree SES, 1 complete LT GMF,
            # and 4 hazard curve collections
            self.assertEqual(18, len(outputs))

            #######
            # SESs:
            ses_outputs = outputs.filter(output_type='ses')
            self.assertEqual(2, len(ses_outputs))

            exported_files = []
            for ses_output in ses_outputs:
                files = hazard.export(ses_output.id, target_dir)
                exported_files.extend(files)

            self.assertEqual(2, len(exported_files))

            for f in exported_files:
                self._test_exported_file(f)

            ##################
            # Complete LT SES:
            [complete_lt_ses] = outputs.filter(output_type='complete_lt_ses')

            [exported_file] = hazard.export(complete_lt_ses.id, target_dir)

            self._test_exported_file(exported_file)

            #######
            # GMFs:
            gmf_outputs = outputs.filter(output_type='gmf')
            self.assertEqual(2, len(gmf_outputs))

            exported_files = []
            for gmf_output in gmf_outputs:
                files = hazard.export(gmf_output.id, target_dir)
                exported_files.extend(files)

            self.assertEqual(2, len(exported_files))
            # Check the file paths exist, are absolute, and the files aren't
            # empty.
            for f in exported_files:
                self._test_exported_file(f)

            ##################
            # Complete LT GMF:
            [complete_lt_gmf] = outputs.filter(output_type='complete_lt_gmf')

            [exported_file] = hazard.export(complete_lt_gmf.id, target_dir)

            self._test_exported_file(exported_file)

            # Check for the correct number of GMFs in the file:
            tree = etree.parse(exported_file)
<<<<<<< HEAD
            self.assertEqual(420, number_of('nrml:gmf', tree))
=======
            self.assertEqual(442, _number_of('nrml:gmf', tree))
>>>>>>> 93463fb4

            ################
            # Hazard curves:
            haz_curves = outputs.filter(output_type='hazard_curve')
            for curve in haz_curves:
                [exported_file] = hazard.export(curve.id, target_dir)
                self._test_exported_file(exported_file)

        finally:
            shutil.rmtree(target_dir)<|MERGE_RESOLUTION|>--- conflicted
+++ resolved
@@ -151,11 +151,7 @@
 
             # Check for the correct number of GMFs in the file:
             tree = etree.parse(exported_file)
-<<<<<<< HEAD
-            self.assertEqual(420, number_of('nrml:gmf', tree))
-=======
-            self.assertEqual(442, _number_of('nrml:gmf', tree))
->>>>>>> 93463fb4
+            self.assertEqual(442, number_of('nrml:gmf', tree))
 
             ################
             # Hazard curves:
