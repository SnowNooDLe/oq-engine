#!/bin/bash
set -e
# run demos with job_hazard.ini and job_risk.ini
for demo_dir in $(find "$1" -type d | sort); do
   if [ -f $demo_dir/job_hazard.ini ]; then
       python -m openquake.commands engine --run $demo_dir/job_hazard.ini
       python -m openquake.commands engine --run $demo_dir/job_risk.ini --hc -1
   fi
done
# run the other demos
if [ ! -d "$1" ]; then
    echo "Please specify the location of the folder containing the demos. Aborting." >&2
    exit 1
fi

for ini in $(find $1 -name job.ini | sort); do
    python -m openquake.commands engine --run $ini
done

# do something with the generated data; -2 is LogicTreeCase3ClassicalPSHA
python -m openquake.commands export hcurves-rlzs -2 --exports hdf5 -d /tmp
python -m openquake.commands engine --lhc
MPLBACKEND=Agg python -m openquake.commands plot -2
MPLBACKEND=Agg python -m openquake.commands plot_uhs -2

# fake a wrong calculation still in executing status (AreaSource)
python -m openquake.commands db set_status 26 executing
# repeat the failed/executing calculation, which is useful for QGIS
python -m openquake.commands engine --run $1/hazard/AreaSourceClassicalPSHA/job.ini

<<<<<<< HEAD
# display the calculations
python -m openquake.commands db find %
=======

# display the calculations
python -m openquake.commands db find %

# build an HTML report
python -m openquake.commands engine --make-html-report today
>>>>>>> 8a4ec8b8
<|MERGE_RESOLUTION|>--- conflicted
+++ resolved
@@ -28,14 +28,8 @@
 # repeat the failed/executing calculation, which is useful for QGIS
 python -m openquake.commands engine --run $1/hazard/AreaSourceClassicalPSHA/job.ini
 
-<<<<<<< HEAD
-# display the calculations
-python -m openquake.commands db find %
-=======
-
 # display the calculations
 python -m openquake.commands db find %
 
 # build an HTML report
-python -m openquake.commands engine --make-html-report today
->>>>>>> 8a4ec8b8
+python -m openquake.commands engine --make-html-report today