# -*- coding: utf-8 -*-
# vim: tabstop=4 shiftwidth=4 softtabstop=4

# Copyright (c) 2010-2011, GEM Foundation.
#
# OpenQuake is free software: you can redistribute it and/or modify
# it under the terms of the GNU Lesser General Public License version 3
# only, as published by the Free Software Foundation.
#
# OpenQuake is distributed in the hope that it will be useful,
# but WITHOUT ANY WARRANTY; without even the implied warranty of
# MERCHANTABILITY or FITNESS FOR A PARTICULAR PURPOSE.  See the
# GNU Lesser General Public License version 3 for more details
# (a copy is included in the LICENSE file that accompanied this code).
#
# You should have received a copy of the GNU Lesser General Public License
# version 3 along with OpenQuake.  If not, see
# <http://www.gnu.org/licenses/lgpl-3.0.txt> for a copy of the LGPLv3 License.


import os
import unittest

<<<<<<< HEAD
from db.alchemy.db_utils import get_db_session
from openquake.output.risk import LossCurveDBWriter, LossMapDBWriter
=======
from db.alchemy.db_utils import get_uiapi_writer_session
from openquake.output.risk import LossCurveDBWriter, LossMapDBWriter, \
    LossCurveDBReader, LossMapDBReader
>>>>>>> f9122ce1
from openquake.shapes import Site, Curve

from db_tests import helpers

# The data below was captured (and subsequently modified for testing purposes)
# by running
#
#   bin/openquake --config_file=smoketests/classical_psha_simple/config.gem
#
# and putting a breakpoint in openquake/output/risk.py:CurveXMLWriter.write()
RISK_LOSS_CURVE_DATA = [
    (Site(-118.077721, 33.852034),
     (Curve([(3.18e-06, 1.0), (8.81e-06, 1.0), (1.44e-05, 1.0),
             (2.00e-05, 1.0)]),
      {u'assetValue': 5.07, u'assetID': u'a5625',
       u'listDescription': u'Collection of exposure values for ...',
       u'structureCategory': u'RM1L', u'lon': -118.077721,
       u'assetDescription': u'LA building',
       u'vulnerabilityFunctionReference': u'HAZUS_RM1L_LC',
       u'listID': u'LA01', u'assetValueUnit': 'EUR', u'lat': 33.852034})),

    (Site(-118.077721, 33.852034),
     (Curve([(7.18e-06, 1.0), (1.91e-05, 1.0), (3.12e-05, 1.0),
             (4.32e-05, 1.0)]),
     {u'assetValue': 5.63, u'assetID': u'a5629',
      u'listDescription': u'Collection of exposure values for ...',
      u'structureCategory': u'URML',
      u'lon': -118.077721, u'assetDescription': u'LA building',
      u'vulnerabilityFunctionReference': u'HAZUS_URML_LC',
      u'listID': u'LA01', u'assetValueUnit': 'EUR', u'lat': 33.852034})),

    (Site(-118.077721, 33.852034),
     (Curve([(5.48e-06, 1.0), (1.45e-05, 1.0), (2.36e-05, 1.0),
             (3.27e-05, 1.0)]),
     {u'assetValue': 11.26, u'assetID': u'a5630',
      u'listDescription': u'Collection of exposure values for ...',
      u'structureCategory': u'URML', u'lon': -118.077721,
      u'assetDescription': u'LA building',
      u'vulnerabilityFunctionReference': u'HAZUS_URML_LS',
      u'listID': u'LA01', u'assetValueUnit': 'EUR', u'lat': 33.852034})),

    (Site(-118.077721, 33.852034),
     (Curve([(9.77e-06, 1.0), (2.64e-05, 1.0), (4.31e-05, 1.0),
             (5.98e-05, 1.0)]),
     {u'assetValue': 5.5, u'assetID': u'a5636',
      u'listDescription': u'Collection of exposure values for ...',
      u'structureCategory': u'C3L', u'lon': -118.077721,
      u'assetDescription': u'LA building',
      u'vulnerabilityFunctionReference': u'HAZUS_C3L_MC',
      u'listID': u'LA01', u'assetValueUnit': 'EUR', u'lat': 33.852034})),
]


class LossCurveDBBaseTestCase(unittest.TestCase, helpers.DbTestMixin):
    """Common code for loss curve db reader/writer test"""
    def tearDown(self):
        if hasattr(self, "job") and self.job:
            self.teardown_job(self.job)
        if hasattr(self, "output") and self.output:
            self.teardown_output(self.output)

    def setUp(self):
        self.job = self.setup_classic_job()
        self.session = get_db_session("hzrdo", "writer")
        output_path = self.generate_output_path(self.job)
        self.display_name = os.path.basename(output_path)

        self.writer = LossCurveDBWriter(self.session, output_path, self.job.id)
        self.reader = LossCurveDBReader(self.session)

    def normalize(self, values):
        result = []
        for site, (curve, asset) in values:
            result.append((site,
                           (curve,
                            {'assetID': asset['assetID']})))

        return sorted(result, key=lambda v: v[1][1]['assetID'])


class LossCurveDBWriterTestCase(LossCurveDBBaseTestCase):
    """
    Unit tests for the LossCurveDBWriter class, which serializes
    loss curves to the database.
    """
    def test_serialize(self):
        """All the records are inserted correctly."""
        output = self.writer.output

        # Call the function under test.
        self.writer.serialize(RISK_LOSS_CURVE_DATA)

        # output record
        self.assertEqual(1, len(self.job.output_set))

        [output] = self.job.output_set
        self.assertTrue(output.db_backed)
        self.assertTrue(output.path is None)
        self.assertEqual(self.display_name, output.display_name)
        self.assertEqual("loss_curve", output.output_type)
        self.assertTrue(self.job is output.oq_job)

        # loss curve record
        self.assertEqual(1, len(output.losscurve_set))

        [loss_curve] = output.losscurve_set

        self.assertEqual(loss_curve.unit, 'EUR')
        self.assertEqual(loss_curve.end_branch_label, None)
        self.assertEqual(loss_curve.category, None)

        # loss curve data records
        self.assertEqual(4, len(loss_curve.losscurvedata_set))

        inserted_data = []

        for lcd in loss_curve.losscurvedata_set:
            loc = lcd.location.coords(self.session)

            data = (Site(loc[0], loc[1]),
                    (Curve(zip(lcd.losses, lcd.poes)),
                    {u'assetID': lcd.asset_ref}))

            inserted_data.append(data)

        self.assertEquals(self.normalize(RISK_LOSS_CURVE_DATA),
                          self.normalize(inserted_data))


class LossCurveDBReaderTestCase(LossCurveDBBaseTestCase):
    """
    Unit tests for the LossCurveDBReader class, which deserializes
    loss curves from the database.
    """
    def test_deserialize(self):
        """
        Loss curve is read back correctly
        """
        self.writer.serialize(RISK_LOSS_CURVE_DATA)

        # Call the function under test.
        data = self.reader.deserialize(self.writer.output.id)

        self.assertEquals(self.normalize(RISK_LOSS_CURVE_DATA),
                          self.normalize(data))


SITE_A = Site(-117.0, 38.0)
SITE_A_ASSET_ONE = {'assetID': 'a1711'}
SITE_A_ASSET_TWO = {'assetID': 'a1712'}

SITE_B = Site(-118.0, 39.0)
SITE_B_ASSET_ONE = {'assetID': 'a1713'}

LOSS_MAP_METADATA = {
    'nrmlID': 'test_nrml_id',
    'riskResultID': 'test_rr_id',
    'lossMapID': 'test_lm_id',
    'endBranchLabel': 'test_ebl',
    'lossCategory': 'economic_loss',
    'unit': 'EUR'}

DETERMINISTIC_LOSS_MAP_METADATA = LOSS_MAP_METADATA.copy()
DETERMINISTIC_LOSS_MAP_METADATA.update({
    'deterministic': True})

SITE_A_DETERMINISTIC_LOSS_ONE = {'mean_loss': 0, 'stddev_loss': 100}
SITE_A_DETERMINISTIC_LOSS_TWO = {'mean_loss': 5, 'stddev_loss': 2000.0}

SITE_B_DETERMINISTIC_LOSS_ONE = {'mean_loss': 120000.0, 'stddev_loss': 2000.0}

SAMPLE_DETERMINISTIC_LOSS_MAP_DATA = [
    DETERMINISTIC_LOSS_MAP_METADATA,
    (SITE_A, [(SITE_A_DETERMINISTIC_LOSS_ONE, SITE_A_ASSET_ONE),
    (SITE_A_DETERMINISTIC_LOSS_TWO, SITE_A_ASSET_TWO)]),
    (SITE_B, [(SITE_B_DETERMINISTIC_LOSS_ONE, SITE_B_ASSET_ONE)])]

NONDETERMINISTIC_LOSS_MAP_METADATA = LOSS_MAP_METADATA.copy()
NONDETERMINISTIC_LOSS_MAP_METADATA.update({
    'poe': 0.6,
    'deterministic': False})

SITE_A_NONDETERMINISTIC_LOSS_ONE = {'value': 12}
SITE_A_NONDETERMINISTIC_LOSS_TWO = {'value': 66}

SITE_B_NONDETERMINISTIC_LOSS_ONE = {'value': 1000.0}

SAMPLE_NONDETERMINISTIC_LOSS_MAP_DATA = [
    NONDETERMINISTIC_LOSS_MAP_METADATA,
    (SITE_A, [(SITE_A_NONDETERMINISTIC_LOSS_ONE, SITE_A_ASSET_ONE),
    (SITE_A_NONDETERMINISTIC_LOSS_TWO, SITE_A_ASSET_TWO)]),
    (SITE_B, [(SITE_B_NONDETERMINISTIC_LOSS_ONE, SITE_B_ASSET_ONE)])]


class LossMapDBBaseTestCase(unittest.TestCase, helpers.DbTestMixin):
    """Common code for loss map DB reader/writer test"""
    def tearDown(self):
        if hasattr(self, "job") and self.job:
            self.teardown_job(self.job)
        if hasattr(self, "output") and self.output:
            self.teardown_output(self.output)

    def setUp(self):
        self.job = self.setup_classic_job()
        self.session = get_db_session("hzrdo", "writer")
        output_path = self.generate_output_path(self.job)
        self.display_name = os.path.basename(output_path)

        self.writer = LossMapDBWriter(self.session, output_path, self.job.id)
        self.reader = LossMapDBReader(self.session)


class LossMapDBWriterTestCase(LossMapDBBaseTestCase):
    """
    Unit tests for the LossMapDBWriter class, which serializes
    loss maps to the database.
    """
    def test_serialize_deterministic(self):
        """
        All the records for deterministic loss maps are inserted correctly.
        """

        output = self.writer.output

        # Call the function under test.
        data = SAMPLE_DETERMINISTIC_LOSS_MAP_DATA
        self.writer.serialize(data)

        # Output record
        self.assertEqual(1, len(self.job.output_set))
        [output] = self.job.output_set
        self.assertTrue(output.db_backed)
        self.assertTrue(output.path is None)
        self.assertEqual(self.display_name, output.display_name)
        self.assertEqual("loss_map", output.output_type)
        self.assertTrue(self.job is output.oq_job)

        # LossMap record
        self.assertEqual(1, len(output.lossmap_set))
        [metadata] = output.lossmap_set
        self.assertEqual(DETERMINISTIC_LOSS_MAP_METADATA['deterministic'],
                         metadata.deterministic)
        self.assertEqual(DETERMINISTIC_LOSS_MAP_METADATA['endBranchLabel'],
                         metadata.end_branch_label)
        self.assertEqual(DETERMINISTIC_LOSS_MAP_METADATA['lossCategory'],
                         metadata.category)
        self.assertEqual(DETERMINISTIC_LOSS_MAP_METADATA['unit'],
                         metadata.unit)
        self.assertEqual(None, metadata.poe)

        # LossMapData records
        self.assertEqual(3, len(metadata.lossmapdata_set))
        [data_a, data_b, data_c] = sorted(metadata.lossmapdata_set,
                                          key=lambda d: d.id)

        self.assertEqual(SITE_A, Site(*data_a.location.coords(self.session)))
        self.assertEqual(SITE_A_ASSET_ONE['assetID'], data_a.asset_ref)
        self.assertEqual(SITE_A_DETERMINISTIC_LOSS_ONE['mean_loss'],
                        data_a.value)
        self.assertEqual(SITE_A_DETERMINISTIC_LOSS_ONE['stddev_loss'],
                         data_a.std_dev)

        self.assertEqual(SITE_A, Site(*data_b.location.coords(self.session)))
        self.assertEqual(SITE_A_ASSET_TWO['assetID'], data_b.asset_ref)
        self.assertEqual(SITE_A_DETERMINISTIC_LOSS_TWO['mean_loss'],
                         data_b.value)
        self.assertEqual(SITE_A_DETERMINISTIC_LOSS_TWO['stddev_loss'],
                         data_b.std_dev)

        self.assertEqual(SITE_B, Site(*data_c.location.coords(self.session)))
        self.assertEqual(SITE_B_ASSET_ONE['assetID'], data_c.asset_ref)
        self.assertEqual(SITE_B_DETERMINISTIC_LOSS_ONE['mean_loss'],
                         data_c.value)
        self.assertEqual(SITE_B_DETERMINISTIC_LOSS_ONE['stddev_loss'],
                         data_c.std_dev)

    def test_serialize_nondeterministic(self):
        """
        All the records for non-deterministic loss maps are inserted correctly.
        """

        output = self.writer.output

        # Call the function under test.
        data = SAMPLE_NONDETERMINISTIC_LOSS_MAP_DATA
        self.writer.serialize(data)

        # Output record
        self.assertEqual(1, len(self.job.output_set))
        [output] = self.job.output_set
        self.assertTrue(output.db_backed)
        self.assertTrue(output.path is None)
        self.assertEqual(self.display_name, output.display_name)
        self.assertEqual("loss_map", output.output_type)
        self.assertTrue(self.job is output.oq_job)

        # LossMap record
        self.assertEqual(1, len(output.lossmap_set))
        [metadata] = output.lossmap_set
        self.assertEqual(NONDETERMINISTIC_LOSS_MAP_METADATA['deterministic'],
                         metadata.deterministic)
        self.assertEqual(NONDETERMINISTIC_LOSS_MAP_METADATA['endBranchLabel'],
                         metadata.end_branch_label)
        self.assertEqual(NONDETERMINISTIC_LOSS_MAP_METADATA['lossCategory'],
                         metadata.category)
        self.assertEqual(NONDETERMINISTIC_LOSS_MAP_METADATA['unit'],
                         metadata.unit)
        self.assertEqual(NONDETERMINISTIC_LOSS_MAP_METADATA['poe'],
                         metadata.poe)

        # LossMapData records
        self.assertEqual(3, len(metadata.lossmapdata_set))
        [data_a, data_b, data_c] = sorted(metadata.lossmapdata_set,
                                          key=lambda d: d.id)

        self.assertEqual(SITE_A, Site(*data_a.location.coords(self.session)))
        self.assertEqual(SITE_A_ASSET_ONE['assetID'], data_a.asset_ref)
        self.assertEqual(SITE_A_NONDETERMINISTIC_LOSS_ONE['value'],
                         data_a.value)

        self.assertEqual(SITE_A, Site(*data_b.location.coords(self.session)))
        self.assertEqual(SITE_A_ASSET_TWO['assetID'], data_b.asset_ref)
        self.assertEqual(SITE_A_NONDETERMINISTIC_LOSS_TWO['value'],
                         data_b.value)

        self.assertEqual(SITE_B, Site(*data_c.location.coords(self.session)))
        self.assertEqual(SITE_B_ASSET_ONE['assetID'], data_c.asset_ref)
        self.assertEqual(SITE_B_NONDETERMINISTIC_LOSS_ONE['value'],
                         data_c.value)


class LossMapDBReaderTestCase(LossMapDBBaseTestCase):
    """
    Unit tests for the LossMapDBReader class, which deserializes
    loss maps from the database.
    """
    def test_deserialize_deterministic(self):
        """
        Deterministic loss map is read back correctly
        """
        self.writer.serialize(SAMPLE_DETERMINISTIC_LOSS_MAP_DATA)

        # Call the function under test.
        data = self.reader.deserialize(self.writer.output.id)
        got_metadata = data.pop(0)
        data = sorted(data, key=lambda e: (e[0].longitude, e[0].latitude))

        # compare metadata, ignoring fields that we know aren't saved
        result_metadata = dict(DETERMINISTIC_LOSS_MAP_METADATA)
        result_metadata.pop('nrmlID')
        result_metadata.pop('riskResultID')

        # before overwriting, check the value is not set
        assert 'poe' not in result_metadata
        result_metadata['poe'] = None

        self.assertEquals(result_metadata, result_metadata)

        # compare sites ad losses
        self.assertEquals(
            self.normalize(SAMPLE_DETERMINISTIC_LOSS_MAP_DATA[1:]),
            self.normalize(data))

    def test_deserialize_nondeterministic(self):
        """
        Deterministic loss map is read back correctly
        """
        self.writer.serialize(SAMPLE_NONDETERMINISTIC_LOSS_MAP_DATA)

        # Call the function under test.
        data = self.reader.deserialize(self.writer.output.id)
        got_metadata = data.pop(0)
        data = sorted(data, key=lambda e: (e[0].longitude, e[0].latitude))

        # compare metadata, ignoring fields that we know aren't saved
        result_metadata = dict(NONDETERMINISTIC_LOSS_MAP_METADATA)
        result_metadata.pop('nrmlID')
        result_metadata.pop('riskResultID')

        self.assertEquals(result_metadata, result_metadata)

        # compare sites ad losses
        self.assertEquals(
            self.normalize(SAMPLE_NONDETERMINISTIC_LOSS_MAP_DATA[1:]),
            self.normalize(data))

    def normalize(self, data):
        data = sorted(data, key=lambda e: (e[0].longitude, e[0].latitude))
        result = []

        for site, losses in data:
            result.append((site, sorted(losses,
                                        key=lambda e: e[1]['assetID'])))

        return result<|MERGE_RESOLUTION|>--- conflicted
+++ resolved
@@ -21,14 +21,9 @@
 import os
 import unittest
 
-<<<<<<< HEAD
 from db.alchemy.db_utils import get_db_session
-from openquake.output.risk import LossCurveDBWriter, LossMapDBWriter
-=======
-from db.alchemy.db_utils import get_uiapi_writer_session
-from openquake.output.risk import LossCurveDBWriter, LossMapDBWriter, \
-    LossCurveDBReader, LossMapDBReader
->>>>>>> f9122ce1
+from openquake.output.risk import (
+    LossCurveDBWriter, LossMapDBWriter, LossCurveDBReader, LossMapDBReader)
 from openquake.shapes import Site, Curve
 
 from db_tests import helpers
